--- conflicted
+++ resolved
@@ -36,12 +36,8 @@
 # Version for svxserver
 SVXSERVER=0.0.6
 
-# Version for SvxReflector
-<<<<<<< HEAD
-SVXREFLECTOR=1.2.99.28
-
 # Version for Usrp support
 USRPSUPPORT=0.0.1.3
-=======
-SVXREFLECTOR=1.2.99.29
->>>>>>> 02bb56d5
+
+# Version for SvxReflector
+SVXREFLECTOR=1.2.99.29