# Version for the Qtel application
QTEL=1.2.4

# Version for the EchoLib library
LIBECHOLIB=1.3.3

# Version for the Async library
LIBASYNC=1.5.99.0

# SvxLink versions
SVXLINK=1.6.99.1
MODULE_HELP=1.0.0
MODULE_PARROT=1.1.1
MODULE_ECHOLINK=1.4.0
MODULE_TCL=1.0.1
MODULE_PROPAGATION_MONITOR=1.0.1
MODULE_TCL_VOICE_MAIL=1.0.1
MODULE_SELCALLENC=1.0.0
MODULE_DTMF_REPEATER=1.0.1
MODULE_METARINFO=1.1.0
MODULE_FRN=1.1.0

# Version for the RemoteTrx application
REMOTE_TRX=1.2.99.0

# Version for the signal level calibration utility
SIGLEV_DET_CAL=1.0.6

# Version for the deviation calibration utility
DEVCAL=1.0.1

# Version for svxserver
<<<<<<< HEAD
SVXSERVER=0.0.5.99.0

# Version for SvxReflector
SVXREFLECTOR=0.1.0.99.0
=======
SVXSERVER=0.0.5.99.1

# Version for SvxReflector
SVXREFLECTOR=1.0.0
>>>>>>> f1b9b6b5
<|MERGE_RESOLUTION|>--- conflicted
+++ resolved
@@ -30,14 +30,7 @@
 DEVCAL=1.0.1
 
 # Version for svxserver
-<<<<<<< HEAD
-SVXSERVER=0.0.5.99.0
-
-# Version for SvxReflector
-SVXREFLECTOR=0.1.0.99.0
-=======
 SVXSERVER=0.0.5.99.1
 
 # Version for SvxReflector
-SVXREFLECTOR=1.0.0
->>>>>>> f1b9b6b5
+SVXREFLECTOR=1.0.0