# Version for the Qtel application
QTEL=1.2.2

# Version for the EchoLib library
LIBECHOLIB=1.3.2

# Version for the Async library
LIBASYNC=1.4.0

# SvxLink versions
SVXLINK=1.5.0
MODULE_HELP=1.0.0
MODULE_PARROT=1.1.1
MODULE_ECHOLINK=1.3.2
MODULE_TCL=1.0.1
MODULE_PROPAGATION_MONITOR=1.0.1
MODULE_TCL_VOICE_MAIL=1.0.0
MODULE_SELCALLENC=1.0.0
MODULE_DTMF_REPEATER=1.0.1
MODULE_METARINFO=1.0.1

# Version for the RemoteTrx application
REMOTE_TRX=1.2.0

# Version for the signal level calibration utility
SIGLEV_DET_CAL=1.0.5

# Version for the deviation calibration utility
<<<<<<< HEAD
DEVCAL=0.99.2

# Version for svxserver
SVXSERVER=0.0.3b
=======
DEVCAL=1.0.0
>>>>>>> 85cd4657
<|MERGE_RESOLUTION|>--- conflicted
+++ resolved
@@ -26,11 +26,7 @@
 SIGLEV_DET_CAL=1.0.5
 
 # Version for the deviation calibration utility
-<<<<<<< HEAD
-DEVCAL=0.99.2
+DEVCAL=1.0.0
 
 # Version for svxserver
-SVXSERVER=0.0.3b
-=======
-DEVCAL=1.0.0
->>>>>>> 85cd4657
+SVXSERVER=0.0.4