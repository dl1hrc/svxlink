/**
@file	 AsyncMsg.h
@brief   A message packing framework
@author  Tobias Blomberg / SM0SVX
@date	 2017-02-25

This is a message packing framework for use when for example sending network
messages or storing structured binary data to a file. Messages are defined as
classes which can be packed (serialized) and unpacked (deserialized) to/from a
stream. This is a simple example class:

\code{.cpp}
class MsgBase : public Async::Msg
{
  public:
    int         a;
    std::string str;

    ASYNC_MSG_MEMBERS(a, str)
};
\endcode

The most common types may be packed, like number types, std::string,
std::vector, std::map. Adding new types are rather simple. This is an example
implementing support for the std::pair type:

\code{.cpp}
namespace Async
{
  template <typename First, typename Second>
  class MsgPacker<std::pair<First, Second> >
  {
    public:
      static bool pack(std::ostream& os, const std::pair<First, Second>& p)
      {
        return MsgPacker<First>::pack(os, p.first) &&
               MsgPacker<Second>::pack(os, p.second);
      }
      static size_t packedSize(const std::pair<First, Second>& p)
      {
        return MsgPacker<First>::packedSize(p.first) +
               MsgPacker<Second>::packedSize(p.second);
      }
      static bool unpack(std::istream& is, std::pair<First, Second>& p)
      {
        return MsgPacker<First>::unpack(is, p.first) &&
               MsgPacker<Second>::unpack(is, p.second);
        return true;
      }
  };
};
\endcode

Inheritance is also possible. If you want the base class to also be packed when
the derived class is packed, use the ASYNC_MSG_DERIVED_FROM macro. The use of
the std::pair extension is also demonstrated here.

\code{.cpp}
class MsgDerived : public MsgBase
{
  public:
    float                       f;
    std::vector<int>            vec;
    std::pair<int, std::string> p;

    ASYNC_MSG_DERIVED_FROM(MsgBase)
    ASYNC_MSG_MEMBERS(f, vec, p)
};
\endcode

These classes can be used in the usual way but with the extra property that
they can be serialized/deserialized to/from a stream.

\code{.cpp}
MsgDerived d1;
d1.a = 42;
d1.str = "Fourtytwo";
d1.f = 3.14;
d1.vec.push_back(4711);
d1.p.first = 100;
d1.p.second = "THE STRING";
std::stringstream ss;
d1.pack(ss);

MsgDerived d2;
d2.unpack(ss);
\endcode

For a working example, have a look at the demo application,
\ref AsyncMsg_demo.cpp.

\verbatim
Async - A library for programming event driven applications
Copyright (C) 2003-2023 Tobias Blomberg / SM0SVX

This program is free software; you can redistribute it and/or modify
it under the terms of the GNU General Public License as published by
the Free Software Foundation; either version 2 of the License, or
(at your option) any later version.

This program is distributed in the hope that it will be useful,
but WITHOUT ANY WARRANTY; without even the implied warranty of
MERCHANTABILITY or FITNESS FOR A PARTICULAR PURPOSE.  See the
GNU General Public License for more details.

You should have received a copy of the GNU General Public License
along with this program; if not, write to the Free Software
Foundation, Inc., 59 Temple Place, Suite 330, Boston, MA  02111-1307  USA
\endverbatim
*/

/** @example AsyncMsg_demo.cpp
An example of how to use the AsyncMsg class
*/


#ifndef ASYNC_MSG_INCLUDED
#define ASYNC_MSG_INCLUDED


/****************************************************************************
 *
 * System Includes
 *
 ****************************************************************************/

#include <istream>
#include <ostream>
#include <vector>
#include <array>
#include <set>
#include <map>
#include <limits>
#include <endian.h>
#include <stdint.h>


/****************************************************************************
 *
 * Project Includes
 *
 ****************************************************************************/



/****************************************************************************
 *
 * Local Includes
 *
 ****************************************************************************/



/****************************************************************************
 *
 * Forward declarations
 *
 ****************************************************************************/



/****************************************************************************
 *
 * Namespace
 *
 ****************************************************************************/

namespace Async
{


/****************************************************************************
 *
 * Forward declarations of classes inside of the declared namespace
 *
 ****************************************************************************/

  

/****************************************************************************
 *
 * Defines & typedefs
 *
 ****************************************************************************/

/**
 * @brief   Define which class is the baseclass
 * @param   BASE_CLASS The name of the baseclass
 *
 * Use this macro in a class definition to define which class is the base
 * class. Multiple inheritance is not supported.
 */
#define ASYNC_MSG_DERIVED_FROM(BASE_CLASS) \
    bool packParent(std::ostream& os) const \
    { \
      return BASE_CLASS::pack(os); \
    } \
    size_t packedSizeParent(void) const \
    { \
      return BASE_CLASS::packedSize(); \
    } \
    bool unpackParent(std::istream& is) \
    { \
      return BASE_CLASS::unpack(is); \
    }

/**
 * @brief   Define which members of the class that should be packed
 *
 * Use this macro to define which members of the class that should be packed.
 * Variables not listed here will not be included in the serialized version of
 * the class.
 */
#define ASYNC_MSG_MEMBERS(...) \
    bool pack(std::ostream& os) const override \
    { \
      return packParent(os) && Msg::pack(os, __VA_ARGS__); \
    } \
    size_t packedSize(void) const override \
    { \
      return packedSizeParent() + Msg::packedSize(__VA_ARGS__); \
    } \
    bool unpack(std::istream& is) override \
    { \
      return unpackParent(is) && Msg::unpack(is, __VA_ARGS__); \
    }

/**
 * @brief   Specify that this class have no members to pack
 *
 * If the class have no members to pack, this macro must be used.
 */
#define ASYNC_MSG_NO_MEMBERS \
    bool pack(std::ostream& os) const override \
    { \
      return packParent(os); \
    } \
    size_t packedSize(void) const override { return packedSizeParent(); } \
    bool unpack(std::istream& is) override \
    { \
      return unpackParent(is); \
    }


/****************************************************************************
 *
 * Exported Global Variables
 *
 ****************************************************************************/



/****************************************************************************
 *
 * Class definitions
 *
 ****************************************************************************/

template <typename T>
class MsgPacker
{
  public:
    static bool pack(std::ostream& os, const T& val) { return val.pack(os); }
    static size_t packedSize(const T& val) { return val.packedSize(); }
    static bool unpack(std::istream& is, T& val) { return val.unpack(is); }
};

template <>
class MsgPacker<char>
{
  public:
    static bool pack(std::ostream& os, char val)
    {
      //std::cout << "pack<char>("<< int(val) << ")" << std::endl;
      return os.write(&val, 1).good();
    }
    static size_t packedSize(const char& val) { return sizeof(char); }
    static bool unpack(std::istream& is, char& val)
    {
      is.read(&val, 1);
      //std::cout << "unpack<char>(" << int(val) << ")" << std::endl;
      return is.good();
    }
};

template <typename T>
class Packer64
{
  public:
    static bool pack(std::ostream& os, const T& val)
    {
      //std::cout << "pack<64>(" << val << ")" << std::endl;
      Overlay o;
      o.val = val;
      o.uval = htobe64(o.uval);
      return os.write(o.buf, sizeof(T)).good();
    }
    static size_t packedSize(const T& val) { return sizeof(T); }
    static bool unpack(std::istream& is, T& val)
    {
      Overlay o;
      is.read(o.buf, sizeof(T));
      o.uval = be64toh(o.uval);
      val = o.val;
      //std::cout << "unpack<64>(" << val << ")" << std::endl;
      return is.good();
    }
  private:
    union Overlay
    {
      char buf[sizeof(T)];
      uint64_t uval;
      T val;
    };
};
template <> class MsgPacker<uint64_t> : public Packer64<uint64_t> {};
template <> class MsgPacker<int64_t> : public Packer64<int64_t> {};
template <> class MsgPacker<double> : public Packer64<double> {};

template <typename T>
class Packer32
{
  public:
    static bool pack(std::ostream& os, const T& val)
    {
      //std::cout << "pack<32>(" << val << ")" << std::endl;
      Overlay o;
      o.val = val;
      o.uval = htobe32(o.uval);
      return os.write(o.buf, sizeof(T)).good();
    }
    static size_t packedSize(const T& val) { return sizeof(T); }
    static bool unpack(std::istream& is, T& val)
    {
      Overlay o;
      is.read(o.buf, sizeof(T));
      o.uval = be32toh(o.uval);
      val = o.val;
      //std::cout << "unpack<32>(" << val << ")" << std::endl;
      return is.good();
    }
  private:
    union Overlay
    {
      char buf[sizeof(T)];
      uint32_t uval;
      T val;
    };
};
template <> class MsgPacker<uint32_t> : public Packer32<uint32_t> {};
template <> class MsgPacker<int32_t> : public Packer32<int32_t> {};
template <> class MsgPacker<float> : public Packer32<float> {};

template <typename T>
class Packer16
{
  public:
    static bool pack(std::ostream& os, const T& val)
    {
      //std::cout << "pack<16>(" << val << ")" << std::endl;
      Overlay o;
      o.val = val;
      o.uval = htobe16(o.uval);
      return os.write(o.buf, sizeof(T)).good();
    }
    static size_t packedSize(const T& val) { return sizeof(T); }
    static bool unpack(std::istream& is, T& val)
    {
      Overlay o;
      is.read(o.buf, sizeof(T));
      o.uval = be16toh(o.uval);
      val = o.val;
      //std::cout << "unpack<16>(" << val << ")" << std::endl;
      return is.good();
    }
  private:
    union Overlay
    {
      char buf[sizeof(T)];
      uint16_t uval;
      T val;
    };
};
template <> class MsgPacker<uint16_t> : public Packer16<uint16_t> {};
template <> class MsgPacker<int16_t> : public Packer16<int16_t> {};

template <typename T>
class Packer8
{
  public:
    static bool pack(std::ostream& os, const T& val)
    {
      //std::cout << "pack<8>(" << int(val) << ")" << std::endl;
      return os.write(reinterpret_cast<const char*>(&val), sizeof(T)).good();
    }
    static size_t packedSize(const T& val) { return sizeof(T); }
    static bool unpack(std::istream& is, T& val)
    {
      is.read(reinterpret_cast<char*>(&val), sizeof(T));
      //std::cout << "unpack<8>(" << int(val) << ")" << std::endl;
      return is.good();
    }
};
template <> class MsgPacker<uint8_t> : public Packer8<uint8_t> {};
template <> class MsgPacker<int8_t> : public Packer8<int8_t> {};

template <>
class MsgPacker<std::string>
{
  public:
    static bool pack(std::ostream& os, const std::string& val)
    {
      //std::cout << "pack<string>(" << val << ")" << std::endl;
      if (val.size() > std::numeric_limits<uint16_t>::max())
      {
        return false;
      }
      uint16_t str_len(val.size());
      return MsgPacker<uint16_t>::pack(os, str_len) &&
             os.write(val.c_str(), val.size());
    }
    static size_t packedSize(const std::string& val)
    {
      return sizeof(uint16_t) + val.size();
    }
    static bool unpack(std::istream& is, std::string& val)
    {
      uint16_t str_len;
      if (MsgPacker<uint16_t>::unpack(is, str_len))
      {
        if (str_len > std::numeric_limits<uint16_t>::max())
        {
          return false;
        }
        char buf[str_len];
        if (is.read(buf, str_len))
        {
          val.assign(buf, str_len);
          //std::cout << "unpack<string>(" << val << ")" << std::endl;
          return true;
        }
      }
      return false;
    }
};


// MsgPacker for std::array
template <typename T, size_t N>
class MsgPacker<std::array<T, N> >
{
public:
  static bool pack(std::ostream &os, const std::array<T, N> &vec) {
    for (typename std::array<T, N>::const_iterator it = vec.begin();
         it != vec.end(); ++it) {
      if (!MsgPacker<T>::pack(os, *it))
      {
        return false;
      }
    }
    return true;
  }
  static size_t packedSize(const std::array<T, N> &vec) {
    size_t size = 0;
    for (typename std::array<T, N>::const_iterator it = vec.begin();
         it != vec.end(); ++it) {
      size += MsgPacker<T>::packedSize(*it);
    }
    return size;
  }
  static bool unpack(std::istream &is, std::array<T, N> &vec) {
    for (size_t i = 0; i < N; ++i) {
      if (!MsgPacker<T>::unpack(is, vec[i]))
      {
        return false;
      }
    }
    return true;
  }
};


// MsgPacker for static arrays
template <typename T, std::size_t N> class MsgPacker<T[N]> {
public:
  static bool pack(std::ostream &os, const T (&vec)[N]) {
    for (const T *it = std::begin(vec); it != std::end(vec); ++it) {
      if (!MsgPacker<T>::pack(os, *it))
      {
        return false;
      }
    }
    return true;
  }
  static size_t packedSize(const T (&vec)[N]) {
    size_t size = 0;
    for (const T *it = std::begin(vec); it != std::end(vec); ++it) {
      size += MsgPacker<T>::packedSize(*it);
    }
    return size;
  }
  static bool unpack(std::istream &is, T (&vec)[N]) {
    for (T *it = std::begin(vec); it != std::end(vec); ++it) {
      if (!MsgPacker<T>::unpack(is, *it))
      {
        return false;
      }
    }
    return true;
  }
};

template <typename I>
class MsgPacker<std::vector<I>>
{
  public:
    static bool pack(std::ostream& os, const std::vector<I>& vec)
    {
      //std::cout << "pack<vector>(" << vec.size() << ")" << std::endl;
      if (vec.size() > std::numeric_limits<uint16_t>::max())
      {
        return false;
      }
      MsgPacker<uint16_t>::pack(os, vec.size());
      for (const auto& item : vec)
      {
<<<<<<< HEAD
        if (!MsgPacker<I>::pack(os, *it))
=======
        if (!MsgPacker<I>::pack(os, item))
>>>>>>> 516e92cc
        {
          return false;
        }
      }
      return true;
    }
    static size_t packedSize(const std::vector<I>& vec)
    {
      size_t size = sizeof(uint16_t);
      for (const auto& item : vec)
      {
        size += MsgPacker<I>::packedSize(item);
      }
      return size;
    }
    static bool unpack(std::istream& is, std::vector<I>& vec)
    {
      uint16_t vec_size;
      MsgPacker<uint16_t>::unpack(is, vec_size);
      if (vec_size > std::numeric_limits<uint16_t>::max())
      {
        return false;
      }
      //std::cout << "unpack<vector>(" << vec_size << ")" << std::endl;
      vec.resize(vec_size);
      for (auto& item : vec)
      {
<<<<<<< HEAD
        I val;
        if (!MsgPacker<I>::unpack(is, val))
        {
          return false;
        }
        vec.push_back(val);
=======
        if (!MsgPacker<I>::unpack(is, item))
        {
          return false;
        }
>>>>>>> 516e92cc
      }
      return true;
    }
};

template <typename I>
class MsgPacker<std::set<I>>
{
  public:
    static bool pack(std::ostream& os, const std::set<I>& s)
    {
      //std::cout << "pack<set>(" << s.size() << ")" << std::endl;
      if (s.size() > std::numeric_limits<uint16_t>::max())
      {
        return false;
      }
      if (!MsgPacker<uint16_t>::pack(os, s.size()))
<<<<<<< HEAD
      {
        return false;
      }
      for (typename std::set<I>::const_iterator it = s.begin();
           it != s.end();
           ++it)
      {
        if (!MsgPacker<I>::pack(os, *it))
=======
      {
        return false;
      }
      for (const auto& item : s)
      {
        if (!MsgPacker<I>::pack(os, item))
>>>>>>> 516e92cc
        {
          return false;
        }
      }
      return true;
    }
    static size_t packedSize(const std::set<I>& s)
    {
      size_t size = sizeof(uint16_t);
      for (const auto& item : s)
      {
        size += MsgPacker<I>::packedSize(item);
      }
      return size;
    }
    static bool unpack(std::istream& is, std::set<I>& s)
    {
      uint16_t set_size;
      if (!MsgPacker<uint16_t>::unpack(is, set_size))
      {
        return false;
      }
      if (set_size > std::numeric_limits<uint16_t>::max())
      {
        return false;
      }
      //std::cout << "unpack<set>(" << set_size << ")" << std::endl;
      s.clear();
      for (int i=0; i<set_size; ++i)
      {
        I val;
        if (!MsgPacker<I>::unpack(is, val))
        {
          return false;
        }
        s.insert(val);
      }
      return true;
    }
};

template <typename Tag, typename Value>
class MsgPacker<std::map<Tag,Value>>
{
  public:
    static bool pack(std::ostream& os, const std::map<Tag, Value>& m)
    {
      //std::cout << "pack<map>(" << m.size() << ")" << std::endl;
      if (m.size() > std::numeric_limits<uint16_t>::max())
      {
        return false;
      }
      MsgPacker<uint16_t>::pack(os, m.size());
      for (const auto& item : m)
      {
        MsgPacker<Tag>::pack(os, item.first);
        MsgPacker<Value>::pack(os, item.second);
      }
      return true;
    }
    static size_t packedSize(const std::map<Tag, Value>& m)
    {
      size_t size = sizeof(uint16_t);
      for (const auto& item : m)
      {
        size += (MsgPacker<Tag>::packedSize(item.first) +
                 MsgPacker<Value>::packedSize(item.second));
      }
      return size;
    }
    static bool unpack(std::istream& is, std::map<Tag,Value>& m)
    {
      uint16_t map_size;
      MsgPacker<uint16_t>::unpack(is, map_size);
      if (map_size > std::numeric_limits<uint16_t>::max())
      {
        return false;
      }
      //std::cout << "unpack<map>(" << map_size << ")" << std::endl;
      m.clear();
      for (int i=0; i<map_size; ++i)
      {
        Tag tag;
        Value val;
        MsgPacker<Tag>::unpack(is, tag);
        MsgPacker<Value>::unpack(is, val);
        m[tag] = val;
      }
      return true;
    }
};

template <typename T, size_t N>
class MsgPacker<std::array<T, N>>
{
  public:
    static bool pack(std::ostream& os, const std::array<T, N>& vec)
    {
      for (const auto& item : vec)
      {
        if (!MsgPacker<T>::pack(os, item))
        {
          return false;
        }
      }
      return true;
    }
    static size_t packedSize(const std::array<T, N>& vec)
    {
      size_t size = 0;
      for (const auto& item : vec)
      {
        size += MsgPacker<T>::packedSize(item);
      }
      return size;
    }
    static bool unpack(std::istream& is, std::array<T, N>& vec)
    {
      for (auto& item : vec)
      {
        if (!MsgPacker<T>::unpack(is, item))
        {
          return false;
        }
      }
      return true;
    }
};

template <typename T, size_t N> class MsgPacker<T[N]>
{
  public:
    static bool pack(std::ostream& os, const T (&vec)[N])
    {
      for (const auto& item : vec)
      {
        if (!MsgPacker<T>::pack(os, item))
        {
          return false;
        }
      }
      return true;
    }
    static size_t packedSize(const T (&vec)[N])
    {
      size_t size = 0;
      for (const auto& item : vec)
      {
        size += MsgPacker<T>::packedSize(item);
      }
      return size;
    }
    static bool unpack(std::istream& is, T (&vec)[N])
    {
      for (auto& item : vec)
      {
        if (!MsgPacker<T>::unpack(is, item))
        {
          return false;
        }
      }
      return true;
    }
};


/**
@brief	Base class for all messages
@author Tobias Blomberg / SM0SVX
@date   2017-02-25
*/
class Msg
{
  public:
    virtual ~Msg(void) {}

    bool packParent(std::ostream&) const { return true; }
    size_t packedSizeParent(void) const { return 0; }
    bool unpackParent(std::istream&) { return true; }

    virtual bool pack(std::ostream&) const { return true; }
    virtual size_t packedSize(void) const { return 0; }
    virtual bool unpack(std::istream&) { return true; }

    template <typename T>
    bool pack(std::ostream& os, const T& val) const
    {
      return MsgPacker<T>::pack(os, val);
    }
    template <typename T>
    size_t packedSize(const T& val) const
    {
      return MsgPacker<T>::packedSize(val);
    }
    template <typename T>
    bool unpack(std::istream& is, T& val) const
    {
      return MsgPacker<T>::unpack(is, val);
    }

    template <typename T1, typename T2, typename... Args>
    bool pack(std::ostream& os, const T1& v1, const T2& v2,
              const Args&... args) const
    {
      return pack(os, v1) && pack(os, v2, args...);
    }
    template <typename T1, typename T2, typename... Args>
    size_t packedSize(const T1& v1, const T2& v2, const Args&... args) const
    {
      return packedSize(v1) + packedSize(v2, args...);
    }
    template <typename T1, typename T2, typename... Args>
    bool unpack(std::istream& is, T1& v1, T2& v2, Args&... args)
    {
      return unpack(is, v1) && unpack(is, v2, args...);
    }
    
    // need by Usrp protocol (16 params)
    template <typename T1, typename T2, typename T3, typename T4, typename T5,
              typename T6, typename T7, typename T8, typename T9, typename T10,
              typename T11, typename T12, typename T13, typename T14, typename T15,
              typename T16>
    bool pack(std::ostream& os, const T1& v1, const T2& v2, const T3& v3,
              const T4& v4, const T5& v5, const T6& v6, const T7& v7,
              const T8& v8, const T9& v9, const T10& v10,
              const T11& v11, const T12& v12, const T13& v13,
              const T14& v14, const T15& v15, const T16& v16) const
    {
      return pack(os, v1) && pack(os, v2) && pack(os, v3) && pack(os, v4) &&
             pack(os, v5) && pack(os, v6) && pack(os, v7) && pack(os, v8) &&
             pack(os, v9) && pack(os, v10) && pack(os, v11) && pack(os, v12) &&
             pack(os, v13) && pack(os, v14) && pack(os, v15) && pack(os, v16);
    }
    template <typename T1, typename T2, typename T3, typename T4, typename T5,
              typename T6, typename T7, typename T8, typename T9, typename T10,
              typename T11, typename T12, typename T13, typename T14, typename T15,
              typename T16>
              
    size_t packedSize(const T1& v1, const T2& v2, const T3& v3,
                      const T4& v4, const T5& v5, const T6& v6,
                      const T7& v7, const T8& v8, const T9& v9,
                      const T10& v10, const T11& v11, const T12& v12,
                      const T13& v13, const T14& v14, const T15& v15, 
                      const T16& v16) const
    {
      return packedSize(v1) + packedSize(v2) + packedSize(v3) + packedSize(v4) +
             packedSize(v5) + packedSize(v6) + packedSize(v7) + packedSize(v8) +
             packedSize(v9) + packedSize(v10) + packedSize(v11) + packedSize(v12) +
             packedSize(v13) + packedSize(v14) + packedSize(v15) + packedSize(v16);
    }
    template <typename T1, typename T2, typename T3, typename T4, typename T5,
              typename T6, typename T7, typename T8, typename T9, typename T10,
              typename T11, typename T12, typename T13, typename T14, typename T15,
              typename T16>

    bool unpack(std::istream& is, T1& v1, T2& v2, T3& v3, T4& v4, T5& v5,
               T6& v6, T7& v7, T8& v8, T9& v9, T10& v10, T11& v11, T12& v12, 
               T13& v13, T14& v14, T15& v15, T16& v16)
    {
      return unpack(is, v1) && unpack(is, v2) && unpack(is, v3) &&
             unpack(is, v4) && unpack(is, v5) && unpack(is, v6) &&
             unpack(is, v7) && unpack(is, v8) && unpack(is, v9) &&
             unpack(is, v10) && unpack(is, v11) && unpack(is, v12) &&
             unpack(is, v13) && unpack(is, v14) && unpack(is, v15) && 
             unpack(is, v16);
    }

    
    // need by Usrp protocol (17 params)
    template <typename T1, typename T2, typename T3, typename T4, typename T5,
              typename T6, typename T7, typename T8, typename T9, typename T10,
              typename T11, typename T12, typename T13, typename T14, typename T15,
              typename T16, typename T17>
    bool pack(std::ostream& os, const T1& v1, const T2& v2, const T3& v3,
              const T4& v4, const T5& v5, const T6& v6, const T7& v7,
              const T8& v8, const T9& v9, const T10& v10,
              const T11& v11, const T12& v12, const T13& v13,
              const T14& v14, const T15& v15, const T16& v16, 
              const T17& v17) const
    {
      return pack(os, v1) && pack(os, v2) && pack(os, v3) && pack(os, v4) &&
             pack(os, v5) && pack(os, v6) && pack(os, v7) && pack(os, v8) &&
             pack(os, v9) && pack(os, v10) && pack(os, v11) && pack(os, v12) &&
             pack(os, v13) && pack(os, v14) && pack(os, v15) && pack(os, v16) &&
             pack(os, v17);
    }
    template <typename T1, typename T2, typename T3, typename T4, typename T5,
              typename T6, typename T7, typename T8, typename T9, typename T10,
              typename T11, typename T12, typename T13, typename T14, typename T15,
              typename T16, typename T17>
              
    size_t packedSize(const T1& v1, const T2& v2, const T3& v3,
                      const T4& v4, const T5& v5, const T6& v6,
                      const T7& v7, const T8& v8, const T9& v9,
                      const T10& v10, const T11& v11, const T12& v12,
                      const T13& v13, const T14& v14, const T15& v15, 
                      const T16& v16, const T17& v17) const
    {
      return packedSize(v1) + packedSize(v2) + packedSize(v3) + packedSize(v4) +
             packedSize(v5) + packedSize(v6) + packedSize(v7) + packedSize(v8) +
             packedSize(v9) + packedSize(v10) + packedSize(v11) + packedSize(v12) +
             packedSize(v13) + packedSize(v14) + packedSize(v15) + packedSize(v16) +
             packedSize(v17);
    }
    template <typename T1, typename T2, typename T3, typename T4, typename T5,
              typename T6, typename T7, typename T8, typename T9, typename T10,
              typename T11, typename T12, typename T13, typename T14, typename T15,
              typename T16, typename T17>

    bool unpack(std::istream& is, T1& v1, T2& v2, T3& v3, T4& v4, T5& v5,
               T6& v6, T7& v7, T8& v8, T9& v9, T10& v10, T11& v11, T12& v12, 
               T13& v13, T14& v14, T15& v15, T16& v16, T17& v17)
    {
      return unpack(is, v1) && unpack(is, v2) && unpack(is, v3) &&
             unpack(is, v4) && unpack(is, v5) && unpack(is, v6) &&
             unpack(is, v7) && unpack(is, v8) && unpack(is, v9) &&
             unpack(is, v10) && unpack(is, v11) && unpack(is, v12) &&
             unpack(is, v13) && unpack(is, v14) && unpack(is, v15) && 
             unpack(is, v16) && unpack(is, v17);
    }
    
}; /* class Msg */


} /* namespace */

#endif /* ASYNC_MSG_INCLUDED */


/*
 * This file has not been truncated
 */<|MERGE_RESOLUTION|>--- conflicted
+++ resolved
@@ -444,72 +444,6 @@
     }
 };
 
-
-// MsgPacker for std::array
-template <typename T, size_t N>
-class MsgPacker<std::array<T, N> >
-{
-public:
-  static bool pack(std::ostream &os, const std::array<T, N> &vec) {
-    for (typename std::array<T, N>::const_iterator it = vec.begin();
-         it != vec.end(); ++it) {
-      if (!MsgPacker<T>::pack(os, *it))
-      {
-        return false;
-      }
-    }
-    return true;
-  }
-  static size_t packedSize(const std::array<T, N> &vec) {
-    size_t size = 0;
-    for (typename std::array<T, N>::const_iterator it = vec.begin();
-         it != vec.end(); ++it) {
-      size += MsgPacker<T>::packedSize(*it);
-    }
-    return size;
-  }
-  static bool unpack(std::istream &is, std::array<T, N> &vec) {
-    for (size_t i = 0; i < N; ++i) {
-      if (!MsgPacker<T>::unpack(is, vec[i]))
-      {
-        return false;
-      }
-    }
-    return true;
-  }
-};
-
-
-// MsgPacker for static arrays
-template <typename T, std::size_t N> class MsgPacker<T[N]> {
-public:
-  static bool pack(std::ostream &os, const T (&vec)[N]) {
-    for (const T *it = std::begin(vec); it != std::end(vec); ++it) {
-      if (!MsgPacker<T>::pack(os, *it))
-      {
-        return false;
-      }
-    }
-    return true;
-  }
-  static size_t packedSize(const T (&vec)[N]) {
-    size_t size = 0;
-    for (const T *it = std::begin(vec); it != std::end(vec); ++it) {
-      size += MsgPacker<T>::packedSize(*it);
-    }
-    return size;
-  }
-  static bool unpack(std::istream &is, T (&vec)[N]) {
-    for (T *it = std::begin(vec); it != std::end(vec); ++it) {
-      if (!MsgPacker<T>::unpack(is, *it))
-      {
-        return false;
-      }
-    }
-    return true;
-  }
-};
-
 template <typename I>
 class MsgPacker<std::vector<I>>
 {
@@ -524,11 +458,7 @@
       MsgPacker<uint16_t>::pack(os, vec.size());
       for (const auto& item : vec)
       {
-<<<<<<< HEAD
-        if (!MsgPacker<I>::pack(os, *it))
-=======
         if (!MsgPacker<I>::pack(os, item))
->>>>>>> 516e92cc
         {
           return false;
         }
@@ -556,19 +486,10 @@
       vec.resize(vec_size);
       for (auto& item : vec)
       {
-<<<<<<< HEAD
-        I val;
-        if (!MsgPacker<I>::unpack(is, val))
-        {
-          return false;
-        }
-        vec.push_back(val);
-=======
         if (!MsgPacker<I>::unpack(is, item))
         {
           return false;
         }
->>>>>>> 516e92cc
       }
       return true;
     }
@@ -586,23 +507,12 @@
         return false;
       }
       if (!MsgPacker<uint16_t>::pack(os, s.size()))
-<<<<<<< HEAD
-      {
-        return false;
-      }
-      for (typename std::set<I>::const_iterator it = s.begin();
-           it != s.end();
-           ++it)
-      {
-        if (!MsgPacker<I>::pack(os, *it))
-=======
       {
         return false;
       }
       for (const auto& item : s)
       {
         if (!MsgPacker<I>::pack(os, item))
->>>>>>> 516e92cc
         {
           return false;
         }
@@ -819,111 +729,6 @@
     {
       return unpack(is, v1) && unpack(is, v2, args...);
     }
-    
-    // need by Usrp protocol (16 params)
-    template <typename T1, typename T2, typename T3, typename T4, typename T5,
-              typename T6, typename T7, typename T8, typename T9, typename T10,
-              typename T11, typename T12, typename T13, typename T14, typename T15,
-              typename T16>
-    bool pack(std::ostream& os, const T1& v1, const T2& v2, const T3& v3,
-              const T4& v4, const T5& v5, const T6& v6, const T7& v7,
-              const T8& v8, const T9& v9, const T10& v10,
-              const T11& v11, const T12& v12, const T13& v13,
-              const T14& v14, const T15& v15, const T16& v16) const
-    {
-      return pack(os, v1) && pack(os, v2) && pack(os, v3) && pack(os, v4) &&
-             pack(os, v5) && pack(os, v6) && pack(os, v7) && pack(os, v8) &&
-             pack(os, v9) && pack(os, v10) && pack(os, v11) && pack(os, v12) &&
-             pack(os, v13) && pack(os, v14) && pack(os, v15) && pack(os, v16);
-    }
-    template <typename T1, typename T2, typename T3, typename T4, typename T5,
-              typename T6, typename T7, typename T8, typename T9, typename T10,
-              typename T11, typename T12, typename T13, typename T14, typename T15,
-              typename T16>
-              
-    size_t packedSize(const T1& v1, const T2& v2, const T3& v3,
-                      const T4& v4, const T5& v5, const T6& v6,
-                      const T7& v7, const T8& v8, const T9& v9,
-                      const T10& v10, const T11& v11, const T12& v12,
-                      const T13& v13, const T14& v14, const T15& v15, 
-                      const T16& v16) const
-    {
-      return packedSize(v1) + packedSize(v2) + packedSize(v3) + packedSize(v4) +
-             packedSize(v5) + packedSize(v6) + packedSize(v7) + packedSize(v8) +
-             packedSize(v9) + packedSize(v10) + packedSize(v11) + packedSize(v12) +
-             packedSize(v13) + packedSize(v14) + packedSize(v15) + packedSize(v16);
-    }
-    template <typename T1, typename T2, typename T3, typename T4, typename T5,
-              typename T6, typename T7, typename T8, typename T9, typename T10,
-              typename T11, typename T12, typename T13, typename T14, typename T15,
-              typename T16>
-
-    bool unpack(std::istream& is, T1& v1, T2& v2, T3& v3, T4& v4, T5& v5,
-               T6& v6, T7& v7, T8& v8, T9& v9, T10& v10, T11& v11, T12& v12, 
-               T13& v13, T14& v14, T15& v15, T16& v16)
-    {
-      return unpack(is, v1) && unpack(is, v2) && unpack(is, v3) &&
-             unpack(is, v4) && unpack(is, v5) && unpack(is, v6) &&
-             unpack(is, v7) && unpack(is, v8) && unpack(is, v9) &&
-             unpack(is, v10) && unpack(is, v11) && unpack(is, v12) &&
-             unpack(is, v13) && unpack(is, v14) && unpack(is, v15) && 
-             unpack(is, v16);
-    }
-
-    
-    // need by Usrp protocol (17 params)
-    template <typename T1, typename T2, typename T3, typename T4, typename T5,
-              typename T6, typename T7, typename T8, typename T9, typename T10,
-              typename T11, typename T12, typename T13, typename T14, typename T15,
-              typename T16, typename T17>
-    bool pack(std::ostream& os, const T1& v1, const T2& v2, const T3& v3,
-              const T4& v4, const T5& v5, const T6& v6, const T7& v7,
-              const T8& v8, const T9& v9, const T10& v10,
-              const T11& v11, const T12& v12, const T13& v13,
-              const T14& v14, const T15& v15, const T16& v16, 
-              const T17& v17) const
-    {
-      return pack(os, v1) && pack(os, v2) && pack(os, v3) && pack(os, v4) &&
-             pack(os, v5) && pack(os, v6) && pack(os, v7) && pack(os, v8) &&
-             pack(os, v9) && pack(os, v10) && pack(os, v11) && pack(os, v12) &&
-             pack(os, v13) && pack(os, v14) && pack(os, v15) && pack(os, v16) &&
-             pack(os, v17);
-    }
-    template <typename T1, typename T2, typename T3, typename T4, typename T5,
-              typename T6, typename T7, typename T8, typename T9, typename T10,
-              typename T11, typename T12, typename T13, typename T14, typename T15,
-              typename T16, typename T17>
-              
-    size_t packedSize(const T1& v1, const T2& v2, const T3& v3,
-                      const T4& v4, const T5& v5, const T6& v6,
-                      const T7& v7, const T8& v8, const T9& v9,
-                      const T10& v10, const T11& v11, const T12& v12,
-                      const T13& v13, const T14& v14, const T15& v15, 
-                      const T16& v16, const T17& v17) const
-    {
-      return packedSize(v1) + packedSize(v2) + packedSize(v3) + packedSize(v4) +
-             packedSize(v5) + packedSize(v6) + packedSize(v7) + packedSize(v8) +
-             packedSize(v9) + packedSize(v10) + packedSize(v11) + packedSize(v12) +
-             packedSize(v13) + packedSize(v14) + packedSize(v15) + packedSize(v16) +
-             packedSize(v17);
-    }
-    template <typename T1, typename T2, typename T3, typename T4, typename T5,
-              typename T6, typename T7, typename T8, typename T9, typename T10,
-              typename T11, typename T12, typename T13, typename T14, typename T15,
-              typename T16, typename T17>
-
-    bool unpack(std::istream& is, T1& v1, T2& v2, T3& v3, T4& v4, T5& v5,
-               T6& v6, T7& v7, T8& v8, T9& v9, T10& v10, T11& v11, T12& v12, 
-               T13& v13, T14& v14, T15& v15, T16& v16, T17& v17)
-    {
-      return unpack(is, v1) && unpack(is, v2) && unpack(is, v3) &&
-             unpack(is, v4) && unpack(is, v5) && unpack(is, v6) &&
-             unpack(is, v7) && unpack(is, v8) && unpack(is, v9) &&
-             unpack(is, v10) && unpack(is, v11) && unpack(is, v12) &&
-             unpack(is, v13) && unpack(is, v14) && unpack(is, v15) && 
-             unpack(is, v16) && unpack(is, v17);
-    }
-    
 }; /* class Msg */
 
 
