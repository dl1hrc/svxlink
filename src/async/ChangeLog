 1.5.0 -- ?? ??? 2017
----------------------

* Support for Qt5 added. Patch contributed by Richard Neese.

* Bugfix in AsyncCppDnsLookupWorker: Lookup could hang due to mutex
  locking issues. Patch by Steve/DH1DM.

* Bugfix in AsyncTcpClient: An assertion error could occur if the connect
  method was called twice.

* Bugfix in AsyncTcpServer: Fix memory leak

<<<<<<< HEAD
* UdpSocket: The dataReceived signal now also provide the remote UDP port
  number
=======
* Bugfix in AsyncAudioDeviceAlsa/AsyncAudioIO: Assertion for some sound boards
  in Async::Timer::setEnable due to the AudioDeviceAlsa::samplesToWrite
  function returning a negative value.
>>>>>>> 94e2e4db



 1.4.0 -- 22 Nov 2015
----------------------

* New class Async::Pty used to communicate over UNIX 98 PTY:s.

* Bugfix in Async::CppApplication: The max_desc variable used in the call to
  pselect was not correctly set up in some cases after a removal of a file
  descriptor watch.

* Fixed issues reported by the Coverity scan static analysis tool.

* The AudioSplitter now also is a source itself so that it can be used to
  pipe audio through to the next stage in the pipe instead of having to
  use addSink to register all sinks. This make the splitter easier to
  handle in an audio pipe where there is a main path and you just want
  to split off a branch.

* The NULL audio codec now encode and decode a sample count which is used
  by the decoder to write the correct number of samples to its audio sink.
  All written samples will be zero-samples.

* Bugfix in Async::AudioRecorder: If a write error occurred, the audio pipe
  could be blocked indefinitely. Error handling was improved all over. There
  now is a "errorOccurred" signal and a "errorMsg" function.

* Bugfix in Async::AudioEncoder{Opus,Speex,Gsm}: Applications using the Opus,
  Speex or Gsm audio encoders could crash due to some dangerous coding.

* Async::Config: Removed error message printed on open failure. Printing an
  error message must be done by the caller.

* Async::Timer: Now possible to create a timer object that is disabled from
  the beginning.

* Async::Application: New function runTask which can be used to delay
  execution of a function until control is returned to the Async main loop.

* New class Async::AudioGenerator that can generate sine and square waves.

* Now possible to create an Async::FdWatch without an associated file
  descriptor and then set it later using the new setFd function.



 1.3.1 -- 02 Apr 2015
----------------------

* New functions Async::TcpClient::idIdle and Async::TcpConnection::idle



 1.3.0 -- 02 Aug 2014
----------------------

* Fixed Async::AudioDeviceUDP so that audio output is paced instead of writing
  as fast as possible.

* Added a NULL audio encoder and decoder that can be used when one does not
  want audio to be sent at all.

* Added the ability to bind TCP client and server sockets to a specific
  IP-address.

* Serial port settings are now not restored unless they have been explicitly
  changed using the Serial::setParams function.

* The serial port TX/RX buffers are now only flushed if explicitly specified
  in the open call.

* The IpAddress class now have an input stream operator.

* Bugfix in Async::{AudioSelector,DnsLookup,AudioSplitter}: Important code had
  been placed within assert statements. By default CMake set compiler options
  that remove all assert statements when compiling in release mode. This
  caused some things to stop working when compiling for release.

* Now possible to change the buffer size of a TCP connection using
  TcpConnection::setRecvBufLen.



 1.2.1 -- 30 Jun 2014
----------------------

* Some sound hardware cause an Alsa failure which SvxLink previously handled
  as a fatal error (assert) and aborted the application. A warning is now
  printed instead and the sound device is closed and reopened.

* Support added for Opus version < 1.0.

* Bugfix for Async::Config::getValue. The std::ws operator set the fail bit on
  FreeBSD at end of string. This caused some config options to not be read
  correctly.



 1.2.0 -- 01 Dec 2013
----------------------

* The Async::AudioRecorder class now have some added features. In addition to
  the hard filesize limit there now is a soft limit at which the file will be
  closed when the audio source call flushSamples. A signal will be emitted
  when either of the limits are hit. Also, begin and end timestamps now are
  available.

* The Async::AudioFilter setOutputGain method now take a dB value as argument.

* Added support for the Opus audio codec.

* New class Async::Exec for executing external programs.



 1.1.1 -- 29 Jul 2013
----------------------

* Fixed some include directives for Async::CppApplication.

* The Async::TcpClient class now always do a name lookup before trying to
  connect. Previously, when the old lookup was cached, IP addresses that
  changed over time was not handled.



 1.1.0 -- 06 Jun 2013
----------------------

* New class AtTimer to set a timer that expires at the specified time of day.

* Now using clock_gettime instead of gettimeofday to get the time for timers
  since the former provides monotonically increasing time which the
  latter don't.

* Async::DnsLookup: New method resultsAreReady with which it is possible
  to check if the DNS lookup is done or if it's still pending.

* Fixed a buffer overflow bug in the AudioInterpolator.

* Async::TcpClient: Added two new constructors, one which take an IpAddress
  object instead of a host name which is good if you already have the IP
  address. The other only take an optional buffer size. The hostname or ip
  address is given later to the new connect method.

* There now is an overloaded Config::getValue function which can take a
  container, like an std::vector, to read in a number of space separated values
  from a configuration variable.



 1.0.0 -- 08 Mar 2013
-----------------------

* Moved from sigc++ version 1.2 to version 2.
  Patch contributed by Felix/WU8K.

* Now possible to bind a UDP socket to a given interface.

* New "audio device" which read and write audio from a UDP socket.
  This can for example be used to stream audio to/from GNU Radio.

* Now possible to set config variables in memory using the Config::setValue
  function. It is not possible to write the change back to the config
  file though.

* New class FileReader to read a file in non blocking mode. Contributed
  by Steve / DH1DM.



 0.18.2 -- 27 Nov 2011
-----------------------

* Bugfix in Async::AudioDeviceAlsa: There were problems when reopening
  the audio device in another mode, like when going from WR to RDWR.
  In some cases the audio output would hang.



 0.18.1 -- 05 Nov 2011
-----------------------

* Bugfix in Async::AudioDelayLine: Calling "clear" while a "mute" was in
  effect would cancel the mute.

* New methods IpAddress::isEmpty() and IpAddress::clear().

* Bugfix in the OSS code: The audio device would not open when not using stdout
  as the logging output due to an obscure bug in the OSS code. When not using
  stdout, the audio device would open with fd 0, which was interpreted as and
  error.



 0.18.0 -- 14 May 2011
-----------------------

* The Async::AudioRecorder can now auto detect the file format from the
  filename extension.

* Improved audio device handling which makes it easier to add support for
  different kinds of audio subsystems.

* Added support for the ALSA audio subsystem.

* Bugfix in AudioFifo: The clear method did not work properly. Under some
  circumstances, allSamplesFlushed was not called which caused problems
  upstream.

* Bugfix in AudioDelayLine: Mute and clear did not do the right thing
  with the buffer pointer so it didn't behave properly.

* The AudioDelayLine now fade in and out when muting and clearing to
  avoid creating pops in the audio stream.



 0.17.0 -- 26 Apr 2009
-----------------------

* The Async internal sample rate is now configurable by a compile time
  define (INTERNAL_SAMPLE_RATE in makefile.cfg).

* Added the Async::AudioStreamStateDetector contributed by Steve / DH1DM.

* Implemented an audio codec framework that is meant to be used when
  streaming audio over a network.

* Bugfixes in Async::AudioPacer: Using a prebuf size of zero millisecods
  did not work. DH1DM: Fixed a buffer calculation error. Gaps could be
  introduced in some situations.

* Moved the audio recorder class from the SvxLink server application
  to Async (Async::AudioRecorder).

* The AudioRecorder can now write WAV files.

* Bugfix in AudioFilter: Filters was not properly created under som locales,
  like german (de_DE).



 0.16.1 -- 30 Jul 2008
-----------------------

* Bugfix and rewrite of the sound card code (AudioIO and AudioDevice classes).

* Bugfix and rewrite of the Async::AudioPacer class.

* Bugfix in Async::Timer: At destruction of a timer, a check was not made
  to see if it really existed.

* Bugfix in Async::CppDnsLookupWorker: The DNS code had a bug which showed
  itself under Ubuntu. A local variable was called "h_addr" which is defined
  in netdb.h as "h_addr_list[0]".



 0.16.0 -- 18 May 2008
-----------------------

* Lots of changes to adapt everything to the audio pipe infrastructure.

* Decreased buffers to improve audio latency.

* New method: AudioSplitter::enableSink make it possible to enable/disable
  branches in the splitter.

* Cleanup: Removed obsolete files and fixed files with wrong names.

* New method AudioFifo::enableBuffering: Use this method to enable/disable
  the buffering in the fifo. When disabled, this will effectively just make
  it a passthrough.

* Now possible to open left/right stereo channels as separate mono
  channels.

* Now possible to set sample rate, block size, channels and buffer size for
  a sound card.

* Made Async::CppDnsLookupWorker thread safe.



 0.15.0 -- 02 Jan 2008
-----------------------

* Now compile under CentOS 5.0, Fedora 8, Ubuntu 7.10 and Gentoo.

* Inserting repeated audio fragments if incoming audio pase is too slow.
  Good when using two sound cards with slightly different sampling rate.

* Fixes for 64 bit platforms.



 0.14.0 -- 15 Apr 2007
-----------------------

* Async::Config: Now possible to use the "open" method more than once to
  read multiple configuration files.

* It is now possible to read the sampling rate the audio device is using
  method Async::AudioIO::sampleRate.

* It is now possible to set the gain to use on an audio stream.

* New method: TcpConnection::isConnected.

* Now using float instead of short int to represent samples. This make it
  easier to apply audio processing on them.

* Created a new audio-lib where all the audio related classes have been put.

* A lot of new audio handling classes have been added.

* Now using libsigc++ version 1.2 instead of the old and outdated 1.0.

* ASYNC_AUDIO_NOTRIGGER=1 is now the default.



 0.13.0 -- 02 Dec 2005
-----------------------

* Merged Serial::InPin and Serial::OutPin to a new typedef Serial::Pin.
  Also added PIN_NONE.

* Bugfix in Config: It was not possible to specify an empty configuration
  variable using "".

* Fixed the makefile problem where it was not possible to compile SvxLink
  when a previous "make install" had been done. It tried to link against
  the installed libraries instead of the ones just compiled.



 0.12.1 -- 09 Oct 2005
-----------------------

* Bugfix in Async::TcpClient: In some situations sockets could be leaked
  and functions could be called twice instead of once. This may have caused
  crashes.



 0.12.0 -- 14 Aug 2005
-----------------------

* Bugfixes for multi open of sound device.

* New method in AudioIO to clear all samples in the buffer.

* Bugfix: Handling flushing when already flushed correctly.

* Bugfix: CPU could go up to 100% when writing audio to the
  sound card.

* DNS lookups are now asynchronous (well, threaded anyway)
  so no more blocking DNS lookup calls.

* Start and end of sound playback is now amplitude shaped
  to not create noise at end of playback.

* Bugfix: Forgot to clean up everything when the
  Async::TcpClient::disconnect method was called.

* Added an unequality operator to the Async::IpAddress class.



 0.11.0 -- 25 Mar 2005
-----------------------

* Added some code to AsyncTcpServer to broadcast data to connected
  clients. Contribution by SM0LCB / Ulf.

* Now possible to list all tags in a config section.

* The Serial class can now handle multiple users per port.

* Bugfix: The AudioIO class did not handle mutiple users correctly.



 0.10.0 -- 26 Sep 2004
----------------------

* Now the AudioIO object is really checking for full duplex capablility.

* Bugfix: The application would crash if the AudioIO object were deleted
  and then recreated.

* New class "Serial" for serial port usage.

* Bugfix: The DnsLookup class did not delete its DnsLookupWorker object
  and other memory handling was a mess as well. Thank you "valgrind"
  for helping me find this!



 0.9.0 -- 27 May 2004
----------------------

* Separate reader and writer in the same application can now open the audio
  device at the same time. The device is automatically set to full duplex
  operation. Previously, only one AudioIO object could have the device opened
  at a time.

* Added an environment variable that make it possible to disable the use
  of the trigger functionality when opening an audio device. This was necessary
  to make Alsa OSS emulation work. Set ASYNC_AUDIO_NOTRIGGER=1 to disable the
  use of the trigger functionality.

* Decreased the audio buffers in the audio device to make audio playback
  more responsive.



 0.8.0 -- 04 Apr 2004
----------------------

* Audio handling rewritten to handle a separate reader and writer within
  the same application.

* Split the async lib into core, cpp, qt and demo parts.

* Earlier log entries for the async library can be found in ../qtel/ChangeLog.
<|MERGE_RESOLUTION|>--- conflicted
+++ resolved
@@ -11,14 +11,12 @@
 
 * Bugfix in AsyncTcpServer: Fix memory leak
 
-<<<<<<< HEAD
 * UdpSocket: The dataReceived signal now also provide the remote UDP port
   number
-=======
+
 * Bugfix in AsyncAudioDeviceAlsa/AsyncAudioIO: Assertion for some sound boards
   in Async::Timer::setEnable due to the AudioDeviceAlsa::samplesToWrite
   function returning a negative value.
->>>>>>> 94e2e4db
 
 
 
