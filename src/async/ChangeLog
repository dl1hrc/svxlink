--- conflicted
+++ resolved
@@ -1,6 +1,3 @@
-<<<<<<< HEAD
- 1.5.0 -- ?? ??? 2017
-=======
  1.6.0 -- ?? ??? 2018
 ----------------------
 
@@ -9,7 +6,6 @@
 
 
  1.5.0 -- 30 Dec 2017
->>>>>>> f1b9b6b5
 ----------------------
 
 * Support for Qt5 added. Patch contributed by Richard Neese.
