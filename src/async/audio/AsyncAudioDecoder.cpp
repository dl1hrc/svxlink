--- conflicted
+++ resolved
@@ -124,11 +124,7 @@
 bool AudioDecoder::isAvailable(const std::string &name)
 {
   return (name == "NULL") || (name == "RAW") || (name == "S16") ||
-<<<<<<< HEAD
          (name == "GSM") || (name == "AMBE") ||
-=======
-         (name == "GSM") ||
->>>>>>> de572b56
 #ifdef SPEEX_MAJOR
          (name == "SPEEX") ||
 #endif
@@ -139,12 +135,8 @@
 } /* AudioDecoder::isAvailable */
 
 
-<<<<<<< HEAD
 AudioDecoder *AudioDecoder::create(const std::string &name, 
                    const std::map<std::string,std::string> &options)
-=======
-AudioDecoder *AudioDecoder::create(const std::string &name)
->>>>>>> de572b56
 {
   if (name == "NULL")
   {
@@ -195,15 +187,7 @@
  *
  ****************************************************************************/
 
-<<<<<<< HEAD
-void AudioDecoder::setOptions(const Options &options) {
-  for(Options::const_iterator it = options.begin(); it != options.end(); ++it) {
-    setOption(it->first,it->second);
-  }
-}
-=======
-
->>>>>>> de572b56
+
 
 /****************************************************************************
  *
