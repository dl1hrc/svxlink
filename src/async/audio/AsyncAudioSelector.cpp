/**
@file	 AsyncAudioSelector.cpp
@brief   This file contains a class that is used to select one of many audio
      	 streams.
@author  Tobias Blomberg / SM0SVX
@date	 2006-08-01

\verbatim
Async - A library for programming event driven applications
Copyright (C) 2003-2017 Tobias Blomberg / SM0SVX

This program is free software; you can redistribute it and/or modify
it under the terms of the GNU General Public License as published by
the Free Software Foundation; either version 2 of the License, or
(at your option) any later version.

This program is distributed in the hope that it will be useful,
but WITHOUT ANY WARRANTY; without even the implied warranty of
MERCHANTABILITY or FITNESS FOR A PARTICULAR PURPOSE.  See the
GNU General Public License for more details.

You should have received a copy of the GNU General Public License
along with this program; if not, write to the Free Software
Foundation, Inc., 59 Temple Place, Suite 330, Boston, MA  02111-1307  USA
\endverbatim
*/



/****************************************************************************
 *
 * System Includes
 *
 ****************************************************************************/

#include <iostream>
#include <cassert>
#include <sigc++/sigc++.h>


/****************************************************************************
 *
 * Project Includes
 *
 ****************************************************************************/

#include <AsyncAudioSink.h>


/****************************************************************************
 *
 * Local Includes
 *
 ****************************************************************************/

#include "AsyncAudioSelector.h"



/****************************************************************************
 *
 * Namespaces to use
 *
 ****************************************************************************/

using namespace std;
using namespace Async;



/****************************************************************************
 *
 * Defines & typedefs
 *
 ****************************************************************************/



/****************************************************************************
 *
 * Local class definitions
 *
 ****************************************************************************/

<<<<<<< HEAD
class AudioSelector::Branch : public AudioSink, public sigc::trackable
{
  public:
    Branch(bool debug=false)
      : m_state(STATE_IDLE), m_prio(0), m_autoselect(false), m_flush_wait(true),
        m_debug(debug)
=======
class Async::AudioSelector::Branch : public AudioSink
{
  public:
    Branch(AudioSelector *selector)
      : m_selector(selector), m_auto_select(false), m_prio(0),
        m_stream_state(STATE_IDLE), m_flush_wait(true)
>>>>>>> bdf70af5
    {
      assert(selector != 0);
    }

<<<<<<< HEAD
    State state(void) const { return m_state; }
    void setSelectionPrio(int prio) { m_prio = prio; }
    int selectionPrio(void) const { return m_prio; }
    void enableAutoSelect(void) { m_autoselect = true; }
    void disableAutoSelect(void) { m_autoselect = false; }
    bool autoSelectEnabled(void) const { return m_autoselect; }
    void setFlushWait(bool flush_wait) { m_flush_wait = flush_wait; }
    bool flushWait(void) const { return m_flush_wait; }

    virtual int writeSamples(const float *samples, int count)
    {
      setState(STATE_ACTIVE);
      int ret = sigWriteSamples(const_cast<float *>(samples), count);
      if (ret <= 0)
      {
        setState(STATE_STOPPED);
      }
=======
    StreamState streamState(void) const { return m_stream_state; }
    void setSelectionPrio(int prio) { m_prio = prio; }
    int selectionPrio(void) const { return m_prio; }
    void enableAutoSelect(void) { m_auto_select = true; }
    bool autoSelectEnabled(void) const { return m_auto_select; }
    void setFlushWait(bool flush_wait) { m_flush_wait = flush_wait; }
    bool flushWait(void) const { return m_flush_wait; }

    void disableAutoSelect(void)
    {
      m_auto_select = false;
      if (isSelected())
      {
        m_selector->selectHighestPrioActiveBranch(true);
      }
    }

    bool isSelected(void) const
    {
      return (m_selector->selectedBranch() == this);
    }

    virtual int writeSamples(const float *samples, int count)
    {
      assert(count > 0);
      m_stream_state = STATE_WRITING;
      if (m_auto_select && !isSelected())
      {
	const Branch *selected_branch = m_selector->selectedBranch();
	if ((selected_branch == 0) ||
            (selected_branch->selectionPrio() < m_prio))
	{
	  m_selector->selectBranch(this);
	}
      }
      int ret(count);
      if (isSelected())
      {
        ret = m_selector->branchWriteSamples(samples, count);
        if (ret == 0)
        {
          m_stream_state = STATE_STOPPED;
        }
      }
>>>>>>> bdf70af5
      return ret;
    }

    virtual void flushSamples(void)
    {
<<<<<<< HEAD
      setState(STATE_FLUSHING);
      sigFlushSamples();
    }

    void resumeOutput(void) { sourceResumeOutput(); }

    void allSamplesFlushed(void)
    {
      setState(STATE_IDLE);
      sourceAllSamplesFlushed();
    }

    sigc::signal<int, float *, int> sigWriteSamples;
    sigc::signal<void>              sigFlushSamples;

  private:
    State m_state;
    int   m_prio;
    bool  m_autoselect;
    bool  m_flush_wait;
    bool  m_debug;

    void setState(State state)
    {
      if (state != m_state)
      {
        m_state = state;
        if (m_debug)
        {
          cout << "### AudioSelector::Branch::setState[" << this << "]: state="
               << AudioSelector::stateToString(m_state) << endl;
        }
      }
    }
}; /* class AudioSelector::Branch */
=======
      switch (m_stream_state)
      {
        case STATE_IDLE:
          sourceAllSamplesFlushed();
          break;

        case STATE_WRITING:
        case STATE_STOPPED:
          if (isSelected())
          {
            m_stream_state = STATE_FLUSHING;
            m_selector->branchFlushSamples();
          }
          else
          {
            m_stream_state = STATE_IDLE;
            sourceAllSamplesFlushed();
          }
          break;

        case STATE_FLUSHING:
          break;
      }
    }

    void resumeOutput(void)
    {
      if (m_stream_state == STATE_STOPPED)
      {
        m_stream_state = STATE_WRITING;
        sourceResumeOutput();
      }
    }

    void allSamplesFlushed(void)
    {
      if (m_stream_state == STATE_FLUSHING)
      {
        m_stream_state = STATE_IDLE;
        if (m_auto_select)
        {
          m_selector->selectBranch(0);
        }
        sourceAllSamplesFlushed();
      }
    }

    void unselect(void)
    {
      switch (m_stream_state)
      {
        case STATE_IDLE:
        case STATE_WRITING:
          break;

        case STATE_STOPPED:
          m_stream_state = STATE_WRITING;
          sourceResumeOutput();
          break;

        case STATE_FLUSHING:
          m_stream_state = STATE_IDLE;
          sourceAllSamplesFlushed();
          break;
      }
    }

  private:
    AudioSelector * m_selector;
    bool            m_auto_select;
    int             m_prio;
    StreamState     m_stream_state;
    bool            m_flush_wait;
>>>>>>> bdf70af5

}; /* class Async::AudioSelector::Branch */


/****************************************************************************
 *
 * Prototypes
 *
 ****************************************************************************/



/****************************************************************************
 *
 * Exported Global Variables
 *
 ****************************************************************************/




/****************************************************************************
 *
 * Local Global Variables
 *
 ****************************************************************************/



/****************************************************************************
 *
 * Public member functions
 *
 ****************************************************************************/

AudioSelector::AudioSelector(void)
<<<<<<< HEAD
  : m_selected(0), m_state(STATE_IDLE), m_debug(false)
=======
  : m_selected_branch(0), m_stream_state(STATE_IDLE)
>>>>>>> bdf70af5
{
} /* AudioSelector::AudioSelector */


AudioSelector::~AudioSelector(void)
{
<<<<<<< HEAD
  selectSource(0);
=======
  //selectSource(0);
>>>>>>> bdf70af5
  BranchMap::iterator it;
  for (it = m_branch_map.begin(); it != m_branch_map.end(); ++it)
  {
    delete (*it).second;
  }
} /* AudioSelector::~AudioSelector */


void AudioSelector::addSource(Async::AudioSource *source)
{
<<<<<<< HEAD
  assert(m_branch_map.find(source) == m_branch_map.end());
  Branch *branch = new Branch(m_debug);
  source->registerSink(branch);
  branch->sigWriteSamples.connect(
      sigc::bind<0>(mem_fun(*this, &AudioSelector::writeSamples), branch));
  branch->sigFlushSamples.connect(
      sigc::bind(mem_fun(*this, &AudioSelector::flushSamples), branch));
=======
  assert(source != 0);
  assert(m_branch_map.find(source) == m_branch_map.end());
  Branch *branch = new Branch(this);
  source->registerSink(branch);
>>>>>>> bdf70af5
  m_branch_map[source] = branch;
} /* AudioSelector::addSource */


void AudioSelector::removeSource(AudioSource *source)
{
  BranchMap::iterator it = m_branch_map.find(source);
  assert(it != m_branch_map.end());
  Branch *branch = (*it).second;
<<<<<<< HEAD
  if (branch == m_selected)
=======
  m_branch_map.erase(it);
  assert(m_branch_map.find(source) == m_branch_map.end());
  if (branch == selectedBranch())
>>>>>>> bdf70af5
  {
    selectHighestPrioActiveBranch(true);
  }
<<<<<<< HEAD
  // FIXME: Erasing a source from the list should be done from a timer
  m_branch_map.erase(source);
  assert(m_branch_map.find(source) == m_branch_map.end());
=======
>>>>>>> bdf70af5
  delete branch;
} /* AudioSelector::removeSource */


void AudioSelector::setSelectionPrio(AudioSource *source, int prio)
{
  BranchMap::iterator it = m_branch_map.find(source);
  assert(it != m_branch_map.end());
  Branch *branch = (*it).second;
  branch->setSelectionPrio(prio);
} /* AudioSelector::setAutoSelectPrio */


void AudioSelector::enableAutoSelect(AudioSource *source, int prio)
{
  BranchMap::iterator it = m_branch_map.find(source);
  assert(it != m_branch_map.end());
  Branch *branch = (*it).second;
  branch->setSelectionPrio(prio);
  branch->enableAutoSelect();
} /* AudioSelector::enableAutoSelect */


void AudioSelector::disableAutoSelect(AudioSource *source)
{
  BranchMap::iterator it = m_branch_map.find(source);
  assert(it != m_branch_map.end());
  Branch *branch = (*it).second;
  branch->disableAutoSelect();
  if (branch == m_selected)
  {
    selectBranch(0);
  }
} /* AudioSelector::disableAutoSelect */


bool AudioSelector::autoSelectEnabled(AudioSource *source) const
{
<<<<<<< HEAD
  BranchMap::iterator it = m_branch_map.find(source);
  assert(it != m_branch_map.end());
  Branch *branch = (*it).second;
=======
  BranchMap::const_iterator it = m_branch_map.find(source);
  assert(it != m_branch_map.end());
  const Branch *branch = (*it).second;
>>>>>>> bdf70af5
  return branch->autoSelectEnabled();
} /* AudioSelector::autoSelectEnabled */


void AudioSelector::selectSource(AudioSource *source)
{
  Branch *branch = 0;
  if (source != 0)
  {
    BranchMap::iterator it = m_branch_map.find(source);
    assert(it != m_branch_map.end());
<<<<<<< HEAD
    branch = it->second;
=======
    branch = (*it).second;
>>>>>>> bdf70af5
  }
  selectBranch(branch);
} /* AudioSelector::selectSource */


void AudioSelector::setFlushWait(AudioSource *source, bool flush_wait)
{
  BranchMap::iterator it = m_branch_map.find(source);
  assert(it != m_branch_map.end());
  Branch *branch = (*it).second;
  branch->setFlushWait(flush_wait);
} /* AudioSelector::setFlushWait */


void AudioSelector::resumeOutput(void)
{
<<<<<<< HEAD
  if (m_state == STATE_STOPPED)
  {
    setState(STATE_ACTIVE);
  }
  if (m_selected != 0)
  {
    m_selected->resumeOutput();
=======
  if (m_stream_state == STATE_STOPPED)
  {
    m_stream_state = STATE_WRITING;
    assert(m_selected_branch != 0);
    m_selected_branch->resumeOutput();
>>>>>>> bdf70af5
  }
} /* AudioSelector::resumeOutput */


/****************************************************************************
 *
 * Protected member functions
 *
 ****************************************************************************/

void AudioSelector::allSamplesFlushed(void)
{
<<<<<<< HEAD
  if (m_selected != 0)
  {
    m_selected->allSamplesFlushed();
  }
  if (m_state == STATE_FLUSHING)
  {
    setState(STATE_IDLE);
    selectHighestPrioActiveBranch();
=======
  if (m_stream_state == STATE_FLUSHING)
  {
    m_stream_state = STATE_IDLE;
    if (m_selected_branch != 0)
    {
      m_selected_branch->allSamplesFlushed();
    }
>>>>>>> bdf70af5
  }
} /* AudioSelector::allSamplesFlushed */


/****************************************************************************
 *
 * Private member functions
 *
 ****************************************************************************/

<<<<<<< HEAD
const char *AudioSelector::stateToString(State state)
{
  switch (state)
  {
    case STATE_IDLE:
      return "IDLE";
      break;
    case STATE_ACTIVE:
      return "ACTIVE";
      break;
    case STATE_STOPPED:
      return "STOPPED";
      break;
    case STATE_FLUSHING:
      return "FLUSHING";
      break;
    default:
      return "?";
      break;
  }
} /* AudioSelector::stateToString */


int AudioSelector::writeSamples(Branch *branch, float *samples, int count)
{
  /*
  cout << "### AudioSelector::writeSamples: "
       << "branch=" << branch << " autoSelect=" << branch->autoSelectEnabled()
       << " m_selected=" << m_selected
       << endl;
  */
  if ((branch != m_selected) && branch->autoSelectEnabled() &&
      ((m_selected == 0) || (m_selected->state() == STATE_IDLE) ||
       (branch->selectionPrio() > m_selected->selectionPrio())))
  {
    selectBranch(branch);
  }
  if (branch == m_selected)
  {
    setState(STATE_ACTIVE);
    int ret = sinkWriteSamples(samples, count);
    if (ret <= 0)
    {
      setState(STATE_STOPPED);
    }
    return ret;
  }
  return count;
} /* AudioSelector::writeSamples */


void AudioSelector::flushSamples(Branch *branch)
{
  if (branch == m_selected)
  {
    if (branch->flushWait())
    {
      setState(STATE_FLUSHING);
      sinkFlushSamples();
    }
    else
    {
      selectHighestPrioActiveBranch();
      if (m_selected == branch)
      {
        sinkFlushSamples();
      }
      else
      {
        branch->allSamplesFlushed();
      }
    }
    return;
  }
  branch->allSamplesFlushed();
} /* AudioSelector::flushSamples */


void AudioSelector::selectHighestPrioActiveBranch(void)
{
  Branch *new_branch = 0;
  for (BranchMap::iterator it = m_branch_map.begin();
       it != m_branch_map.end(); ++it)
  {
    Branch *b = (*it).second;
    if (b->autoSelectEnabled())
    {
      if (b->state() == STATE_ACTIVE)
      {
        if ((new_branch == 0) ||
            (b->selectionPrio() > new_branch->selectionPrio()))
        new_branch = b;
      }
      else if (b->state() == STATE_STOPPED)
      {
        if ((new_branch == 0) ||
            (b->selectionPrio() > new_branch->selectionPrio()))
        new_branch = b;
        b->resumeOutput();
      }
    }
  }
  if (new_branch != 0)
  {
    selectBranch(new_branch);
  }
} /* AudioSelector::selectHighestPrioActiveBranch */
=======
int AudioSelector::branchWriteSamples(const float *samples, int count)
{
  m_stream_state = STATE_WRITING;
  int ret = sinkWriteSamples(samples, count);
  assert(ret >= 0);
  if (ret == 0)
  {
    m_stream_state = STATE_STOPPED;
  }
  return ret;
} /* AudioSelector::branchWriteSamples */


void AudioSelector::branchFlushSamples(void)
{
  assert(m_selected_branch != 0);
  Branch *flusher = m_selected_branch;
  if (!m_selected_branch->flushWait())
  {
    selectHighestPrioActiveBranch(false);
  }

  if (m_selected_branch == flusher)
  {
    switch (m_stream_state)
    {
      case STATE_IDLE:
        m_selected_branch->allSamplesFlushed();
        break;

      case STATE_WRITING:
      case STATE_STOPPED:
        m_stream_state = STATE_FLUSHING;
        sinkFlushSamples();
        break;

      case STATE_FLUSHING:
        break;
    }
  }
} /* AudioSelector::branchFlushSamples */
>>>>>>> bdf70af5


void AudioSelector::selectBranch(Branch *branch)
{
<<<<<<< HEAD
  if (m_selected == branch)
=======
  if (branch == m_selected_branch)
>>>>>>> bdf70af5
  {
    return;
  }

<<<<<<< HEAD
  if (m_debug)
  {
    cout << "### AudioSelector::selectBranch: " << branch << endl;
  }

  if (m_selected != 0)
  {
    Branch *selected = m_selected;
    m_selected = 0;

    switch (selected->state())
    {
      case STATE_STOPPED:
        selected->resumeOutput();
        break;
      case STATE_FLUSHING:
        selected->allSamplesFlushed();
        break;
      default:
        break;
    }
  }

  switch (m_state)
  {
    case STATE_ACTIVE:
    case STATE_STOPPED:
      if ((branch == 0) || (branch->state() == STATE_IDLE))
      {
        setState(STATE_FLUSHING);
        sinkFlushSamples();
      }
      break;
    default:
      break;
  }

  m_selected = branch;
} /* AudioSelector::selectBranch */


void AudioSelector::setState(State state)
{
  if (state != m_state)
  {
    m_state = state;
    if (m_debug)
    {
      cout << "### AudioSelector::setState: state="
           << stateToString(m_state) << endl;
    }
  }
} /* AudioSelector::setState */
=======
  Branch *prev_branch = m_selected_branch;
  m_selected_branch = branch;
  if (prev_branch != 0)
  {
    prev_branch->unselect();
  }

  assert((m_selected_branch == 0) ||
         (m_selected_branch->streamState() == STATE_IDLE) ||
         (m_selected_branch->streamState() == STATE_WRITING));

  switch (m_stream_state)
  {
    case STATE_IDLE:
    case STATE_FLUSHING:
      break;

    case STATE_WRITING:
    case STATE_STOPPED:
      if ((m_selected_branch == 0) ||
          (m_selected_branch->streamState() == STATE_IDLE))
      {
        m_stream_state = STATE_FLUSHING;
        sinkFlushSamples();
      }
      break;
  }
} /* AudioSelector::selectBranch */


void AudioSelector::selectHighestPrioActiveBranch(bool clear_if_no_active)
{
  Branch *new_branch = 0;
  for (BranchMap::iterator it = m_branch_map.begin();
       it != m_branch_map.end(); ++it)
  {
    Branch *branch = (*it).second;
    if (branch->autoSelectEnabled())
    {
      if (((branch->streamState() == STATE_WRITING) ||
           (branch->streamState() == STATE_STOPPED)) &&
          ((new_branch == 0) ||
          (branch->selectionPrio() > new_branch->selectionPrio())))
      {
        new_branch = branch;
      }
    }
  }
  if ((new_branch != 0) || clear_if_no_active)
  {
    selectBranch(new_branch);
  }
} /* AudioSelector::selectHighestPrioActiveBranch */
>>>>>>> bdf70af5


/*
 * This file has not been truncated
 */<|MERGE_RESOLUTION|>--- conflicted
+++ resolved
@@ -33,9 +33,6 @@
  *
  ****************************************************************************/
 
-#include <iostream>
-#include <cassert>
-#include <sigc++/sigc++.h>
 
 
 /****************************************************************************
@@ -82,44 +79,16 @@
  *
  ****************************************************************************/
 
-<<<<<<< HEAD
-class AudioSelector::Branch : public AudioSink, public sigc::trackable
-{
-  public:
-    Branch(bool debug=false)
-      : m_state(STATE_IDLE), m_prio(0), m_autoselect(false), m_flush_wait(true),
-        m_debug(debug)
-=======
 class Async::AudioSelector::Branch : public AudioSink
 {
   public:
     Branch(AudioSelector *selector)
       : m_selector(selector), m_auto_select(false), m_prio(0),
         m_stream_state(STATE_IDLE), m_flush_wait(true)
->>>>>>> bdf70af5
     {
       assert(selector != 0);
     }
 
-<<<<<<< HEAD
-    State state(void) const { return m_state; }
-    void setSelectionPrio(int prio) { m_prio = prio; }
-    int selectionPrio(void) const { return m_prio; }
-    void enableAutoSelect(void) { m_autoselect = true; }
-    void disableAutoSelect(void) { m_autoselect = false; }
-    bool autoSelectEnabled(void) const { return m_autoselect; }
-    void setFlushWait(bool flush_wait) { m_flush_wait = flush_wait; }
-    bool flushWait(void) const { return m_flush_wait; }
-
-    virtual int writeSamples(const float *samples, int count)
-    {
-      setState(STATE_ACTIVE);
-      int ret = sigWriteSamples(const_cast<float *>(samples), count);
-      if (ret <= 0)
-      {
-        setState(STATE_STOPPED);
-      }
-=======
     StreamState streamState(void) const { return m_stream_state; }
     void setSelectionPrio(int prio) { m_prio = prio; }
     int selectionPrio(void) const { return m_prio; }
@@ -164,49 +133,11 @@
           m_stream_state = STATE_STOPPED;
         }
       }
->>>>>>> bdf70af5
       return ret;
     }
 
     virtual void flushSamples(void)
     {
-<<<<<<< HEAD
-      setState(STATE_FLUSHING);
-      sigFlushSamples();
-    }
-
-    void resumeOutput(void) { sourceResumeOutput(); }
-
-    void allSamplesFlushed(void)
-    {
-      setState(STATE_IDLE);
-      sourceAllSamplesFlushed();
-    }
-
-    sigc::signal<int, float *, int> sigWriteSamples;
-    sigc::signal<void>              sigFlushSamples;
-
-  private:
-    State m_state;
-    int   m_prio;
-    bool  m_autoselect;
-    bool  m_flush_wait;
-    bool  m_debug;
-
-    void setState(State state)
-    {
-      if (state != m_state)
-      {
-        m_state = state;
-        if (m_debug)
-        {
-          cout << "### AudioSelector::Branch::setState[" << this << "]: state="
-               << AudioSelector::stateToString(m_state) << endl;
-        }
-      }
-    }
-}; /* class AudioSelector::Branch */
-=======
       switch (m_stream_state)
       {
         case STATE_IDLE:
@@ -280,7 +211,6 @@
     int             m_prio;
     StreamState     m_stream_state;
     bool            m_flush_wait;
->>>>>>> bdf70af5
 
 }; /* class Async::AudioSelector::Branch */
 
@@ -317,22 +247,14 @@
  ****************************************************************************/
 
 AudioSelector::AudioSelector(void)
-<<<<<<< HEAD
-  : m_selected(0), m_state(STATE_IDLE), m_debug(false)
-=======
   : m_selected_branch(0), m_stream_state(STATE_IDLE)
->>>>>>> bdf70af5
 {
 } /* AudioSelector::AudioSelector */
 
 
 AudioSelector::~AudioSelector(void)
 {
-<<<<<<< HEAD
-  selectSource(0);
-=======
   //selectSource(0);
->>>>>>> bdf70af5
   BranchMap::iterator it;
   for (it = m_branch_map.begin(); it != m_branch_map.end(); ++it)
   {
@@ -343,20 +265,10 @@
 
 void AudioSelector::addSource(Async::AudioSource *source)
 {
-<<<<<<< HEAD
-  assert(m_branch_map.find(source) == m_branch_map.end());
-  Branch *branch = new Branch(m_debug);
-  source->registerSink(branch);
-  branch->sigWriteSamples.connect(
-      sigc::bind<0>(mem_fun(*this, &AudioSelector::writeSamples), branch));
-  branch->sigFlushSamples.connect(
-      sigc::bind(mem_fun(*this, &AudioSelector::flushSamples), branch));
-=======
   assert(source != 0);
   assert(m_branch_map.find(source) == m_branch_map.end());
   Branch *branch = new Branch(this);
   source->registerSink(branch);
->>>>>>> bdf70af5
   m_branch_map[source] = branch;
 } /* AudioSelector::addSource */
 
@@ -366,22 +278,12 @@
   BranchMap::iterator it = m_branch_map.find(source);
   assert(it != m_branch_map.end());
   Branch *branch = (*it).second;
-<<<<<<< HEAD
-  if (branch == m_selected)
-=======
   m_branch_map.erase(it);
   assert(m_branch_map.find(source) == m_branch_map.end());
   if (branch == selectedBranch())
->>>>>>> bdf70af5
   {
     selectHighestPrioActiveBranch(true);
   }
-<<<<<<< HEAD
-  // FIXME: Erasing a source from the list should be done from a timer
-  m_branch_map.erase(source);
-  assert(m_branch_map.find(source) == m_branch_map.end());
-=======
->>>>>>> bdf70af5
   delete branch;
 } /* AudioSelector::removeSource */
 
@@ -411,24 +313,14 @@
   assert(it != m_branch_map.end());
   Branch *branch = (*it).second;
   branch->disableAutoSelect();
-  if (branch == m_selected)
-  {
-    selectBranch(0);
-  }
 } /* AudioSelector::disableAutoSelect */
 
 
 bool AudioSelector::autoSelectEnabled(AudioSource *source) const
 {
-<<<<<<< HEAD
-  BranchMap::iterator it = m_branch_map.find(source);
-  assert(it != m_branch_map.end());
-  Branch *branch = (*it).second;
-=======
   BranchMap::const_iterator it = m_branch_map.find(source);
   assert(it != m_branch_map.end());
   const Branch *branch = (*it).second;
->>>>>>> bdf70af5
   return branch->autoSelectEnabled();
 } /* AudioSelector::autoSelectEnabled */
 
@@ -440,11 +332,7 @@
   {
     BranchMap::iterator it = m_branch_map.find(source);
     assert(it != m_branch_map.end());
-<<<<<<< HEAD
-    branch = it->second;
-=======
     branch = (*it).second;
->>>>>>> bdf70af5
   }
   selectBranch(branch);
 } /* AudioSelector::selectSource */
@@ -461,21 +349,11 @@
 
 void AudioSelector::resumeOutput(void)
 {
-<<<<<<< HEAD
-  if (m_state == STATE_STOPPED)
-  {
-    setState(STATE_ACTIVE);
-  }
-  if (m_selected != 0)
-  {
-    m_selected->resumeOutput();
-=======
   if (m_stream_state == STATE_STOPPED)
   {
     m_stream_state = STATE_WRITING;
     assert(m_selected_branch != 0);
     m_selected_branch->resumeOutput();
->>>>>>> bdf70af5
   }
 } /* AudioSelector::resumeOutput */
 
@@ -488,16 +366,6 @@
 
 void AudioSelector::allSamplesFlushed(void)
 {
-<<<<<<< HEAD
-  if (m_selected != 0)
-  {
-    m_selected->allSamplesFlushed();
-  }
-  if (m_state == STATE_FLUSHING)
-  {
-    setState(STATE_IDLE);
-    selectHighestPrioActiveBranch();
-=======
   if (m_stream_state == STATE_FLUSHING)
   {
     m_stream_state = STATE_IDLE;
@@ -505,7 +373,6 @@
     {
       m_selected_branch->allSamplesFlushed();
     }
->>>>>>> bdf70af5
   }
 } /* AudioSelector::allSamplesFlushed */
 
@@ -516,115 +383,6 @@
  *
  ****************************************************************************/
 
-<<<<<<< HEAD
-const char *AudioSelector::stateToString(State state)
-{
-  switch (state)
-  {
-    case STATE_IDLE:
-      return "IDLE";
-      break;
-    case STATE_ACTIVE:
-      return "ACTIVE";
-      break;
-    case STATE_STOPPED:
-      return "STOPPED";
-      break;
-    case STATE_FLUSHING:
-      return "FLUSHING";
-      break;
-    default:
-      return "?";
-      break;
-  }
-} /* AudioSelector::stateToString */
-
-
-int AudioSelector::writeSamples(Branch *branch, float *samples, int count)
-{
-  /*
-  cout << "### AudioSelector::writeSamples: "
-       << "branch=" << branch << " autoSelect=" << branch->autoSelectEnabled()
-       << " m_selected=" << m_selected
-       << endl;
-  */
-  if ((branch != m_selected) && branch->autoSelectEnabled() &&
-      ((m_selected == 0) || (m_selected->state() == STATE_IDLE) ||
-       (branch->selectionPrio() > m_selected->selectionPrio())))
-  {
-    selectBranch(branch);
-  }
-  if (branch == m_selected)
-  {
-    setState(STATE_ACTIVE);
-    int ret = sinkWriteSamples(samples, count);
-    if (ret <= 0)
-    {
-      setState(STATE_STOPPED);
-    }
-    return ret;
-  }
-  return count;
-} /* AudioSelector::writeSamples */
-
-
-void AudioSelector::flushSamples(Branch *branch)
-{
-  if (branch == m_selected)
-  {
-    if (branch->flushWait())
-    {
-      setState(STATE_FLUSHING);
-      sinkFlushSamples();
-    }
-    else
-    {
-      selectHighestPrioActiveBranch();
-      if (m_selected == branch)
-      {
-        sinkFlushSamples();
-      }
-      else
-      {
-        branch->allSamplesFlushed();
-      }
-    }
-    return;
-  }
-  branch->allSamplesFlushed();
-} /* AudioSelector::flushSamples */
-
-
-void AudioSelector::selectHighestPrioActiveBranch(void)
-{
-  Branch *new_branch = 0;
-  for (BranchMap::iterator it = m_branch_map.begin();
-       it != m_branch_map.end(); ++it)
-  {
-    Branch *b = (*it).second;
-    if (b->autoSelectEnabled())
-    {
-      if (b->state() == STATE_ACTIVE)
-      {
-        if ((new_branch == 0) ||
-            (b->selectionPrio() > new_branch->selectionPrio()))
-        new_branch = b;
-      }
-      else if (b->state() == STATE_STOPPED)
-      {
-        if ((new_branch == 0) ||
-            (b->selectionPrio() > new_branch->selectionPrio()))
-        new_branch = b;
-        b->resumeOutput();
-      }
-    }
-  }
-  if (new_branch != 0)
-  {
-    selectBranch(new_branch);
-  }
-} /* AudioSelector::selectHighestPrioActiveBranch */
-=======
 int AudioSelector::branchWriteSamples(const float *samples, int count)
 {
   m_stream_state = STATE_WRITING;
@@ -666,75 +424,15 @@
     }
   }
 } /* AudioSelector::branchFlushSamples */
->>>>>>> bdf70af5
 
 
 void AudioSelector::selectBranch(Branch *branch)
 {
-<<<<<<< HEAD
-  if (m_selected == branch)
-=======
   if (branch == m_selected_branch)
->>>>>>> bdf70af5
   {
     return;
   }
 
-<<<<<<< HEAD
-  if (m_debug)
-  {
-    cout << "### AudioSelector::selectBranch: " << branch << endl;
-  }
-
-  if (m_selected != 0)
-  {
-    Branch *selected = m_selected;
-    m_selected = 0;
-
-    switch (selected->state())
-    {
-      case STATE_STOPPED:
-        selected->resumeOutput();
-        break;
-      case STATE_FLUSHING:
-        selected->allSamplesFlushed();
-        break;
-      default:
-        break;
-    }
-  }
-
-  switch (m_state)
-  {
-    case STATE_ACTIVE:
-    case STATE_STOPPED:
-      if ((branch == 0) || (branch->state() == STATE_IDLE))
-      {
-        setState(STATE_FLUSHING);
-        sinkFlushSamples();
-      }
-      break;
-    default:
-      break;
-  }
-
-  m_selected = branch;
-} /* AudioSelector::selectBranch */
-
-
-void AudioSelector::setState(State state)
-{
-  if (state != m_state)
-  {
-    m_state = state;
-    if (m_debug)
-    {
-      cout << "### AudioSelector::setState: state="
-           << stateToString(m_state) << endl;
-    }
-  }
-} /* AudioSelector::setState */
-=======
   Branch *prev_branch = m_selected_branch;
   m_selected_branch = branch;
   if (prev_branch != 0)
@@ -788,7 +486,6 @@
     selectBranch(new_branch);
   }
 } /* AudioSelector::selectHighestPrioActiveBranch */
->>>>>>> bdf70af5
 
 
 /*
