--- conflicted
+++ resolved
@@ -302,12 +302,9 @@
     bool getUserData(void);
     void writeUserData(void);
     std::string jsonToString(Json::Value eventmessage);
-<<<<<<< HEAD
     void requestNodeInfos(void);
-=======
     void ctrlPtyDataReceived(const void *buf, size_t count);
     void cfgUpdated(const std::string& section, const std::string& tag);
->>>>>>> 00cc3916
 
 };  /* class Reflector */
 
