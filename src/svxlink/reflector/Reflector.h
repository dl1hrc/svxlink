--- conflicted
+++ resolved
@@ -212,8 +212,6 @@
      */
     void updateRssistate(Json::Value eventmessage);
 
-<<<<<<< HEAD
-=======
     /**
      * @brief  Update register information
      * @param  event message with register info
@@ -226,7 +224,6 @@
      */
     void forwardSds(Json::Value eventmessage);
 
->>>>>>> caf8eb75
   private:
     typedef std::map<Async::FramedTcpConnection*,
                      ReflectorClient*> ReflectorClientConMap;
@@ -261,11 +258,8 @@
       char aprs_tab;
       time_t last_activity;
       time_t sent_last_sds;
-<<<<<<< HEAD
-=======
       bool registered;
       std::string gateway;
->>>>>>> caf8eb75
     };
     std::map<std::string, User> userdata;
 
@@ -273,10 +267,7 @@
     std::map<std::string, Json::Value> qsoStateMap;
     std::map<std::string, Json::Value> sdsStateMap;
     std::map<std::string, Json::Value> systemStateMap;
-<<<<<<< HEAD
-=======
     std::map<std::string, Json::Value> registerStateMap;
->>>>>>> caf8eb75
 
     Reflector(const Reflector&);
     Reflector& operator=(const Reflector&);
