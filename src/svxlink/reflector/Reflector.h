--- conflicted
+++ resolved
@@ -224,8 +224,6 @@
      */
     void forwardSds(Json::Value eventmessage);
 
-<<<<<<< HEAD
-=======
     /**
      * @brief  Forward event state to every node except origin
      * @param  originating client
@@ -236,7 +234,6 @@
     void forwardEventState(ReflectorClient* origin, const std::string& name, Json::Value& message, bool broadcast);
 
 
->>>>>>> aed2167b
   private:
     typedef std::map<Async::FramedTcpConnection*,
                      ReflectorClient*> ReflectorClientConMap;
@@ -299,14 +296,9 @@
     void onRequestAutoQsy(uint32_t from_tg);
     uint32_t nextRandomQsyTg(void);
     bool getUserData(void);
-<<<<<<< HEAD
-    void writeUserData(std::map<std::string, User> userdata);
-    std::string jsonToString(Json::Value eventmessage);
-=======
     void writeUserData(void);
     std::string jsonToString(Json::Value eventmessage);
     void requestNodeInfos(void);
->>>>>>> aed2167b
 
 };  /* class Reflector */
 
