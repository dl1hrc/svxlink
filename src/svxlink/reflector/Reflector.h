/**
@file	 Reflector.h
@brief   The main reflector class
@author  Tobias Blomberg / SM0SVX
@date	 2017-02-11

\verbatim
SvxReflector - An audio reflector for connecting SvxLink Servers
Copyright (C) 2003-2024 Tobias Blomberg / SM0SVX

This program is free software; you can redistribute it and/or modify
it under the terms of the GNU General Public License as published by
the Free Software Foundation; either version 2 of the License, or
(at your option) any later version.

This program is distributed in the hope that it will be useful,
but WITHOUT ANY WARRANTY; without even the implied warranty of
MERCHANTABILITY or FITNESS FOR A PARTICULAR PURPOSE.  See the
GNU General Public License for more details.

You should have received a copy of the GNU General Public License
along with this program; if not, write to the Free Software
Foundation, Inc., 59 Temple Place, Suite 330, Boston, MA  02111-1307  USA
\endverbatim
*/

#ifndef REFLECTOR_INCLUDED
#define REFLECTOR_INCLUDED


/****************************************************************************
 *
 * System Includes
 *
 ****************************************************************************/

#include <sigc++/sigc++.h>
#include <sys/time.h>
#include <vector>
#include <string>
#include <json/json.h>


/****************************************************************************
 *
 * Project Includes
 *
 ****************************************************************************/

#include <AsyncTcpServer.h>
#include <AsyncFramedTcpConnection.h>
#include <AsyncTimer.h>
#include <AsyncAtTimer.h>
#include <AsyncHttpServerConnection.h>
#include <AsyncExec.h>


/****************************************************************************
 *
 * Local Includes
 *
 ****************************************************************************/

#include "ProtoVer.h"
#include "ReflectorClient.h"


/****************************************************************************
 *
 * Forward declarations
 *
 ****************************************************************************/

namespace Async
{
  class EncryptedUdpSocket;
  class Config;
  class Pty;
};

class ReflectorMsg;
class ReflectorUdpMsg;


/****************************************************************************
 *
 * Forward declarations of classes inside of the declared namespace
 *
 ****************************************************************************/



/****************************************************************************
 *
 * Defines & typedefs
 *
 ****************************************************************************/



/****************************************************************************
 *
 * Exported Global Variables
 *
 ****************************************************************************/



/****************************************************************************
 *
 * Class definitions
 *
 ****************************************************************************/

/**
@brief	The main reflector class
@author Tobias Blomberg / SM0SVX
@date   2017-02-11

This is the main class for the reflector. It handles all network traffic and
the dispatching of incoming messages to the correct ReflectorClient object.
*/
class Reflector : public sigc::trackable
{
  public:
    static time_t timeToRenewCert(const Async::SslX509& cert);

    /**
     * @brief 	Default constructor
     */
    Reflector(void);

    /**
     * @brief 	Destructor
     */
    ~Reflector(void);

    /**
     * @brief 	Initialize the reflector
     * @param 	cfg A previously initialized configuration object
     * @return	Return \em true on success or else \em false
     */
    bool initialize(Async::Config &cfg);

    /**
     * @brief   Return a list of all connected nodes
     * @param   nodes The vector to return the result in
     *
     * This function is used to get a list of the callsigns of all connected
     * nodes.
     */
    void nodeList(std::vector<std::string>& nodes) const;

    /**
     * @brief   Broadcast a TCP message to connected clients
     * @param   msg The message to broadcast
     * @param   filter The client filter to apply
     *
     * This function is used to broadcast a message to all connected clients,
     * possibly applying a client filter.  The message is not really a IP
     * broadcast but rather unicast to all connected clients.
     */
    void broadcastMsg(const ReflectorMsg& msg,
        const ReflectorClient::Filter& filter=ReflectorClient::NoFilter());

    /**
     * @brief   Send a UDP datagram to the specificed ReflectorClient
     * @param   client The client to the send datagram to
     * @param   buf The payload to send
     * @param   count The number of bytes in the payload
     * @return  Returns \em true on success or else \em false
     */
    bool sendUdpDatagram(ReflectorClient *client, const ReflectorUdpMsg& msg);

    void broadcastUdpMsg(const ReflectorUdpMsg& msg,
        const ReflectorClient::Filter& filter=ReflectorClient::NoFilter());

    /**
     * @brief   Get the TG for protocol V1 clients
     * @return  Returns the TG used for protocol V1 clients
     */
    uint32_t tgForV1Clients(void) { return m_tg_for_v1_clients; }

    /**
     * @brief   Request QSY to another talk group
     * @param   tg The talk group to QSY to
     */
    void requestQsy(ReflectorClient *client, uint32_t tg);

<<<<<<< HEAD
    /**
     * @brief  Updates the user information
     * @param  user array with all data of the useres
     */
    void updateUserdata(Json::Value eventmessage);
    
    /**
     * @brief  Update Qso information
     * @param  ToDo
     */
    void updateQsostate(Json::Value eventmessage);
=======
    Async::EncryptedUdpSocket* udpSocket(void) const { return m_udp_sock; }
>>>>>>> 41fd4b87

    uint32_t randomQsyLo(void) const { return m_random_qsy_lo; }
    uint32_t randomQsyHi(void) const { return m_random_qsy_hi; }

<<<<<<< HEAD
=======
    Async::SslCertSigningReq loadClientPendingCsr(const std::string& callsign);
    Async::SslCertSigningReq loadClientCsr(const std::string& callsign);
    bool signClientCert(Async::SslX509& cert, const std::string& ca_op);
    Async::SslX509 signClientCsr(const std::string& cn);
    Async::SslX509 loadClientCertificate(const std::string& callsign);

    size_t caSize(void) const { return m_ca_size; }
    const std::vector<uint8_t>& caDigest(void) const { return m_ca_md; }
    const std::vector<uint8_t>& caSignature(void) const { return m_ca_sig; }
    std::string clientCertPem(const std::string& callsign) const;
    std::string caBundlePem(void) const;
    std::string issuingCertPem(void) const;
    bool callsignOk(const std::string& callsign) const;
    Async::SslX509 csrReceived(Async::SslCertSigningReq& req);

  protected:
>>>>>>> 41fd4b87

  private:
    typedef std::map<Async::FramedTcpConnection*,
                     ReflectorClient*> ReflectorClientConMap;
    typedef Async::TcpServer<Async::FramedTcpConnection> FramedTcpServer;
<<<<<<< HEAD

    FramedTcpServer*                                m_srv;
    Async::UdpSocket*                               m_udp_sock;
    ReflectorClientConMap                           m_client_con_map;
    Async::Config*                                  m_cfg;
    uint32_t                                        m_tg_for_v1_clients;
    uint32_t                                        m_random_qsy_lo;
    uint32_t                                        m_random_qsy_hi;
    uint32_t                                        m_random_qsy_tg;
    Async::TcpServer<Async::HttpServerConnection>*  m_http_server;
    Async::Pty*                                     m_cmd_pty;
    std::string                                     cfg_filename;
    bool                                            debug;

    
    // contain user data
    struct User {
      std::string id;
      std::string call;
      std::string mode;
      std::string name;
      std::string location;
      std::string comment;
      float lat;
      float lon;
      std::string state;
      short reasonforsending;
      char aprs_sym;
      char aprs_tab;
      time_t last_activity;
      time_t sent_last_sds;
    };
    std::map<std::string, User> userdata;
    
=======
    using HttpServer = Async::TcpServer<Async::HttpServerConnection>;

    static constexpr unsigned ROOT_CA_VALIDITY_DAYS     = 25*365;
    static constexpr unsigned ISSUING_CA_VALIDITY_DAYS  = 4*90;
    static constexpr unsigned CERT_VALIDITY_DAYS        = 90;
    static constexpr int      CERT_VALIDITY_OFFSET_DAYS = -1;

    FramedTcpServer*            m_srv;
    Async::EncryptedUdpSocket*  m_udp_sock;
    ReflectorClientConMap       m_client_con_map;
    Async::Config*              m_cfg;
    uint32_t                    m_tg_for_v1_clients;
    uint32_t                    m_random_qsy_lo;
    uint32_t                    m_random_qsy_hi;
    uint32_t                    m_random_qsy_tg;
    HttpServer*                 m_http_server;
    Async::Pty*                 m_cmd_pty;
    Async::SslContext           m_ssl_ctx;
    std::string                 m_keys_dir;
    std::string                 m_pending_csrs_dir;
    std::string                 m_csrs_dir;
    std::string                 m_certs_dir;
    UdpCipher::AAD              m_aad;
    Async::SslKeypair           m_ca_pkey;
    Async::SslX509              m_ca_cert;
    Async::SslKeypair           m_issue_ca_pkey;
    Async::SslX509              m_issue_ca_cert;
    std::string                 m_pki_dir;
    std::string                 m_ca_bundle_file;
    std::string                 m_crtfile;
    Async::AtTimer              m_renew_cert_timer;
    Async::AtTimer              m_renew_issue_ca_cert_timer;
    size_t                      m_ca_size = 0;
    std::vector<uint8_t>        m_ca_md;
    std::vector<uint8_t>        m_ca_sig;

>>>>>>> 41fd4b87
    Reflector(const Reflector&);
    Reflector& operator=(const Reflector&);
    void clientConnected(Async::FramedTcpConnection *con);
    void clientDisconnected(Async::FramedTcpConnection *con,
                            Async::FramedTcpConnection::DisconnectReason reason);
    bool udpCipherDataReceived(const Async::IpAddress& addr, uint16_t port,
                               void *buf, int count);
    void udpDatagramReceived(const Async::IpAddress& addr, uint16_t port,
                             void* aad, void *buf, int count);
    void onTalkerUpdated(uint32_t tg, ReflectorClient* old_talker,
                         ReflectorClient *new_talker);
    void httpRequestReceived(Async::HttpServerConnection *con,
                             Async::HttpServerConnection::Request& req);
    void httpClientConnected(Async::HttpServerConnection *con);
    void httpClientDisconnected(Async::HttpServerConnection *con,
        Async::HttpServerConnection::DisconnectReason reason);
    void onRequestAutoQsy(uint32_t from_tg);
    uint32_t nextRandomQsyTg(void);
    bool getUserData(void);
    void writeUserData(std::map<std::string, User> userdata);
    std::string jsonToString(Json::Value eventmessage);
    void ctrlPtyDataReceived(const void *buf, size_t count);
    void cfgUpdated(const std::string& section, const std::string& tag);
    bool loadCertificateFiles(void);
    bool loadServerCertificateFiles(void);
    bool generateKeyFile(Async::SslKeypair& pkey, const std::string& keyfile);
    bool loadRootCAFiles(void);
    bool loadSigningCAFiles(void);
    bool onVerifyPeer(Async::TcpConnection *con, bool preverify_ok,
                      X509_STORE_CTX *x509_store_ctx);
    bool buildPath(const std::string& sec, const std::string& tag,
                   const std::string& defdir, std::string& defpath);
    bool removeClientCert(const std::string& cn);
    void runCAHook(const Async::Exec::Environment& env);

};  /* class Reflector */


#endif /* REFLECTOR_INCLUDED */



/*
 * This file has not been truncated
 */<|MERGE_RESOLUTION|>--- conflicted
+++ resolved
@@ -187,27 +187,23 @@
      */
     void requestQsy(ReflectorClient *client, uint32_t tg);
 
-<<<<<<< HEAD
     /**
      * @brief  Updates the user information
      * @param  user array with all data of the useres
      */
     void updateUserdata(Json::Value eventmessage);
-    
+
     /**
      * @brief  Update Qso information
      * @param  ToDo
      */
     void updateQsostate(Json::Value eventmessage);
-=======
+
     Async::EncryptedUdpSocket* udpSocket(void) const { return m_udp_sock; }
->>>>>>> 41fd4b87
 
     uint32_t randomQsyLo(void) const { return m_random_qsy_lo; }
     uint32_t randomQsyHi(void) const { return m_random_qsy_hi; }
 
-<<<<<<< HEAD
-=======
     Async::SslCertSigningReq loadClientPendingCsr(const std::string& callsign);
     Async::SslCertSigningReq loadClientCsr(const std::string& callsign);
     bool signClientCert(Async::SslX509& cert, const std::string& ca_op);
@@ -224,28 +220,49 @@
     Async::SslX509 csrReceived(Async::SslCertSigningReq& req);
 
   protected:
->>>>>>> 41fd4b87
 
   private:
     typedef std::map<Async::FramedTcpConnection*,
                      ReflectorClient*> ReflectorClientConMap;
     typedef Async::TcpServer<Async::FramedTcpConnection> FramedTcpServer;
-<<<<<<< HEAD
-
-    FramedTcpServer*                                m_srv;
-    Async::UdpSocket*                               m_udp_sock;
-    ReflectorClientConMap                           m_client_con_map;
-    Async::Config*                                  m_cfg;
-    uint32_t                                        m_tg_for_v1_clients;
-    uint32_t                                        m_random_qsy_lo;
-    uint32_t                                        m_random_qsy_hi;
-    uint32_t                                        m_random_qsy_tg;
+
+    static constexpr unsigned ROOT_CA_VALIDITY_DAYS     = 25*365;
+    static constexpr unsigned ISSUING_CA_VALIDITY_DAYS  = 4*90;
+    static constexpr unsigned CERT_VALIDITY_DAYS        = 90;
+    static constexpr int      CERT_VALIDITY_OFFSET_DAYS = -1;
+
+    FramedTcpServer*            m_srv;
+    Async::EncryptedUdpSocket*  m_udp_sock;
+    ReflectorClientConMap       m_client_con_map;
+    Async::Config*              m_cfg;
+    uint32_t                    m_tg_for_v1_clients;
+    uint32_t                    m_random_qsy_lo;
+    uint32_t                    m_random_qsy_hi;
+    uint32_t                    m_random_qsy_tg;
     Async::TcpServer<Async::HttpServerConnection>*  m_http_server;
-    Async::Pty*                                     m_cmd_pty;
-    std::string                                     cfg_filename;
-    bool                                            debug;
-
-    
+    Async::Pty*                 m_cmd_pty;
+    std::string                 cfg_filename;
+    bool                        debug;
+    Async::SslContext           m_ssl_ctx;
+    std::string                 m_keys_dir;
+    std::string                 m_pending_csrs_dir;
+    std::string                 m_csrs_dir;
+    std::string                 m_certs_dir;
+    UdpCipher::AAD              m_aad;
+    Async::SslKeypair           m_ca_pkey;
+    Async::SslX509              m_ca_cert;
+    Async::SslKeypair           m_issue_ca_pkey;
+    Async::SslX509              m_issue_ca_cert;
+    std::string                 m_pki_dir;
+    std::string                 m_ca_bundle_file;
+    std::string                 m_crtfile;
+    Async::AtTimer              m_renew_cert_timer;
+    Async::AtTimer              m_renew_issue_ca_cert_timer;
+    size_t                      m_ca_size = 0;
+    std::vector<uint8_t>        m_ca_md;
+    std::vector<uint8_t>        m_ca_sig;
+
+
     // contain user data
     struct User {
       std::string id;
@@ -264,45 +281,7 @@
       time_t sent_last_sds;
     };
     std::map<std::string, User> userdata;
-    
-=======
-    using HttpServer = Async::TcpServer<Async::HttpServerConnection>;
-
-    static constexpr unsigned ROOT_CA_VALIDITY_DAYS     = 25*365;
-    static constexpr unsigned ISSUING_CA_VALIDITY_DAYS  = 4*90;
-    static constexpr unsigned CERT_VALIDITY_DAYS        = 90;
-    static constexpr int      CERT_VALIDITY_OFFSET_DAYS = -1;
-
-    FramedTcpServer*            m_srv;
-    Async::EncryptedUdpSocket*  m_udp_sock;
-    ReflectorClientConMap       m_client_con_map;
-    Async::Config*              m_cfg;
-    uint32_t                    m_tg_for_v1_clients;
-    uint32_t                    m_random_qsy_lo;
-    uint32_t                    m_random_qsy_hi;
-    uint32_t                    m_random_qsy_tg;
-    HttpServer*                 m_http_server;
-    Async::Pty*                 m_cmd_pty;
-    Async::SslContext           m_ssl_ctx;
-    std::string                 m_keys_dir;
-    std::string                 m_pending_csrs_dir;
-    std::string                 m_csrs_dir;
-    std::string                 m_certs_dir;
-    UdpCipher::AAD              m_aad;
-    Async::SslKeypair           m_ca_pkey;
-    Async::SslX509              m_ca_cert;
-    Async::SslKeypair           m_issue_ca_pkey;
-    Async::SslX509              m_issue_ca_cert;
-    std::string                 m_pki_dir;
-    std::string                 m_ca_bundle_file;
-    std::string                 m_crtfile;
-    Async::AtTimer              m_renew_cert_timer;
-    Async::AtTimer              m_renew_issue_ca_cert_timer;
-    size_t                      m_ca_size = 0;
-    std::vector<uint8_t>        m_ca_md;
-    std::vector<uint8_t>        m_ca_sig;
-
->>>>>>> 41fd4b87
+
     Reflector(const Reflector&);
     Reflector& operator=(const Reflector&);
     void clientConnected(Async::FramedTcpConnection *con);
