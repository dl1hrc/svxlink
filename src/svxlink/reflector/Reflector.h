/**
@file	 Reflector.h
@brief   The main reflector class
@author  Tobias Blomberg / SM0SVX
@date	 2017-02-11

\verbatim
SvxReflector - An audio reflector for connecting SvxLink Servers
Copyright (C) 2003-2024 Tobias Blomberg / SM0SVX

This program is free software; you can redistribute it and/or modify
it under the terms of the GNU General Public License as published by
the Free Software Foundation; either version 2 of the License, or
(at your option) any later version.

This program is distributed in the hope that it will be useful,
but WITHOUT ANY WARRANTY; without even the implied warranty of
MERCHANTABILITY or FITNESS FOR A PARTICULAR PURPOSE.  See the
GNU General Public License for more details.

You should have received a copy of the GNU General Public License
along with this program; if not, write to the Free Software
Foundation, Inc., 59 Temple Place, Suite 330, Boston, MA  02111-1307  USA
\endverbatim
*/

#ifndef REFLECTOR_INCLUDED
#define REFLECTOR_INCLUDED


/****************************************************************************
 *
 * System Includes
 *
 ****************************************************************************/

#include <sigc++/sigc++.h>
#include <sys/time.h>
#include <vector>
#include <string>
#include <json/json.h>


/****************************************************************************
 *
 * Project Includes
 *
 ****************************************************************************/

#include <AsyncTcpServer.h>
#include <AsyncFramedTcpConnection.h>
#include <AsyncTimer.h>
#include <AsyncHttpServerConnection.h>


/****************************************************************************
 *
 * Local Includes
 *
 ****************************************************************************/

#include "ProtoVer.h"
#include "ReflectorClient.h"


/****************************************************************************
 *
 * Forward declarations
 *
 ****************************************************************************/

namespace Async
{
  class UdpSocket;
  class Config;
  class Pty;
};

class ReflectorMsg;
class ReflectorUdpMsg;


/****************************************************************************
 *
 * Forward declarations of classes inside of the declared namespace
 *
 ****************************************************************************/



/****************************************************************************
 *
 * Defines & typedefs
 *
 ****************************************************************************/



/****************************************************************************
 *
 * Exported Global Variables
 *
 ****************************************************************************/



/****************************************************************************
 *
 * Class definitions
 *
 ****************************************************************************/

/**
@brief	The main reflector class
@author Tobias Blomberg / SM0SVX
@date   2017-02-11

This is the main class for the reflector. It handles all network traffic and
the dispatching of incoming messages to the correct ReflectorClient object.
*/
class Reflector : public sigc::trackable
{
  public:
    /**
     * @brief 	Default constructor
     */
    Reflector(void);

    /**
     * @brief 	Destructor
     */
    ~Reflector(void);

    /**
     * @brief 	Initialize the reflector
     * @param 	cfg A previously initialized configuration object
     * @return	Return \em true on success or else \em false
     */
    bool initialize(Async::Config &cfg);

    /**
     * @brief   Return a list of all connected nodes
     * @param   nodes The vector to return the result in
     *
     * This function is used to get a list of the callsigns of all connected
     * nodes.
     */
    void nodeList(std::vector<std::string>& nodes) const;

    /**
     * @brief   Broadcast a TCP message to connected clients
     * @param   msg The message to broadcast
     * @param   filter The client filter to apply
     *
     * This function is used to broadcast a message to all connected clients,
     * possibly applying a client filter.  The message is not really a IP
     * broadcast but rather unicast to all connected clients.
     */
    void broadcastMsg(const ReflectorMsg& msg,
        const ReflectorClient::Filter& filter=ReflectorClient::NoFilter());

    /**
     * @brief   Send a UDP datagram to the specificed ReflectorClient
     * @param   client The client to the send datagram to
     * @param   buf The payload to send
     * @param   count The number of bytes in the payload
     * @return  Returns \em true on success or else \em false
     */
    bool sendUdpDatagram(ReflectorClient *client, const void *buf, size_t count);

    void broadcastUdpMsg(const ReflectorUdpMsg& msg,
        const ReflectorClient::Filter& filter=ReflectorClient::NoFilter());

    /**
     * @brief   Get the TG for protocol V1 clients
     * @return  Returns the TG used for protocol V1 clients
     */
    uint32_t tgForV1Clients(void) { return m_tg_for_v1_clients; }

    /**
     * @brief   Request QSY to another talk group
     * @param   tg The talk group to QSY to
     */
    void requestQsy(ReflectorClient *client, uint32_t tg);

    /**
     * @brief  Updates the user information
     * @param  user array with all data of the users
     */
    void updateUserdata(Json::Value eventmessage);

    /**
     * @brief  Update Sds information
     * @param  event message with sds data
     */
    void updateSdsdata(Json::Value eventmessage);

    /**
     * @brief  Update Qso information
     * @param  event message with Qso information
     */
    void updateQsostate(Json::Value eventmessage);

    /**
     * @brief  Update System information
     * @param  event message with System information
     */
    void updateSysteminfostate(Json::Value eventmessage);

    /**
     * @brief  Update Rssi information
     * @param  event message with rssi info
     */
    void updateRssistate(Json::Value eventmessage);

    /**
     * @brief  Update register information
     * @param  event message with register info
     */
    void updateRegisterstate(Json::Value eventmessage);

    /**
     * @brief  Get Sds to forward
     * @param  event message to forward Sds
     */
    void forwardSds(Json::Value eventmessage);

    /**
     * @brief  Forward event state to every node except origin
     * @param  originating client
     * @param  event name
     * @param  event message
     * @param  broadcast to every connected client or only group connected
     */
    void forwardEventState(ReflectorClient* origin, const std::string& name, Json::Value& message, bool broadcast);

    uint32_t randomQsyLo(void) const { return m_random_qsy_lo; }
    uint32_t randomQsyHi(void) const { return m_random_qsy_hi; }

  private:
    typedef std::map<Async::FramedTcpConnection*,
                     ReflectorClient*> ReflectorClientConMap;
    typedef Async::TcpServer<Async::FramedTcpConnection> FramedTcpServer;

    FramedTcpServer*                                m_srv;
    Async::UdpSocket*                               m_udp_sock;
    ReflectorClientConMap                           m_client_con_map;
    Async::Config*                                  m_cfg;
    uint32_t                                        m_tg_for_v1_clients;
    uint32_t                                        m_random_qsy_lo;
    uint32_t                                        m_random_qsy_hi;
    uint32_t                                        m_random_qsy_tg;
    Async::TcpServer<Async::HttpServerConnection>*  m_http_server;
<<<<<<< HEAD
    std::string                                     cfg_filename;
    bool                                            debug;

      // contain user data
    struct User {
      std::string id;
      std::string call;
      std::string mode;
      std::string idtype;
      std::string name;
      std::string location;
      std::string comment;
      float lat;
      float lon;
      std::string state;
      short reasonforsending;
      char aprs_sym;
      char aprs_tab;
      time_t last_activity;
      time_t sent_last_sds;
      bool registered;
      std::string gateway;
    };
    std::map<std::string, User> userdata;

    std::map<std::string, Json::Value> rssiStateMap;
    std::map<std::string, Json::Value> qsoStateMap;
    std::map<std::string, Json::Value> sdsStateMap;
    std::map<std::string, Json::Value> systemStateMap;
    std::map<std::string, Json::Value> registerStateMap;
=======
    Async::Pty*                                     m_cmd_pty;
>>>>>>> 5636dffc

    Reflector(const Reflector&);
    Reflector& operator=(const Reflector&);
    void clientConnected(Async::FramedTcpConnection *con);
    void clientDisconnected(Async::FramedTcpConnection *con,
                            Async::FramedTcpConnection::DisconnectReason reason);
    void udpDatagramReceived(const Async::IpAddress& addr, uint16_t port,
                             void *buf, int count);
    void onTalkerUpdated(uint32_t tg, ReflectorClient* old_talker,
                         ReflectorClient *new_talker);
    void httpRequestReceived(Async::HttpServerConnection *con,
                             Async::HttpServerConnection::Request& req);
    void httpClientConnected(Async::HttpServerConnection *con);
    void httpClientDisconnected(Async::HttpServerConnection *con,
        Async::HttpServerConnection::DisconnectReason reason);
    void onRequestAutoQsy(uint32_t from_tg);
    uint32_t nextRandomQsyTg(void);
<<<<<<< HEAD
    bool getUserData(void);
    void writeUserData(void);
    std::string jsonToString(Json::Value eventmessage);
    void requestNodeInfos(void);
=======
    void ctrlPtyDataReceived(const void *buf, size_t count);
    void cfgUpdated(const std::string& section, const std::string& tag);
>>>>>>> 5636dffc

};  /* class Reflector */


#endif /* REFLECTOR_INCLUDED */



/*
 * This file has not been truncated
 */<|MERGE_RESOLUTION|>--- conflicted
+++ resolved
@@ -251,7 +251,6 @@
     uint32_t                                        m_random_qsy_hi;
     uint32_t                                        m_random_qsy_tg;
     Async::TcpServer<Async::HttpServerConnection>*  m_http_server;
-<<<<<<< HEAD
     std::string                                     cfg_filename;
     bool                                            debug;
 
@@ -282,9 +281,8 @@
     std::map<std::string, Json::Value> sdsStateMap;
     std::map<std::string, Json::Value> systemStateMap;
     std::map<std::string, Json::Value> registerStateMap;
-=======
-    Async::Pty*                                     m_cmd_pty;
->>>>>>> 5636dffc
+
+    Async::Pty*    m_cmd_pty;
 
     Reflector(const Reflector&);
     Reflector& operator=(const Reflector&);
@@ -302,15 +300,12 @@
         Async::HttpServerConnection::DisconnectReason reason);
     void onRequestAutoQsy(uint32_t from_tg);
     uint32_t nextRandomQsyTg(void);
-<<<<<<< HEAD
     bool getUserData(void);
     void writeUserData(void);
     std::string jsonToString(Json::Value eventmessage);
     void requestNodeInfos(void);
-=======
     void ctrlPtyDataReceived(const void *buf, size_t count);
     void cfgUpdated(const std::string& section, const std::string& tag);
->>>>>>> 5636dffc
 
 };  /* class Reflector */
 
