/**
@file	 Reflector.h
@brief   The main reflector class
@author  Tobias Blomberg / SM0SVX
@date	 2017-02-11

\verbatim
SvxReflector - An audio reflector for connecting SvxLink Servers
Copyright (C) 2003-2023 Tobias Blomberg / SM0SVX

This program is free software; you can redistribute it and/or modify
it under the terms of the GNU General Public License as published by
the Free Software Foundation; either version 2 of the License, or
(at your option) any later version.

This program is distributed in the hope that it will be useful,
but WITHOUT ANY WARRANTY; without even the implied warranty of
MERCHANTABILITY or FITNESS FOR A PARTICULAR PURPOSE.  See the
GNU General Public License for more details.

You should have received a copy of the GNU General Public License
along with this program; if not, write to the Free Software
Foundation, Inc., 59 Temple Place, Suite 330, Boston, MA  02111-1307  USA
\endverbatim
*/

#ifndef REFLECTOR_INCLUDED
#define REFLECTOR_INCLUDED


/****************************************************************************
 *
 * System Includes
 *
 ****************************************************************************/

#include <sigc++/sigc++.h>
#include <sys/time.h>
#include <vector>
#include <string>
#include <json/json.h>


/****************************************************************************
 *
 * Project Includes
 *
 ****************************************************************************/

#include <AsyncTcpServer.h>
#include <AsyncFramedTcpConnection.h>
#include <AsyncTimer.h>
#include <AsyncHttpServerConnection.h>


/****************************************************************************
 *
 * Local Includes
 *
 ****************************************************************************/

#include "ProtoVer.h"
#include "ReflectorClient.h"


/****************************************************************************
 *
 * Forward declarations
 *
 ****************************************************************************/

namespace Async
{
  class UdpSocket;
  class Config;
};

class ReflectorMsg;
class ReflectorUdpMsg;


/****************************************************************************
 *
 * Forward declarations of classes inside of the declared namespace
 *
 ****************************************************************************/



/****************************************************************************
 *
 * Defines & typedefs
 *
 ****************************************************************************/



/****************************************************************************
 *
 * Exported Global Variables
 *
 ****************************************************************************/



/****************************************************************************
 *
 * Class definitions
 *
 ****************************************************************************/

/**
@brief	The main reflector class
@author Tobias Blomberg / SM0SVX
@date   2017-02-11

This is the main class for the reflector. It handles all network traffic and
the dispatching of incoming messages to the correct ReflectorClient object.
*/
class Reflector : public sigc::trackable
{
  public:
    /**
     * @brief 	Default constructor
     */
    Reflector(void);

    /**
     * @brief 	Destructor
     */
    ~Reflector(void);

    /**
     * @brief 	Initialize the reflector
     * @param 	cfg A previously initialized configuration object
     * @return	Return \em true on success or else \em false
     */
    bool initialize(Async::Config &cfg);

    /**
     * @brief   Return a list of all connected nodes
     * @param   nodes The vector to return the result in
     *
     * This function is used to get a list of the callsigns of all connected
     * nodes.
     */
    void nodeList(std::vector<std::string>& nodes) const;

    /**
     * @brief   Broadcast a TCP message to connected clients
     * @param   msg The message to broadcast
     * @param   filter The client filter to apply
     *
     * This function is used to broadcast a message to all connected clients,
     * possibly applying a client filter.  The message is not really a IP
     * broadcast but rather unicast to all connected clients.
     */
    void broadcastMsg(const ReflectorMsg& msg,
        const ReflectorClient::Filter& filter=ReflectorClient::NoFilter());

    /**
     * @brief   Send a UDP datagram to the specificed ReflectorClient
     * @param   client The client to the send datagram to
     * @param   buf The payload to send
     * @param   count The number of bytes in the payload
     * @return  Returns \em true on success or else \em false
     */
    bool sendUdpDatagram(ReflectorClient *client, const void *buf, size_t count);

    void broadcastUdpMsg(const ReflectorUdpMsg& msg,
        const ReflectorClient::Filter& filter=ReflectorClient::NoFilter());

    /**
     * @brief   Get the TG for protocol V1 clients
     * @return  Returns the TG used for protocol V1 clients
     */
    uint32_t tgForV1Clients(void) { return m_tg_for_v1_clients; }

    /**
     * @brief   Request QSY to another talk group
     * @param   tg The talk group to QSY to
     */
    void requestQsy(ReflectorClient *client, uint32_t tg);

<<<<<<< HEAD
    /**
     * @brief  Updates the user information
     * @param  user array with all data of the useres
     */
    void updateUserdata(Json::Value eventmessage);
    
    /**
     * @brief  Update Qso information
     * @param  ToDo
     */
    void updateQsostate(Json::Value eventmessage);
=======
    uint32_t randomQsyLo(void) const { return m_random_qsy_lo; }
    uint32_t randomQsyHi(void) const { return m_random_qsy_hi; }
>>>>>>> cde00792

  private:
    typedef std::map<Async::FramedTcpConnection*,
                     ReflectorClient*> ReflectorClientConMap;
    typedef Async::TcpServer<Async::FramedTcpConnection> FramedTcpServer;

    FramedTcpServer*                                m_srv;
    Async::UdpSocket*                               m_udp_sock;
    ReflectorClientConMap                           m_client_con_map;
    Async::Config*                                  m_cfg;
    uint32_t                                        m_tg_for_v1_clients;
    uint32_t                                        m_random_qsy_lo;
    uint32_t                                        m_random_qsy_hi;
    uint32_t                                        m_random_qsy_tg;
    Async::TcpServer<Async::HttpServerConnection>*  m_http_server;
    std::string                                     cfg_filename;
    bool                                            debug;

    
    // contain user data
    struct User {
      std::string id;
      std::string call;
      std::string mode;
      std::string name;
      std::string location;
      std::string comment;
      float lat;
      float lon;
      std::string state;
      short reasonforsending;
      char aprs_sym;
      char aprs_tab;
      time_t last_activity;
      time_t sent_last_sds;
    };
    std::map<std::string, User> userdata;
    
    Reflector(const Reflector&);
    Reflector& operator=(const Reflector&);
    void clientConnected(Async::FramedTcpConnection *con);
    void clientDisconnected(Async::FramedTcpConnection *con,
                            Async::FramedTcpConnection::DisconnectReason reason);
    void udpDatagramReceived(const Async::IpAddress& addr, uint16_t port,
                             void *buf, int count);
    void onTalkerUpdated(uint32_t tg, ReflectorClient* old_talker,
                         ReflectorClient *new_talker);
    void httpRequestReceived(Async::HttpServerConnection *con,
                             Async::HttpServerConnection::Request& req);
    void httpClientConnected(Async::HttpServerConnection *con);
    void httpClientDisconnected(Async::HttpServerConnection *con,
        Async::HttpServerConnection::DisconnectReason reason);
    void onRequestAutoQsy(uint32_t from_tg);
    uint32_t nextRandomQsyTg(void);
    bool getUserData(void);
    void writeUserData(std::map<std::string, User> userdata);
    std::string jsonToString(Json::Value eventmessage);
    
};  /* class Reflector */


#endif /* REFLECTOR_INCLUDED */



/*
 * This file has not been truncated
 */<|MERGE_RESOLUTION|>--- conflicted
+++ resolved
@@ -182,7 +182,6 @@
      */
     void requestQsy(ReflectorClient *client, uint32_t tg);
 
-<<<<<<< HEAD
     /**
      * @brief  Updates the user information
      * @param  user array with all data of the useres
@@ -194,10 +193,10 @@
      * @param  ToDo
      */
     void updateQsostate(Json::Value eventmessage);
-=======
+
     uint32_t randomQsyLo(void) const { return m_random_qsy_lo; }
     uint32_t randomQsyHi(void) const { return m_random_qsy_hi; }
->>>>>>> cde00792
+
 
   private:
     typedef std::map<Async::FramedTcpConnection*,
