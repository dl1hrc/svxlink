/**
@file	 ReflectorClient.cpp
@brief   Represents one client connection
@author  Tobias Blomberg / SM0SVX
@date	 2017-02-11

\verbatim
SvxReflector - An audio reflector for connecting SvxLink Servers
Copyright (C) 2003-2023 Tobias Blomberg / SM0SVX

This program is free software; you can redistribute it and/or modify
it under the terms of the GNU General Public License as published by
the Free Software Foundation; either version 2 of the License, or
(at your option) any later version.

This program is distributed in the hope that it will be useful,
but WITHOUT ANY WARRANTY; without even the implied warranty of
MERCHANTABILITY or FITNESS FOR A PARTICULAR PURPOSE.  See the
GNU General Public License for more details.

You should have received a copy of the GNU General Public License
along with this program; if not, write to the Free Software
Foundation, Inc., 59 Temple Place, Suite 330, Boston, MA  02111-1307  USA
\endverbatim
*/

/****************************************************************************
 *
 * System Includes
 *
 ****************************************************************************/

#include <sstream>
#include <cassert>
#include <iomanip>
#include <algorithm>
#include <cerrno>
#include <iterator>
#include <fstream>
#include <iostream>


/****************************************************************************
 *
 * Project Includes
 *
 ****************************************************************************/

#include <AsyncTimer.h>
#include <AsyncAudioEncoder.h>
#include <AsyncAudioDecoder.h>
#include <common.h>


/****************************************************************************
 *
 * Local Includes
 *
 ****************************************************************************/

#include "ReflectorClient.h"
#include "Reflector.h"
#include "TGHandler.h"


/****************************************************************************
 *
 * Namespaces to use
 *
 ****************************************************************************/

using namespace std;
using namespace Async;



/****************************************************************************
 *
 * Defines & typedefs
 *
 ****************************************************************************/



/****************************************************************************
 *
 * Local class definitions
 *
 ****************************************************************************/



/****************************************************************************
 *
 * Prototypes
 *
 ****************************************************************************/



/****************************************************************************
 *
 * Exported Global Variables
 *
 ****************************************************************************/




/****************************************************************************
 *
 * Local Global Variables
 *
 ****************************************************************************/

ReflectorClient::ClientMap ReflectorClient::client_map;
std::mt19937 ReflectorClient::id_gen(std::random_device{}());
ReflectorClient::ClientIdRandomDist ReflectorClient::id_dist(0, CLIENT_ID_MAX);


/****************************************************************************
 *
 * Public member functions
 *
 ****************************************************************************/

ReflectorClient* ReflectorClient::lookup(ClientId id)
{
  auto it = client_map.find(id);
  if (it == client_map.end())
  {
    return nullptr;
  }
  return it->second;
} /* ReflectorClient::lookup */


void ReflectorClient::cleanup(void)
{
  auto client_map_copy = client_map;
  for (const auto& item : client_map_copy)
  {
    delete item.second;
  }
  assert(client_map.size() == 0);
} /* ReflectorClient::cleanup */


bool ReflectorClient::TgFilter::operator()(ReflectorClient* client) const
{
  //cout << "m_tg=" << m_tg << "  client_tg="
  //     << TGHandler::instance()->TGForClient(client) << endl;
  return m_tg == TGHandler::instance()->TGForClient(client);
}


ReflectorClient::ReflectorClient(Reflector *ref, Async::FramedTcpConnection *con,
                                 Async::Config *cfg)
  : m_con(con), m_con_state(STATE_EXPECT_PROTO_VER),
    m_disc_timer(10000, Timer::TYPE_ONESHOT, false),
    m_client_id(newClient(this)), m_remote_udp_port(0), m_cfg(cfg),
    m_next_udp_tx_seq(0), m_next_udp_rx_seq(0),
    m_heartbeat_timer(1000, Timer::TYPE_PERIODIC),
    m_heartbeat_tx_cnt(HEARTBEAT_TX_CNT_RESET),
    m_heartbeat_rx_cnt(HEARTBEAT_RX_CNT_RESET),
    m_udp_heartbeat_tx_cnt(UDP_HEARTBEAT_TX_CNT_RESET),
    m_udp_heartbeat_rx_cnt(UDP_HEARTBEAT_RX_CNT_RESET),
    m_reflector(ref), m_blocktime(0), m_remaining_blocktime(0),
    m_current_tg(0)
{
  m_con->setMaxFrameSize(ReflectorMsg::MAX_PREAUTH_FRAME_SIZE);
  m_con->frameReceived.connect(
      mem_fun(*this, &ReflectorClient::onFrameReceived));
  m_disc_timer.expired.connect(
      mem_fun(*this, &ReflectorClient::onDiscTimeout));
  m_heartbeat_timer.expired.connect(
      mem_fun(*this, &ReflectorClient::handleHeartbeat));

  string codecs;
  if (m_cfg->getValue("GLOBAL", "CODECS", codecs))
  {
    SvxLink::splitStr(m_supported_codecs, codecs, ",");
  }
  if (m_supported_codecs.size() > 1)
  {
    m_supported_codecs.erase(m_supported_codecs.begin()+1,
                             m_supported_codecs.end());
    cout << "*** WARNING: The GLOBAL/CODECS configuration "
            "variable can only take one codec at the moment. Using the first "
            "one: \"" << m_supported_codecs.front() << "\"" << endl;
  }
  else if (m_supported_codecs.empty())
  {
    string codec = "GSM";
    if (AudioDecoder::isAvailable("OPUS") &&
        AudioEncoder::isAvailable("OPUS"))
    {
      codec = "OPUS";
    }
    else if (AudioDecoder::isAvailable("SPEEX") &&
             AudioEncoder::isAvailable("SPEEX"))
    {
      codec = "SPEEX";
    }
    m_supported_codecs.push_back(codec);
  }

} /* ReflectorClient::ReflectorClient */


ReflectorClient::~ReflectorClient(void)
{
  auto client_it = client_map.find(m_client_id);
  assert(client_it != client_map.end());
  client_map.erase(client_it);
  TGHandler::instance()->removeClient(this);
} /* ReflectorClient::~ReflectorClient */


int ReflectorClient::sendMsg(const ReflectorMsg& msg)
{
  if (((m_con_state != STATE_CONNECTED) && (msg.type() >= 100)) ||
      !m_con->isConnected())
  {
    errno = ENOTCONN;
    return -1;
  }

  m_heartbeat_tx_cnt = HEARTBEAT_TX_CNT_RESET;

  ReflectorMsg header(msg.type());
  ostringstream ss;
  if (!header.pack(ss) || !msg.pack(ss))
  {
    cerr << "*** ERROR: Failed to pack TCP message\n";
    errno = EBADMSG;
    return -1;
  }
  return m_con->write(ss.str().data(), ss.str().size());
} /* ReflectorClient::sendMsg */


void ReflectorClient::udpMsgReceived(const ReflectorUdpMsg &header)
{
  m_next_udp_rx_seq = header.sequenceNum() + 1;

  m_udp_heartbeat_rx_cnt = UDP_HEARTBEAT_RX_CNT_RESET;

  if ((m_blocktime > 0) && (header.type() == MsgUdpAudio::TYPE))
  {
    m_remaining_blocktime = m_blocktime;
  }
} /* ReflectorClient::udpMsgReceived */


void ReflectorClient::sendUdpMsg(const ReflectorUdpMsg &msg)
{
  if (remoteUdpPort() == 0)
  {
    return;
  }

  m_udp_heartbeat_tx_cnt = UDP_HEARTBEAT_TX_CNT_RESET;

  ReflectorUdpMsg header(msg.type(), clientId(), nextUdpTxSeq());
  ostringstream ss;
  assert(header.pack(ss) && msg.pack(ss));
  (void)m_reflector->sendUdpDatagram(this, ss.str().data(), ss.str().size());
} /* ReflectorClient::sendUdpMsg */


void ReflectorClient::setBlock(unsigned blocktime)
{
  m_blocktime = blocktime;
  m_remaining_blocktime = blocktime;
} /* ReflectorClient::setBlock */


/****************************************************************************
 *
 * Protected member functions
 *
 ****************************************************************************/



/****************************************************************************
 *
 * Private member functions
 *
 ****************************************************************************/

ReflectorClient::ClientId ReflectorClient::newClient(ReflectorClient* client)
{
  assert(!(client_map.size() > CLIENT_ID_MAX));
  ClientId id = id_dist(id_gen);
  while (client_map.count(id) > 0)
  {
    id = (id < CLIENT_ID_MAX) ? id+1 : 0;
  }
  client_map[id] = client;
  return id;
} /* ReflectorClient::newClient */


void ReflectorClient::onFrameReceived(FramedTcpConnection *con,
                                      std::vector<uint8_t>& data)
{
  int len = data.size();
  //cout << "### ReflectorClient::onFrameReceived: len=" << len << endl;

  assert(len >= 0);

  if ((m_con_state == STATE_DISCONNECTED) ||
      (m_con_state == STATE_EXPECT_DISCONNECT))
  {
    return;
  }

  char *buf = reinterpret_cast<char*>(&data.front());
  stringstream ss;
  ss.write(buf, len);

  ReflectorMsg header;
  if (!header.unpack(ss))
  {
    if (!m_callsign.empty())
    {
      cout << m_callsign << ": ";
    }
    else
    {
      cout << m_con->remoteHost() << ":" << m_con->remotePort() << " ";
    }
    cout << "ERROR: Unpacking failed for TCP message header" << endl;
    sendError("Protocol message header too short");
    return;
  }

  m_heartbeat_rx_cnt = HEARTBEAT_RX_CNT_RESET;

  switch (header.type())
  {
    case MsgHeartbeat::TYPE:
      break;
    case MsgProtoVer::TYPE:
      handleMsgProtoVer(ss);
      break;
    case MsgAuthResponse::TYPE:
      handleMsgAuthResponse(ss);
      break;
    case MsgSelectTG::TYPE:
      handleSelectTG(ss);
      break;
    case MsgTgMonitor::TYPE:
      handleTgMonitor(ss);
      break;
    case MsgNodeInfo::TYPE:
      handleNodeInfo(ss);
      break;
    case MsgSignalStrengthValues::TYPE:
      handleMsgSignalStrengthValues(ss);
      break;
    case MsgTxStatus::TYPE:
      handleMsgTxStatus(ss);
      break;
#if 0
    case MsgNodeInfo::TYPE:
      handleNodeInfo(ss);
      break;
#endif
    case MsgRequestQsy::TYPE:
      handleRequestQsy(ss);
      break;
    case MsgStateEvent::TYPE:
      handleStateEvent(ss);
      break;
    case MsgError::TYPE:
      handleMsgError(ss);
      break;
    default:
      // Better just ignoring unknown protocol messages for making it easier to
      // add messages to the protocol and still be backwards compatible.

      //cerr << "*** WARNING: Unknown protocol message received: msg_type="
      //     << header.type() << endl;
      break;
  }
} /* ReflectorClient::onFrameReceived */


void ReflectorClient::handleMsgProtoVer(std::istream& is)
{
  if (m_con_state != STATE_EXPECT_PROTO_VER)
  {
    sendError("Protocol version expected");
    return;
  }

  MsgProtoVer msg;
  if (!msg.unpack(is))
  {
    std::cout << "Client " << m_con->remoteHost() << ":" << m_con->remotePort()
              << " ERROR: Could not unpack MsgProtoVer\n";
    sendError("Illegal MsgProtoVer protocol message received");
    return;
  }
  m_client_proto_ver.set(msg.majorVer(), msg.minorVer());
  ProtoVer max_proto_ver(MsgProtoVer::MAJOR, MsgProtoVer::MINOR);
  if (m_client_proto_ver > max_proto_ver)
  {
    std::cout << "Client " << m_con->remoteHost() << ":" << m_con->remotePort()
              << " use protocol version "
              << msg.majorVer() << "." << msg.minorVer()
              << " which is newer than we can handle. Asking for downgrade to "
              << MsgProtoVer::MAJOR << "." << MsgProtoVer::MINOR << "."
              << std::endl;
    sendMsg(MsgProtoVerDowngrade());
    return;
  }
  else if (m_client_proto_ver < ProtoVer(MIN_MAJOR_VER, MIN_MINOR_VER))
  {
    std::cout << "Client " << m_con->remoteHost() << ":" << m_con->remotePort()
              << " is using protocol version "
              << msg.majorVer() << "." << msg.minorVer()
              << " which is too old. Must at least be version "
              << MIN_MAJOR_VER << "." << MIN_MINOR_VER << "." << std::endl;
    std::ostringstream ss;
    ss << "Unsupported protocol version " << msg.majorVer() << "."
       << msg.minorVer() << ". Must be at least "
       << MIN_MAJOR_VER << "." << MIN_MINOR_VER << ".";
    sendError(ss.str());
    return;
  }

  MsgAuthChallenge challenge_msg;
  memcpy(m_auth_challenge, challenge_msg.challenge(),
         MsgAuthChallenge::CHALLENGE_LEN);
  sendMsg(challenge_msg);
  m_con_state = STATE_EXPECT_AUTH_RESPONSE;
} /* ReflectorClient::handleMsgProtoVer */


void ReflectorClient::handleMsgAuthResponse(std::istream& is)
{
  if (m_con_state != STATE_EXPECT_AUTH_RESPONSE)
  {
    cout << "Client " << m_con->remoteHost() << ":" << m_con->remotePort()
         << " Authentication response unexpected" << endl;
    sendError("Authentication response unexpected");
    return;
  }

  MsgAuthResponse msg;
  if (!msg.unpack(is))
  {
    cout << "Client " << m_con->remoteHost() << ":" << m_con->remotePort()
         << " ERROR: Could not unpack MsgAuthResponse" << endl;
    sendError("Illegal MsgAuthResponse protocol message received");
    return;
  }

  string auth_key = lookupUserKey(msg.callsign());
  if (!auth_key.empty() && msg.verify(auth_key, m_auth_challenge))
  {
    vector<string> connected_nodes;
    m_reflector->nodeList(connected_nodes);
    if (find(connected_nodes.begin(), connected_nodes.end(),
             msg.callsign()) == connected_nodes.end())
    {
      m_con->setMaxFrameSize(ReflectorMsg::MAX_POSTAUTH_FRAME_SIZE);
      m_callsign = msg.callsign();
      sendMsg(MsgAuthOk());
      cout << m_callsign << ": Login OK from "
           << m_con->remoteHost() << ":" << m_con->remotePort()
           << " with protocol version " << m_client_proto_ver.majorVer()
           << "." << m_client_proto_ver.minorVer()
           << endl;
      m_con_state = STATE_CONNECTED;
      MsgServerInfo msg_srv_info(m_client_id, m_supported_codecs);
      m_reflector->nodeList(msg_srv_info.nodes());
      sendMsg(msg_srv_info);
      if (m_client_proto_ver < ProtoVer(0, 7))
      {
        MsgNodeList msg_node_list(msg_srv_info.nodes());
        sendMsg(msg_node_list);
      }
      if (m_client_proto_ver < ProtoVer(2, 0))
      {
        if (TGHandler::instance()->switchTo(this, m_reflector->tgForV1Clients()))
        {
          std::cout << m_callsign << ": Select TG #"
                    << m_reflector->tgForV1Clients() << std::endl;
          m_current_tg = m_reflector->tgForV1Clients();
        }
        else
        {
          std::cout << m_callsign
                    << ": V1 client not allowed to use default TG #"
                    << m_reflector->tgForV1Clients() << std::endl;
        }
      }
      m_reflector->broadcastMsg(MsgNodeJoined(m_callsign), ExceptFilter(this));
    }
    else
    {
      cout << msg.callsign() << ": Already connected" << endl;
      sendError("Access denied");
    }
  }
  else
  {
    cout << "Client " << m_con->remoteHost() << ":" << m_con->remotePort()
         << " Authentication failed for user \"" << msg.callsign()
         << "\"" << endl;
    sendError("Access denied");
  }
} /* ReflectorClient::handleMsgAuthResponse */


void ReflectorClient::handleSelectTG(std::istream& is)
{
  MsgSelectTG msg;
  if (!msg.unpack(is))
  {
    cout << "Client " << m_con->remoteHost() << ":" << m_con->remotePort()
         << " ERROR: Could not unpack MsgSelectTG" << endl;
    sendError("Illegal MsgSelectTG protocol message received");
    return;
  }
  if (msg.tg() != m_current_tg)
  {
    ReflectorClient *talker = TGHandler::instance()->talkerForTG(m_current_tg);
    if (talker == this)
    {
      m_reflector->broadcastUdpMsg(MsgUdpFlushSamples(),
          mkAndFilter(
            TgFilter(m_current_tg),
            ExceptFilter(this)));
    }
    else if (talker != 0)
    {
      sendUdpMsg(MsgUdpFlushSamples());
    }
    if (TGHandler::instance()->switchTo(this, msg.tg()))
    {
      cout << m_callsign << ": Select TG #" << msg.tg() << endl;
      m_current_tg = msg.tg();
    }
    else
    {
      // FIXME: Notify the client that the TG selection was not allowed
      std::cout << m_callsign << ": Not allowed to use TG #"
                << msg.tg() << std::endl;
      TGHandler::instance()->switchTo(this, 0);
      m_current_tg = 0;
    }
  }
} /* ReflectorClient::handleSelectTG */


void ReflectorClient::handleTgMonitor(std::istream& is)
{
  MsgTgMonitor msg;
  if (!msg.unpack(is))
  {
    cout << "Client " << m_con->remoteHost() << ":" << m_con->remotePort()
         << " ERROR: Could not unpack MsgTgMonitor" << endl;
    sendError("Illegal MsgTgMonitor protocol message received");
    return;
  }
  auto tgs = msg.tgs();
  auto it = tgs.cbegin();
  while (it != tgs.end())
  {
    if (!TGHandler::instance()->allowTgSelection(this, *it))
    {
      std::cout << m_callsign << ": Not allowed to monitor TG #"
                << *it << std::endl;
      tgs.erase(it++);
      continue;
    }
    ++it;
  }
  cout << m_callsign << ": Monitor TG#: [ ";
  std::copy(tgs.begin(), tgs.end(), std::ostream_iterator<uint32_t>(cout, " "));
  cout << "]" << endl;

  m_monitored_tgs = tgs;
} /* ReflectorClient::handleTgMonitor */


void ReflectorClient::handleNodeInfo(std::istream& is)
{
  MsgNodeInfo msg;
  if (!msg.unpack(is))
  {
    cout << "Client " << m_con->remoteHost() << ":" << m_con->remotePort()
         << " ERROR: Could not unpack MsgNodeInfo" << endl;
    sendError("Illegal MsgNodeInfo protocol message received");
    return;
  }
  //std::cout << "### handleNodeInfo: " << msg.json() << std::endl;
  try
  {
    std::istringstream is(msg.json());
    is >> m_node_info;
  }
  catch (const Json::Exception& e)
  {
    std::cerr << "*** WARNING[" << m_callsign
              << "]: Failed to parse MsgNodeInfo JSON object: "
              << e.what() << std::endl;
  }
} /* ReflectorClient::handleNodeInfo */


void ReflectorClient::handleMsgSignalStrengthValues(std::istream& is)
{
  MsgSignalStrengthValues msg;
  if (!msg.unpack(is))
  {
    cerr << "*** WARNING[" << callsign()
         << "]: Could not unpack incoming "
            "MsgSignalStrengthValues message" << endl;
    return;
  }
  typedef MsgSignalStrengthValues::Rxs::const_iterator RxsIter;
  for (RxsIter it = msg.rxs().begin(); it != msg.rxs().end(); ++it)
  {
    const MsgSignalStrengthValues::Rx& rx = *it;
    //std::cout << "### MsgSignalStrengthValues:"
    //  << " id=" << rx.id()
    //  << " siglev=" << rx.siglev()
    //  << " enabled=" << rx.enabled()
    //  << " sql_open=" << rx.sqlOpen()
    //  << " active=" << rx.active()
    //  << std::endl;
    setRxSiglev(rx.id(), rx.siglev());
    setRxEnabled(rx.id(), rx.enabled());
    setRxSqlOpen(rx.id(), rx.sqlOpen());
    setRxActive(rx.id(), rx.active());
  }
} /* ReflectorClient::handleMsgSignalStrengthValues */


void ReflectorClient::handleMsgTxStatus(std::istream& is)
{
  MsgTxStatus msg;
  if (!msg.unpack(is))
  {
    cerr << "*** WARNING[" << callsign()
         << "]: Could not unpack incoming MsgTxStatus message" << endl;
    return;
  }
  typedef MsgTxStatus::Txs::const_iterator TxsIter;
  for (TxsIter it = msg.txs().begin(); it != msg.txs().end(); ++it)
  {
    const MsgTxStatus::Tx& tx = *it;
    //std::cout << "### MsgTxStatus:"
    //  << " id=" << tx.id()
    //  << " transmit=" << tx.transmit()
    //  << std::endl;
    setTxTransmit(tx.id(), tx.transmit());
  }
} /* ReflectorClient::handleMsgTxStatus */


void ReflectorClient::handleRequestQsy(std::istream& is)
{
  MsgRequestQsy msg;
  if (!msg.unpack(is))
  {
    cout << "Client " << m_con->remoteHost() << ":" << m_con->remotePort()
         << " ERROR: Could not unpack MsgRequestQsy" << endl;
    sendError("Illegal MsgRequestQsy protocol message received");
    return;
  }
  m_reflector->requestQsy(this, msg.tg());
} /* ReflectorClient::handleRequestQsy */


void ReflectorClient::handleStateEvent(std::istream& is)
{
  MsgStateEvent msg;
  if (!msg.unpack(is))
  {
    cout << "Client " << m_con->remoteHost() << ":" << m_con->remotePort()
         << " ERROR: Could not unpack MsgStateEvent" << endl;
    sendError("Illegal MsgStateEvent protocol message received");
    return;
  }
//  cout << "### ReflectorClient::handleStateEvent:"
//       << " src=" << m_callsign
//       << " name=" << msg.name()
//       << " msg=" << msg.msg()
//       << std::endl;

  Json::Value eventmessage;
  Json::Reader reader;
  Json::Value em;
  bool b = reader.parse(msg.msg(), eventmessage);
  if (!b)
  {
    cout << "*** Error: parsing StateEvent message (" 
         << reader.getFormattedErrorMessages() << ")" << endl;
    return;
  }

  if (msg.name() == "TetraUsers:info")
  {
    m_reflector->updateUserdata(eventmessage);
  }
  else if (msg.name() == "Sds:info")
  {
<<<<<<< HEAD
    Json::Value em;
    if (eventmessage.isArray())
    {
      em = eventmessage[0];
    }
    else
    {
      em = eventmessage;
    }
=======
    (eventmessage.isArray() ? em = eventmessage[0] : em = eventmessage);
>>>>>>> 3d0afcf0
    em["source"] = m_callsign;
    m_reflector->updateSdsdata(em);
  }
  else if (msg.name() == "Qso:info")
  {
<<<<<<< HEAD
    Json::Value em;
    if (eventmessage.isArray())
    {
      em = eventmessage[0];
    }
    else
    {
      em = eventmessage;
    }
=======
    (eventmessage.isArray() ? em = eventmessage[0] : em = eventmessage);
>>>>>>> 3d0afcf0
    em["source"] = m_callsign;
    em["tg"] = m_current_tg;
    m_reflector->updateQsostate(em);
    m_reflector->forwardEventState(this, msg.name(), eventmessage, false);
  }
  else if (msg.name() == "Rssi:info")
  {
    eventmessage["source"] = m_callsign;
    m_reflector->updateRssistate(eventmessage);
  }
  else if (msg.name() == "System:info")
  {
    eventmessage["source"] = m_callsign;
    m_reflector->updateSysteminfostate(eventmessage);
  }
  else if (msg.name() == "Register:info")
  {
<<<<<<< HEAD
    Json::Value em;
=======
>>>>>>> 3d0afcf0
    em["source"] = m_callsign;
    em["data"] = eventmessage;
    m_reflector->updateRegisterstate(em);
    m_reflector->forwardEventState(this, msg.name(), eventmessage, true);
  }
  else if (msg.name() == "ForwardSds:info")
  {
    eventmessage["source"] = m_callsign;
    m_reflector->forwardSds(eventmessage);
  }
} /* ReflectorClient::handleStateEvent */


#if 0
void ReflectorClient::handleNodeInfo(std::istream& is)
{
  MsgNodeInfo msg;
  if (!msg.unpack(is))
  {
    cout << "Client " << m_con->remoteHost() << ":" << m_con->remotePort()
         << " ERROR: Could not unpack MsgNodeInfo" << endl;
    sendError("Illegal MsgNodeInfo protocol message received");
    return;
  }
  cout << m_callsign << ": Client info"
       << "\n--- Software: \"" << msg.swInfo() << "\"";
  for (size_t i=0; i<msg.rxSites().size(); ++i)
  {
    const MsgNodeInfo::RxSite& rx_site = msg.rxSites().at(i);
    cout << "\n--- Receiver \"" << rx_site.rxName() << "\":"
         << "\n---   QTH Name          : " << rx_site.qthName();
    if (rx_site.antennaHeightIsValid())
    {
      cout << "\n---   Antenna Height    : " << rx_site.antennaHeight()
           << "m above sea level";
    }
    if (rx_site.antennaDirectionIsValid())
    {
      cout << "\n---   Antenna Direction : " << rx_site.antennaDirection()
           << " degrees";
    }
    if (rx_site.rfFrequencyIsValid())
    {
      cout << "\n---   RF Frequency      : " << rx_site.rfFrequency()
           << "Hz";
    }
    if (rx_site.ctcssFrequenciesIsValid())
    {
      cout << "\n---   CTCSS Frequencies : ";
      std::copy(rx_site.ctcssFrequencies().begin(),
                rx_site.ctcssFrequencies().end(),
                std::ostream_iterator<float>(cout, " "));
    }
  }
  for (size_t i=0; i<msg.txSites().size(); ++i)
  {
    const MsgNodeInfo::TxSite& tx_site = msg.txSites().at(i);
    cout << "\n--- Transmitter \"" << tx_site.txName() << "\":"
         << "\n---   QTH Name          : " << tx_site.qthName();
    if (tx_site.antennaHeightIsValid())
    {
      cout << "\n---   Antenna Height    : " << tx_site.antennaHeight()
           << "m above sea level";
    }
    if (tx_site.antennaDirectionIsValid())
    {
      cout << "\n---   Antenna Direction : " << tx_site.antennaDirection()
           << " degrees";
    }
    if (tx_site.rfFrequencyIsValid())
    {
      cout << "\n---   RF Frequency      : " << tx_site.rfFrequency()
           << "Hz";
    }
    if (tx_site.ctcssFrequenciesIsValid())
    {
      cout << "\n---   CTCSS Frequencies : ";
      std::copy(tx_site.ctcssFrequencies().begin(),
                tx_site.ctcssFrequencies().end(),
                std::ostream_iterator<float>(cout, " "));
    }
    if (tx_site.txPowerIsValid())
    {
      cout << "\n---   TX Power          : " << tx_site.txPower() << "W";
    }
  }
  //if (!msg.qthName().empty())
  //{
  //  cout << "\n--- QTH Name=\"" << msg.qthName() << "\"";
  //}
  cout << endl;
} /* ReflectorClient::handleNodeInfo */
#endif


void ReflectorClient::handleMsgError(std::istream& is)
{
  MsgError msg;
  string message;
  if (msg.unpack(is))
  {
    message = msg.message();
  }
  if (!m_callsign.empty())
  {
    cout << m_callsign << ": ";
  }
  else
  {
    cout << m_con->remoteHost() << ":" << m_con->remotePort() << " ";
  }
  cout << "Error message received from remote peer: " << message << endl;
  disconnect();
} /* ReflectorClient::handleMsgError */


void ReflectorClient::sendError(const std::string& msg)
{
  sendMsg(MsgError(msg));
  m_heartbeat_timer.setEnable(false);
  m_remote_udp_port = 0;
  m_disc_timer.setEnable(true);
  m_con_state = STATE_EXPECT_DISCONNECT;
} /* ReflectorClient::sendError */


void ReflectorClient::onDiscTimeout(Timer *t)
{
  assert(m_con_state == STATE_EXPECT_DISCONNECT);
  disconnect();
} /* ReflectorClient::onDiscTimeout */


void ReflectorClient::disconnect(void)
{
  m_heartbeat_timer.setEnable(false);
  m_remote_udp_port = 0;
  m_con->disconnect();
  m_con_state = STATE_DISCONNECTED;
  m_con->disconnected(m_con, FramedTcpConnection::DR_ORDERED_DISCONNECT);
} /* ReflectorClient::disconnect */


void ReflectorClient::handleHeartbeat(Async::Timer *t)
{
  if (--m_heartbeat_tx_cnt == 0)
  {
    sendMsg(MsgHeartbeat());
  }

  if (--m_udp_heartbeat_tx_cnt == 0)
  {
    sendUdpMsg(MsgUdpHeartbeat());
  }

  if (--m_heartbeat_rx_cnt == 0)
  {
    if (!callsign().empty())
    {
      cout << callsign() << ": ";
    }
    else
    {
      cout << "Client " << m_con->remoteHost() << ":"
           << m_con->remotePort() << " ";
    }
    cout << "TCP heartbeat timeout" << endl;
    sendError("TCP heartbeat timeout");
  }

  if (--m_udp_heartbeat_rx_cnt == 0)
  {
    if (!callsign().empty())
    {
      cout << callsign() << ": ";
    }
    else
    {
      cout << "Client " << m_con->remoteHost() << ":"
           << m_con->remotePort() << " ";
    }
    cout << "UDP heartbeat timeout" << endl;
    sendError("UDP heartbeat timeout");
  }

  if (m_blocktime > 0)
  {
    if (m_remaining_blocktime == 0)
    {
      m_blocktime = 0;
    }
    else
    {
      m_remaining_blocktime -= 1;
    }
  }
} /* ReflectorClient::handleHeartbeat */


std::string ReflectorClient::lookupUserKey(const std::string& callsign)
{
  string auth_group;
  if (!m_cfg->getValue("USERS", callsign, auth_group) || auth_group.empty())
  {
    cout << "*** WARNING: Unknown user \"" << callsign << "\""
         << endl;
    return "";
  }
  string auth_key;
  if (!m_cfg->getValue("PASSWORDS", auth_group, auth_key) || auth_key.empty())
  {
    cout << "*** ERROR: User \"" << callsign << "\" found in SvxReflector "
         << "configuration but password with groupname \"" << auth_group
         << "\" not found." << endl;
    return "";
  }
  return auth_key;
} /* ReflectorClient::lookupUserKey */


/*
 * This file has not been truncated
 */
<|MERGE_RESOLUTION|>--- conflicted
+++ resolved
@@ -713,37 +713,13 @@
   }
   else if (msg.name() == "Sds:info")
   {
-<<<<<<< HEAD
-    Json::Value em;
-    if (eventmessage.isArray())
-    {
-      em = eventmessage[0];
-    }
-    else
-    {
-      em = eventmessage;
-    }
-=======
     (eventmessage.isArray() ? em = eventmessage[0] : em = eventmessage);
->>>>>>> 3d0afcf0
     em["source"] = m_callsign;
     m_reflector->updateSdsdata(em);
   }
   else if (msg.name() == "Qso:info")
   {
-<<<<<<< HEAD
-    Json::Value em;
-    if (eventmessage.isArray())
-    {
-      em = eventmessage[0];
-    }
-    else
-    {
-      em = eventmessage;
-    }
-=======
     (eventmessage.isArray() ? em = eventmessage[0] : em = eventmessage);
->>>>>>> 3d0afcf0
     em["source"] = m_callsign;
     em["tg"] = m_current_tg;
     m_reflector->updateQsostate(em);
@@ -761,10 +737,6 @@
   }
   else if (msg.name() == "Register:info")
   {
-<<<<<<< HEAD
-    Json::Value em;
-=======
->>>>>>> 3d0afcf0
     em["source"] = m_callsign;
     em["data"] = eventmessage;
     m_reflector->updateRegisterstate(em);
