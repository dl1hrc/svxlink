/**
@file	 ReflectorClient.cpp
@brief   Represents one client connection
@author  Tobias Blomberg / SM0SVX
@date	 2017-02-11

\verbatim
SvxReflector - An audio reflector for connecting SvxLink Servers
Copyright (C) 2003-2023 Tobias Blomberg / SM0SVX

This program is free software; you can redistribute it and/or modify
it under the terms of the GNU General Public License as published by
the Free Software Foundation; either version 2 of the License, or
(at your option) any later version.

This program is distributed in the hope that it will be useful,
but WITHOUT ANY WARRANTY; without even the implied warranty of
MERCHANTABILITY or FITNESS FOR A PARTICULAR PURPOSE.  See the
GNU General Public License for more details.

You should have received a copy of the GNU General Public License
along with this program; if not, write to the Free Software
Foundation, Inc., 59 Temple Place, Suite 330, Boston, MA  02111-1307  USA
\endverbatim
*/

/****************************************************************************
 *
 * System Includes
 *
 ****************************************************************************/

#include <sstream>
#include <cassert>
#include <iomanip>
#include <algorithm>
#include <cerrno>
#include <iterator>
#include <fstream>
#include <iostream>


/****************************************************************************
 *
 * Project Includes
 *
 ****************************************************************************/

#include <AsyncTimer.h>
#include <AsyncAudioEncoder.h>
#include <AsyncAudioDecoder.h>
#include <common.h>


/****************************************************************************
 *
 * Local Includes
 *
 ****************************************************************************/

#include "ReflectorClient.h"
#include "Reflector.h"
#include "TGHandler.h"


/****************************************************************************
 *
 * Namespaces to use
 *
 ****************************************************************************/

using namespace std;
using namespace Async;



/****************************************************************************
 *
 * Defines & typedefs
 *
 ****************************************************************************/



/****************************************************************************
 *
 * Local class definitions
 *
 ****************************************************************************/



/****************************************************************************
 *
 * Prototypes
 *
 ****************************************************************************/



/****************************************************************************
 *
 * Exported Global Variables
 *
 ****************************************************************************/




/****************************************************************************
 *
 * Local Global Variables
 *
 ****************************************************************************/

ReflectorClient::ClientMap ReflectorClient::client_map;
std::mt19937 ReflectorClient::id_gen(std::random_device{}());
ReflectorClient::ClientIdRandomDist ReflectorClient::id_dist(0, CLIENT_ID_MAX);


/****************************************************************************
 *
 * Public member functions
 *
 ****************************************************************************/

ReflectorClient* ReflectorClient::lookup(ClientId id)
{
  auto it = client_map.find(id);
  if (it == client_map.end())
  {
    return nullptr;
  }
  return it->second;
} /* ReflectorClient::lookup */


void ReflectorClient::cleanup(void)
{
  auto client_map_copy = client_map;
  for (const auto& item : client_map_copy)
  {
    delete item.second;
  }
  assert(client_map.size() == 0);
} /* ReflectorClient::cleanup */


bool ReflectorClient::TgFilter::operator()(ReflectorClient* client) const
{
  //cout << "m_tg=" << m_tg << "  client_tg="
  //     << TGHandler::instance()->TGForClient(client) << endl;
  return m_tg == TGHandler::instance()->TGForClient(client);
}


ReflectorClient::ReflectorClient(Reflector *ref, Async::FramedTcpConnection *con,
                                 Async::Config *cfg)
  : m_con(con), m_con_state(STATE_EXPECT_PROTO_VER),
    m_disc_timer(10000, Timer::TYPE_ONESHOT, false),
    m_client_id(newClient(this)), m_remote_udp_port(0), m_cfg(cfg),
    m_next_udp_tx_seq(0), m_next_udp_rx_seq(0),
    m_heartbeat_timer(1000, Timer::TYPE_PERIODIC),
    m_heartbeat_tx_cnt(HEARTBEAT_TX_CNT_RESET),
    m_heartbeat_rx_cnt(HEARTBEAT_RX_CNT_RESET),
    m_udp_heartbeat_tx_cnt(UDP_HEARTBEAT_TX_CNT_RESET),
    m_udp_heartbeat_rx_cnt(UDP_HEARTBEAT_RX_CNT_RESET),
    m_reflector(ref), m_blocktime(0), m_remaining_blocktime(0),
    m_current_tg(0)
{
  m_con->setMaxFrameSize(ReflectorMsg::MAX_PREAUTH_FRAME_SIZE);
  m_con->frameReceived.connect(
      mem_fun(*this, &ReflectorClient::onFrameReceived));
  m_disc_timer.expired.connect(
      mem_fun(*this, &ReflectorClient::onDiscTimeout));
  m_heartbeat_timer.expired.connect(
      mem_fun(*this, &ReflectorClient::handleHeartbeat));

  string codecs;
  if (m_cfg->getValue("GLOBAL", "CODECS", codecs))
  {
    SvxLink::splitStr(m_supported_codecs, codecs, ",");
  }
  if (m_supported_codecs.size() > 1)
  {
    m_supported_codecs.erase(m_supported_codecs.begin()+1,
                             m_supported_codecs.end());
    cout << "*** WARNING: The GLOBAL/CODECS configuration "
            "variable can only take one codec at the moment. Using the first "
            "one: \"" << m_supported_codecs.front() << "\"" << endl;
  }
  else if (m_supported_codecs.empty())
  {
    string codec = "GSM";
    if (AudioDecoder::isAvailable("OPUS") &&
        AudioEncoder::isAvailable("OPUS"))
    {
      codec = "OPUS";
    }
    else if (AudioDecoder::isAvailable("SPEEX") &&
             AudioEncoder::isAvailable("SPEEX"))
    {
      codec = "SPEEX";
    }
    m_supported_codecs.push_back(codec);
  }

} /* ReflectorClient::ReflectorClient */


ReflectorClient::~ReflectorClient(void)
{
  auto client_it = client_map.find(m_client_id);
  assert(client_it != client_map.end());
  client_map.erase(client_it);
  TGHandler::instance()->removeClient(this);
} /* ReflectorClient::~ReflectorClient */


int ReflectorClient::sendMsg(const ReflectorMsg& msg)
{
  if (((m_con_state != STATE_CONNECTED) && (msg.type() >= 100)) ||
      !m_con->isConnected())
  {
    errno = ENOTCONN;
    return -1;
  }

  m_heartbeat_tx_cnt = HEARTBEAT_TX_CNT_RESET;

  ReflectorMsg header(msg.type());
  ostringstream ss;
  if (!header.pack(ss) || !msg.pack(ss))
  {
    cerr << "*** ERROR: Failed to pack TCP message\n";
    errno = EBADMSG;
    return -1;
  }
  return m_con->write(ss.str().data(), ss.str().size());
} /* ReflectorClient::sendMsg */


void ReflectorClient::udpMsgReceived(const ReflectorUdpMsg &header)
{
  m_next_udp_rx_seq = header.sequenceNum() + 1;

  m_udp_heartbeat_rx_cnt = UDP_HEARTBEAT_RX_CNT_RESET;

  if ((m_blocktime > 0) && (header.type() == MsgUdpAudio::TYPE))
  {
    m_remaining_blocktime = m_blocktime;
  }
} /* ReflectorClient::udpMsgReceived */


void ReflectorClient::sendUdpMsg(const ReflectorUdpMsg &msg)
{
  if (remoteUdpPort() == 0)
  {
    return;
  }

  m_udp_heartbeat_tx_cnt = UDP_HEARTBEAT_TX_CNT_RESET;

  ReflectorUdpMsg header(msg.type(), clientId(), nextUdpTxSeq());
  ostringstream ss;
  assert(header.pack(ss) && msg.pack(ss));
  (void)m_reflector->sendUdpDatagram(this, ss.str().data(), ss.str().size());
} /* ReflectorClient::sendUdpMsg */


void ReflectorClient::setBlock(unsigned blocktime)
{
  m_blocktime = blocktime;
  m_remaining_blocktime = blocktime;
} /* ReflectorClient::setBlock */


/****************************************************************************
 *
 * Protected member functions
 *
 ****************************************************************************/



/****************************************************************************
 *
 * Private member functions
 *
 ****************************************************************************/

ReflectorClient::ClientId ReflectorClient::newClient(ReflectorClient* client)
{
  assert(!(client_map.size() > CLIENT_ID_MAX));
  ClientId id = id_dist(id_gen);
  while (client_map.count(id) > 0)
  {
    id = (id < CLIENT_ID_MAX) ? id+1 : 0;
  }
  client_map[id] = client;
  return id;
} /* ReflectorClient::newClient */


void ReflectorClient::onFrameReceived(FramedTcpConnection *con,
                                      std::vector<uint8_t>& data)
{
  int len = data.size();
  //cout << "### ReflectorClient::onFrameReceived: len=" << len << endl;

  assert(len >= 0);

  if ((m_con_state == STATE_DISCONNECTED) ||
      (m_con_state == STATE_EXPECT_DISCONNECT))
  {
    return;
  }

  char *buf = reinterpret_cast<char*>(&data.front());
  stringstream ss;
  ss.write(buf, len);

  ReflectorMsg header;
  if (!header.unpack(ss))
  {
    if (!m_callsign.empty())
    {
      cout << m_callsign << ": ";
    }
    else
    {
      cout << m_con->remoteHost() << ":" << m_con->remotePort() << " ";
    }
    cout << "ERROR: Unpacking failed for TCP message header" << endl;
    sendError("Protocol message header too short");
    return;
  }

  m_heartbeat_rx_cnt = HEARTBEAT_RX_CNT_RESET;

  switch (header.type())
  {
    case MsgHeartbeat::TYPE:
      break;
    case MsgProtoVer::TYPE:
      handleMsgProtoVer(ss);
      break;
    case MsgAuthResponse::TYPE:
      handleMsgAuthResponse(ss);
      break;
    case MsgSelectTG::TYPE:
      handleSelectTG(ss);
      break;
    case MsgTgMonitor::TYPE:
      handleTgMonitor(ss);
      break;
    case MsgNodeInfo::TYPE:
      handleNodeInfo(ss);
      break;
    case MsgSignalStrengthValues::TYPE:
      handleMsgSignalStrengthValues(ss);
      break;
    case MsgTxStatus::TYPE:
      handleMsgTxStatus(ss);
      break;
#if 0
    case MsgNodeInfo::TYPE:
      handleNodeInfo(ss);
      break;
#endif
    case MsgRequestQsy::TYPE:
      handleRequestQsy(ss);
      break;
    case MsgStateEvent::TYPE:
      handleStateEvent(ss);
      break;
    case MsgError::TYPE:
      handleMsgError(ss);
      break;
    default:
      // Better just ignoring unknown protocol messages for making it easier to
      // add messages to the protocol and still be backwards compatible.

      //cerr << "*** WARNING: Unknown protocol message received: msg_type="
      //     << header.type() << endl;
      break;
  }
} /* ReflectorClient::onFrameReceived */


void ReflectorClient::handleMsgProtoVer(std::istream& is)
{
  if (m_con_state != STATE_EXPECT_PROTO_VER)
  {
    sendError("Protocol version expected");
    return;
  }

  MsgProtoVer msg;
  if (!msg.unpack(is))
  {
    std::cout << "Client " << m_con->remoteHost() << ":" << m_con->remotePort()
              << " ERROR: Could not unpack MsgProtoVer\n";
    sendError("Illegal MsgProtoVer protocol message received");
    return;
  }
  m_client_proto_ver.set(msg.majorVer(), msg.minorVer());
  ProtoVer max_proto_ver(MsgProtoVer::MAJOR, MsgProtoVer::MINOR);
  if (m_client_proto_ver > max_proto_ver)
  {
    std::cout << "Client " << m_con->remoteHost() << ":" << m_con->remotePort()
              << " use protocol version "
              << msg.majorVer() << "." << msg.minorVer()
              << " which is newer than we can handle. Asking for downgrade to "
              << MsgProtoVer::MAJOR << "." << MsgProtoVer::MINOR << "."
              << std::endl;
    sendMsg(MsgProtoVerDowngrade());
    return;
  }
  else if (m_client_proto_ver < ProtoVer(MIN_MAJOR_VER, MIN_MINOR_VER))
  {
    std::cout << "Client " << m_con->remoteHost() << ":" << m_con->remotePort()
              << " is using protocol version "
              << msg.majorVer() << "." << msg.minorVer()
              << " which is too old. Must at least be version "
              << MIN_MAJOR_VER << "." << MIN_MINOR_VER << "." << std::endl;
    std::ostringstream ss;
    ss << "Unsupported protocol version " << msg.majorVer() << "."
       << msg.minorVer() << ". Must be at least "
       << MIN_MAJOR_VER << "." << MIN_MINOR_VER << ".";
    sendError(ss.str());
    return;
  }

  MsgAuthChallenge challenge_msg;
  memcpy(m_auth_challenge, challenge_msg.challenge(),
         MsgAuthChallenge::CHALLENGE_LEN);
  sendMsg(challenge_msg);
  m_con_state = STATE_EXPECT_AUTH_RESPONSE;
} /* ReflectorClient::handleMsgProtoVer */


void ReflectorClient::handleMsgAuthResponse(std::istream& is)
{
  if (m_con_state != STATE_EXPECT_AUTH_RESPONSE)
  {
    cout << "Client " << m_con->remoteHost() << ":" << m_con->remotePort()
         << " Authentication response unexpected" << endl;
    sendError("Authentication response unexpected");
    return;
  }

  MsgAuthResponse msg;
  if (!msg.unpack(is))
  {
    cout << "Client " << m_con->remoteHost() << ":" << m_con->remotePort()
         << " ERROR: Could not unpack MsgAuthResponse" << endl;
    sendError("Illegal MsgAuthResponse protocol message received");
    return;
  }

  string auth_key = lookupUserKey(msg.callsign());
  if (!auth_key.empty() && msg.verify(auth_key, m_auth_challenge))
  {
    vector<string> connected_nodes;
    m_reflector->nodeList(connected_nodes);
    if (find(connected_nodes.begin(), connected_nodes.end(),
             msg.callsign()) == connected_nodes.end())
    {
      m_con->setMaxFrameSize(ReflectorMsg::MAX_POSTAUTH_FRAME_SIZE);
      m_callsign = msg.callsign();
      sendMsg(MsgAuthOk());
      cout << m_callsign << ": Login OK from "
           << m_con->remoteHost() << ":" << m_con->remotePort()
           << " with protocol version " << m_client_proto_ver.majorVer()
           << "." << m_client_proto_ver.minorVer()
           << endl;
      m_con_state = STATE_CONNECTED;
      MsgServerInfo msg_srv_info(m_client_id, m_supported_codecs);
      m_reflector->nodeList(msg_srv_info.nodes());
      sendMsg(msg_srv_info);
      if (m_client_proto_ver < ProtoVer(0, 7))
      {
        MsgNodeList msg_node_list(msg_srv_info.nodes());
        sendMsg(msg_node_list);
      }
      if (m_client_proto_ver < ProtoVer(2, 0))
      {
        if (TGHandler::instance()->switchTo(this, m_reflector->tgForV1Clients()))
        {
          std::cout << m_callsign << ": Select TG #"
                    << m_reflector->tgForV1Clients() << std::endl;
          m_current_tg = m_reflector->tgForV1Clients();
        }
        else
        {
          std::cout << m_callsign
                    << ": V1 client not allowed to use default TG #"
                    << m_reflector->tgForV1Clients() << std::endl;
        }
      }
      m_reflector->broadcastMsg(MsgNodeJoined(m_callsign), ExceptFilter(this));
    }
    else
    {
      cout << msg.callsign() << ": Already connected" << endl;
      sendError("Access denied");
    }
  }
  else
  {
    cout << "Client " << m_con->remoteHost() << ":" << m_con->remotePort()
         << " Authentication failed for user \"" << msg.callsign()
         << "\"" << endl;
    sendError("Access denied");
  }
} /* ReflectorClient::handleMsgAuthResponse */


void ReflectorClient::handleSelectTG(std::istream& is)
{
  MsgSelectTG msg;
  if (!msg.unpack(is))
  {
    cout << "Client " << m_con->remoteHost() << ":" << m_con->remotePort()
         << " ERROR: Could not unpack MsgSelectTG" << endl;
    sendError("Illegal MsgSelectTG protocol message received");
    return;
  }
  if (msg.tg() != m_current_tg)
  {
    ReflectorClient *talker = TGHandler::instance()->talkerForTG(m_current_tg);
    if (talker == this)
    {
      m_reflector->broadcastUdpMsg(MsgUdpFlushSamples(),
          mkAndFilter(
            TgFilter(m_current_tg),
            ExceptFilter(this)));
    }
    else if (talker != 0)
    {
      sendUdpMsg(MsgUdpFlushSamples());
    }
    if (TGHandler::instance()->switchTo(this, msg.tg()))
    {
      cout << m_callsign << ": Select TG #" << msg.tg() << endl;
      m_current_tg = msg.tg();
    }
    else
    {
      // FIXME: Notify the client that the TG selection was not allowed
      std::cout << m_callsign << ": Not allowed to use TG #"
                << msg.tg() << std::endl;
      TGHandler::instance()->switchTo(this, 0);
      m_current_tg = 0;
    }
  }
} /* ReflectorClient::handleSelectTG */


void ReflectorClient::handleTgMonitor(std::istream& is)
{
  MsgTgMonitor msg;
  if (!msg.unpack(is))
  {
    cout << "Client " << m_con->remoteHost() << ":" << m_con->remotePort()
         << " ERROR: Could not unpack MsgTgMonitor" << endl;
    sendError("Illegal MsgTgMonitor protocol message received");
    return;
  }
  auto tgs = msg.tgs();
  auto it = tgs.cbegin();
  while (it != tgs.end())
  {
    if (!TGHandler::instance()->allowTgSelection(this, *it))
    {
      std::cout << m_callsign << ": Not allowed to monitor TG #"
                << *it << std::endl;
      tgs.erase(it++);
      continue;
    }
    ++it;
  }
  cout << m_callsign << ": Monitor TG#: [ ";
  std::copy(tgs.begin(), tgs.end(), std::ostream_iterator<uint32_t>(cout, " "));
  cout << "]" << endl;

  m_monitored_tgs = tgs;
} /* ReflectorClient::handleTgMonitor */


void ReflectorClient::handleNodeInfo(std::istream& is)
{
  MsgNodeInfo msg;
  if (!msg.unpack(is))
  {
    cout << "Client " << m_con->remoteHost() << ":" << m_con->remotePort()
         << " ERROR: Could not unpack MsgNodeInfo" << endl;
    sendError("Illegal MsgNodeInfo protocol message received");
    return;
  }
  //std::cout << "### handleNodeInfo: " << msg.json() << std::endl;
  try
  {
    std::istringstream is(msg.json());
    is >> m_node_info;
  }
  catch (const Json::Exception& e)
  {
    std::cerr << "*** WARNING[" << m_callsign
              << "]: Failed to parse MsgNodeInfo JSON object: "
              << e.what() << std::endl;
  }
} /* ReflectorClient::handleNodeInfo */


void ReflectorClient::handleMsgSignalStrengthValues(std::istream& is)
{
  MsgSignalStrengthValues msg;
  if (!msg.unpack(is))
  {
    cerr << "*** WARNING[" << callsign()
         << "]: Could not unpack incoming "
            "MsgSignalStrengthValues message" << endl;
    return;
  }
  typedef MsgSignalStrengthValues::Rxs::const_iterator RxsIter;
  for (RxsIter it = msg.rxs().begin(); it != msg.rxs().end(); ++it)
  {
    const MsgSignalStrengthValues::Rx& rx = *it;
    //std::cout << "### MsgSignalStrengthValues:"
    //  << " id=" << rx.id()
    //  << " siglev=" << rx.siglev()
    //  << " enabled=" << rx.enabled()
    //  << " sql_open=" << rx.sqlOpen()
    //  << " active=" << rx.active()
    //  << std::endl;
    setRxSiglev(rx.id(), rx.siglev());
    setRxEnabled(rx.id(), rx.enabled());
    setRxSqlOpen(rx.id(), rx.sqlOpen());
    setRxActive(rx.id(), rx.active());
  }
} /* ReflectorClient::handleMsgSignalStrengthValues */


void ReflectorClient::handleMsgTxStatus(std::istream& is)
{
  MsgTxStatus msg;
  if (!msg.unpack(is))
  {
    cerr << "*** WARNING[" << callsign()
         << "]: Could not unpack incoming MsgTxStatus message" << endl;
    return;
  }
  typedef MsgTxStatus::Txs::const_iterator TxsIter;
  for (TxsIter it = msg.txs().begin(); it != msg.txs().end(); ++it)
  {
    const MsgTxStatus::Tx& tx = *it;
    //std::cout << "### MsgTxStatus:"
    //  << " id=" << tx.id()
    //  << " transmit=" << tx.transmit()
    //  << std::endl;
    setTxTransmit(tx.id(), tx.transmit());
  }
} /* ReflectorClient::handleMsgTxStatus */


void ReflectorClient::handleRequestQsy(std::istream& is)
{
  MsgRequestQsy msg;
  if (!msg.unpack(is))
  {
    cout << "Client " << m_con->remoteHost() << ":" << m_con->remotePort()
         << " ERROR: Could not unpack MsgRequestQsy" << endl;
    sendError("Illegal MsgRequestQsy protocol message received");
    return;
  }
  m_reflector->requestQsy(this, msg.tg());
} /* ReflectorClient::handleRequestQsy */


void ReflectorClient::handleStateEvent(std::istream& is)
{
  MsgStateEvent msg;
  if (!msg.unpack(is))
  {
    cout << "Client " << m_con->remoteHost() << ":" << m_con->remotePort()
         << " ERROR: Could not unpack MsgStateEvent" << endl;
    sendError("Illegal MsgStateEvent protocol message received");
    return;
  }
<<<<<<< HEAD
  /*cout << "### ReflectorClient::handleStateEvent:"
       << " src=" << m_callsign
       << " name=" << msg.name()
       << " msg=" << msg.msg()
       << std::endl;
  */
  Json::Value eventmessage;
  Json::Reader reader;
=======
//  cout << "### ReflectorClient::handleStateEvent:"
//       << " src=" << m_callsign
//       << " name=" << msg.name()
//       << " msg=" << msg.msg()
//       << std::endl;

  Json::Value eventmessage;
  Json::Reader reader;
  Json::Value em;
>>>>>>> caf8eb75
  bool b = reader.parse(msg.msg(), eventmessage);
  if (!b)
  {
    cout << "*** Error: parsing StateEvent message (" 
         << reader.getFormattedErrorMessages() << ")" << endl;
    return;
  }

  if (msg.name() == "TetraUsers:info")
  {
    m_reflector->updateUserdata(eventmessage);
  }
  else if (msg.name() == "Sds:info")
  {
    Json::Value em;
    if (eventmessage.isArray())
    {
      em = eventmessage[0];
    }
    else
    {
      em = eventmessage;
    }
    em["source"] = m_callsign;
    m_reflector->updateSdsdata(em);
  }
<<<<<<< HEAD
  else if (msg.name() == "QsoInfo:state")
=======
  else if (msg.name() == "Qso:info")
>>>>>>> caf8eb75
  {
    Json::Value em;
    if (eventmessage.isArray())
    {
      em = eventmessage[0];
    }
    else
    {
      em = eventmessage;
    }
    em["source"] = m_callsign;
<<<<<<< HEAD
=======
    em["tg"] = m_current_tg;
>>>>>>> caf8eb75
    m_reflector->updateQsostate(em);
  }
  else if (msg.name() == "Rssi:info")
  {
    eventmessage["source"] = m_callsign;
    m_reflector->updateRssistate(eventmessage);
  }
  else if (msg.name() == "System:info")
  {
    eventmessage["source"] = m_callsign;
    m_reflector->updateSysteminfostate(eventmessage);
  }
<<<<<<< HEAD
=======
  else if (msg.name() == "Register:info")
  {
    Json::Value em;
    em["source"] = m_callsign;
    em["data"] = eventmessage;
    m_reflector->updateRegisterstate(em);
  }
  else if (msg.name() == "ForwardSds:info")
  {
    eventmessage["source"] = m_callsign;
    m_reflector->forwardSds(eventmessage);
  }
>>>>>>> caf8eb75
} /* ReflectorClient::handleStateEvent */


#if 0
void ReflectorClient::handleNodeInfo(std::istream& is)
{
  MsgNodeInfo msg;
  if (!msg.unpack(is))
  {
    cout << "Client " << m_con->remoteHost() << ":" << m_con->remotePort()
         << " ERROR: Could not unpack MsgNodeInfo" << endl;
    sendError("Illegal MsgNodeInfo protocol message received");
    return;
  }
  cout << m_callsign << ": Client info"
       << "\n--- Software: \"" << msg.swInfo() << "\"";
  for (size_t i=0; i<msg.rxSites().size(); ++i)
  {
    const MsgNodeInfo::RxSite& rx_site = msg.rxSites().at(i);
    cout << "\n--- Receiver \"" << rx_site.rxName() << "\":"
         << "\n---   QTH Name          : " << rx_site.qthName();
    if (rx_site.antennaHeightIsValid())
    {
      cout << "\n---   Antenna Height    : " << rx_site.antennaHeight()
           << "m above sea level";
    }
    if (rx_site.antennaDirectionIsValid())
    {
      cout << "\n---   Antenna Direction : " << rx_site.antennaDirection()
           << " degrees";
    }
    if (rx_site.rfFrequencyIsValid())
    {
      cout << "\n---   RF Frequency      : " << rx_site.rfFrequency()
           << "Hz";
    }
    if (rx_site.ctcssFrequenciesIsValid())
    {
      cout << "\n---   CTCSS Frequencies : ";
      std::copy(rx_site.ctcssFrequencies().begin(),
                rx_site.ctcssFrequencies().end(),
                std::ostream_iterator<float>(cout, " "));
    }
  }
  for (size_t i=0; i<msg.txSites().size(); ++i)
  {
    const MsgNodeInfo::TxSite& tx_site = msg.txSites().at(i);
    cout << "\n--- Transmitter \"" << tx_site.txName() << "\":"
         << "\n---   QTH Name          : " << tx_site.qthName();
    if (tx_site.antennaHeightIsValid())
    {
      cout << "\n---   Antenna Height    : " << tx_site.antennaHeight()
           << "m above sea level";
    }
    if (tx_site.antennaDirectionIsValid())
    {
      cout << "\n---   Antenna Direction : " << tx_site.antennaDirection()
           << " degrees";
    }
    if (tx_site.rfFrequencyIsValid())
    {
      cout << "\n---   RF Frequency      : " << tx_site.rfFrequency()
           << "Hz";
    }
    if (tx_site.ctcssFrequenciesIsValid())
    {
      cout << "\n---   CTCSS Frequencies : ";
      std::copy(tx_site.ctcssFrequencies().begin(),
                tx_site.ctcssFrequencies().end(),
                std::ostream_iterator<float>(cout, " "));
    }
    if (tx_site.txPowerIsValid())
    {
      cout << "\n---   TX Power          : " << tx_site.txPower() << "W";
    }
  }
  //if (!msg.qthName().empty())
  //{
  //  cout << "\n--- QTH Name=\"" << msg.qthName() << "\"";
  //}
  cout << endl;
} /* ReflectorClient::handleNodeInfo */
#endif


void ReflectorClient::handleMsgError(std::istream& is)
{
  MsgError msg;
  string message;
  if (msg.unpack(is))
  {
    message = msg.message();
  }
  if (!m_callsign.empty())
  {
    cout << m_callsign << ": ";
  }
  else
  {
    cout << m_con->remoteHost() << ":" << m_con->remotePort() << " ";
  }
  cout << "Error message received from remote peer: " << message << endl;
  disconnect();
} /* ReflectorClient::handleMsgError */


void ReflectorClient::sendError(const std::string& msg)
{
  sendMsg(MsgError(msg));
  m_heartbeat_timer.setEnable(false);
  m_remote_udp_port = 0;
  m_disc_timer.setEnable(true);
  m_con_state = STATE_EXPECT_DISCONNECT;
} /* ReflectorClient::sendError */


void ReflectorClient::onDiscTimeout(Timer *t)
{
  assert(m_con_state == STATE_EXPECT_DISCONNECT);
  disconnect();
} /* ReflectorClient::onDiscTimeout */


void ReflectorClient::disconnect(void)
{
  m_heartbeat_timer.setEnable(false);
  m_remote_udp_port = 0;
  m_con->disconnect();
  m_con_state = STATE_DISCONNECTED;
  m_con->disconnected(m_con, FramedTcpConnection::DR_ORDERED_DISCONNECT);
} /* ReflectorClient::disconnect */


void ReflectorClient::handleHeartbeat(Async::Timer *t)
{
  if (--m_heartbeat_tx_cnt == 0)
  {
    sendMsg(MsgHeartbeat());
  }

  if (--m_udp_heartbeat_tx_cnt == 0)
  {
    sendUdpMsg(MsgUdpHeartbeat());
  }

  if (--m_heartbeat_rx_cnt == 0)
  {
    if (!callsign().empty())
    {
      cout << callsign() << ": ";
    }
    else
    {
      cout << "Client " << m_con->remoteHost() << ":"
           << m_con->remotePort() << " ";
    }
    cout << "TCP heartbeat timeout" << endl;
    sendError("TCP heartbeat timeout");
  }

  if (--m_udp_heartbeat_rx_cnt == 0)
  {
    if (!callsign().empty())
    {
      cout << callsign() << ": ";
    }
    else
    {
      cout << "Client " << m_con->remoteHost() << ":"
           << m_con->remotePort() << " ";
    }
    cout << "UDP heartbeat timeout" << endl;
    sendError("UDP heartbeat timeout");
  }

  if (m_blocktime > 0)
  {
    if (m_remaining_blocktime == 0)
    {
      m_blocktime = 0;
    }
    else
    {
      m_remaining_blocktime -= 1;
    }
  }
} /* ReflectorClient::handleHeartbeat */


std::string ReflectorClient::lookupUserKey(const std::string& callsign)
{
  string auth_group;
  if (!m_cfg->getValue("USERS", callsign, auth_group) || auth_group.empty())
  {
    cout << "*** WARNING: Unknown user \"" << callsign << "\""
         << endl;
    return "";
  }
  string auth_key;
  if (!m_cfg->getValue("PASSWORDS", auth_group, auth_key) || auth_key.empty())
  {
    cout << "*** ERROR: User \"" << callsign << "\" found in SvxReflector "
         << "configuration but password with groupname \"" << auth_group
         << "\" not found." << endl;
    return "";
  }
  return auth_key;
} /* ReflectorClient::lookupUserKey */


/*
 * This file has not been truncated
 */
<|MERGE_RESOLUTION|>--- conflicted
+++ resolved
@@ -690,16 +690,6 @@
     sendError("Illegal MsgStateEvent protocol message received");
     return;
   }
-<<<<<<< HEAD
-  /*cout << "### ReflectorClient::handleStateEvent:"
-       << " src=" << m_callsign
-       << " name=" << msg.name()
-       << " msg=" << msg.msg()
-       << std::endl;
-  */
-  Json::Value eventmessage;
-  Json::Reader reader;
-=======
 //  cout << "### ReflectorClient::handleStateEvent:"
 //       << " src=" << m_callsign
 //       << " name=" << msg.name()
@@ -709,7 +699,6 @@
   Json::Value eventmessage;
   Json::Reader reader;
   Json::Value em;
->>>>>>> caf8eb75
   bool b = reader.parse(msg.msg(), eventmessage);
   if (!b)
   {
@@ -736,11 +725,7 @@
     em["source"] = m_callsign;
     m_reflector->updateSdsdata(em);
   }
-<<<<<<< HEAD
-  else if (msg.name() == "QsoInfo:state")
-=======
   else if (msg.name() == "Qso:info")
->>>>>>> caf8eb75
   {
     Json::Value em;
     if (eventmessage.isArray())
@@ -752,10 +737,7 @@
       em = eventmessage;
     }
     em["source"] = m_callsign;
-<<<<<<< HEAD
-=======
     em["tg"] = m_current_tg;
->>>>>>> caf8eb75
     m_reflector->updateQsostate(em);
   }
   else if (msg.name() == "Rssi:info")
@@ -768,8 +750,6 @@
     eventmessage["source"] = m_callsign;
     m_reflector->updateSysteminfostate(eventmessage);
   }
-<<<<<<< HEAD
-=======
   else if (msg.name() == "Register:info")
   {
     Json::Value em;
@@ -782,7 +762,6 @@
     eventmessage["source"] = m_callsign;
     m_reflector->forwardSds(eventmessage);
   }
->>>>>>> caf8eb75
 } /* ReflectorClient::handleStateEvent */
 
 
