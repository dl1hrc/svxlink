/**
@file	 ReflectorClient.cpp
@brief   Represents one client connection
@author  Tobias Blomberg / SM0SVX
@date	 2017-02-11

\verbatim
SvxReflector - An audio reflector for connecting SvxLink Servers
Copyright (C) 2003-2023 Tobias Blomberg / SM0SVX

This program is free software; you can redistribute it and/or modify
it under the terms of the GNU General Public License as published by
the Free Software Foundation; either version 2 of the License, or
(at your option) any later version.

This program is distributed in the hope that it will be useful,
but WITHOUT ANY WARRANTY; without even the implied warranty of
MERCHANTABILITY or FITNESS FOR A PARTICULAR PURPOSE.  See the
GNU General Public License for more details.

You should have received a copy of the GNU General Public License
along with this program; if not, write to the Free Software
Foundation, Inc., 59 Temple Place, Suite 330, Boston, MA  02111-1307  USA
\endverbatim
*/

/****************************************************************************
 *
 * System Includes
 *
 ****************************************************************************/

#include <sstream>
#include <cassert>
#include <iomanip>
#include <algorithm>
#include <cerrno>
#include <iterator>
#include <fstream>
#include <iostream>


/****************************************************************************
 *
 * Project Includes
 *
 ****************************************************************************/

#include <AsyncTimer.h>
#include <AsyncAudioEncoder.h>
#include <AsyncAudioDecoder.h>
#include <common.h>


/****************************************************************************
 *
 * Local Includes
 *
 ****************************************************************************/

#include "ReflectorClient.h"
#include "Reflector.h"
#include "TGHandler.h"


/****************************************************************************
 *
 * Namespaces to use
 *
 ****************************************************************************/

using namespace std;
using namespace Async;



/****************************************************************************
 *
 * Defines & typedefs
 *
 ****************************************************************************/



/****************************************************************************
 *
 * Local class definitions
 *
 ****************************************************************************/



/****************************************************************************
 *
 * Prototypes
 *
 ****************************************************************************/



/****************************************************************************
 *
 * Exported Global Variables
 *
 ****************************************************************************/




/****************************************************************************
 *
 * Local Global Variables
 *
 ****************************************************************************/

ReflectorClient::ClientMap ReflectorClient::client_map;
std::mt19937 ReflectorClient::id_gen(std::random_device{}());
ReflectorClient::ClientIdRandomDist ReflectorClient::id_dist(0, CLIENT_ID_MAX);


/****************************************************************************
 *
 * Public member functions
 *
 ****************************************************************************/

ReflectorClient* ReflectorClient::lookup(ClientId id)
{
  auto it = client_map.find(id);
  if (it == client_map.end())
  {
    return nullptr;
  }
  return it->second;
} /* ReflectorClient::lookup */


void ReflectorClient::cleanup(void)
{
  auto client_map_copy = client_map;
  for (const auto& item : client_map_copy)
  {
    delete item.second;
  }
  assert(client_map.size() == 0);
} /* ReflectorClient::cleanup */


bool ReflectorClient::TgFilter::operator()(ReflectorClient* client) const
{
  //cout << "m_tg=" << m_tg << "  client_tg="
  //     << TGHandler::instance()->TGForClient(client) << endl;
  return m_tg == TGHandler::instance()->TGForClient(client);
}


ReflectorClient::ReflectorClient(Reflector *ref, Async::FramedTcpConnection *con,
                                 Async::Config *cfg)
  : m_con(con), m_con_state(STATE_EXPECT_PROTO_VER),
    m_disc_timer(10000, Timer::TYPE_ONESHOT, false),
    m_client_id(newClient(this)), m_remote_udp_port(0), m_cfg(cfg),
    m_next_udp_tx_seq(0), m_next_udp_rx_seq(0),
    m_heartbeat_timer(1000, Timer::TYPE_PERIODIC),
    m_heartbeat_tx_cnt(HEARTBEAT_TX_CNT_RESET),
    m_heartbeat_rx_cnt(HEARTBEAT_RX_CNT_RESET),
    m_udp_heartbeat_tx_cnt(UDP_HEARTBEAT_TX_CNT_RESET),
    m_udp_heartbeat_rx_cnt(UDP_HEARTBEAT_RX_CNT_RESET),
    m_reflector(ref), m_blocktime(0), m_remaining_blocktime(0),
    m_current_tg(0)
{
  m_con->setMaxFrameSize(ReflectorMsg::MAX_PREAUTH_FRAME_SIZE);
  m_con->frameReceived.connect(
      mem_fun(*this, &ReflectorClient::onFrameReceived));
  m_disc_timer.expired.connect(
      mem_fun(*this, &ReflectorClient::onDiscTimeout));
  m_heartbeat_timer.expired.connect(
      mem_fun(*this, &ReflectorClient::handleHeartbeat));

  string codecs;
  if (m_cfg->getValue("GLOBAL", "CODECS", codecs))
  {
    SvxLink::splitStr(m_supported_codecs, codecs, ",");
  }
  if (m_supported_codecs.size() > 1)
  {
    m_supported_codecs.erase(m_supported_codecs.begin()+1,
                             m_supported_codecs.end());
    cout << "*** WARNING: The GLOBAL/CODECS configuration "
            "variable can only take one codec at the moment. Using the first "
            "one: \"" << m_supported_codecs.front() << "\"" << endl;
  }
  else if (m_supported_codecs.empty())
  {
    string codec = "GSM";
    if (AudioDecoder::isAvailable("OPUS") &&
        AudioEncoder::isAvailable("OPUS"))
    {
      codec = "OPUS";
    }
    else if (AudioDecoder::isAvailable("SPEEX") &&
             AudioEncoder::isAvailable("SPEEX"))
    {
      codec = "SPEEX";
    }
    m_supported_codecs.push_back(codec);
  }

} /* ReflectorClient::ReflectorClient */


ReflectorClient::~ReflectorClient(void)
{
  auto client_it = client_map.find(m_client_id);
  assert(client_it != client_map.end());
  client_map.erase(client_it);
  TGHandler::instance()->removeClient(this);
} /* ReflectorClient::~ReflectorClient */


int ReflectorClient::sendMsg(const ReflectorMsg& msg)
{
  if (((m_con_state != STATE_CONNECTED) && (msg.type() >= 100)) ||
      !m_con->isConnected())
  {
    errno = ENOTCONN;
    return -1;
  }

  m_heartbeat_tx_cnt = HEARTBEAT_TX_CNT_RESET;

  ReflectorMsg header(msg.type());
  ostringstream ss;
  if (!header.pack(ss) || !msg.pack(ss))
  {
    cerr << "*** ERROR: Failed to pack TCP message\n";
    errno = EBADMSG;
    return -1;
  }
  return m_con->write(ss.str().data(), ss.str().size());
} /* ReflectorClient::sendMsg */


void ReflectorClient::udpMsgReceived(const ReflectorUdpMsg &header)
{
  m_next_udp_rx_seq = header.sequenceNum() + 1;

  m_udp_heartbeat_rx_cnt = UDP_HEARTBEAT_RX_CNT_RESET;

  if ((m_blocktime > 0) && (header.type() == MsgUdpAudio::TYPE))
  {
    m_remaining_blocktime = m_blocktime;
  }
} /* ReflectorClient::udpMsgReceived */


void ReflectorClient::sendUdpMsg(const ReflectorUdpMsg &msg)
{
  if (remoteUdpPort() == 0)
  {
    return;
  }

  m_udp_heartbeat_tx_cnt = UDP_HEARTBEAT_TX_CNT_RESET;

  ReflectorUdpMsg header(msg.type(), clientId(), nextUdpTxSeq());
  ostringstream ss;
  assert(header.pack(ss) && msg.pack(ss));
  (void)m_reflector->sendUdpDatagram(this, ss.str().data(), ss.str().size());
} /* ReflectorClient::sendUdpMsg */


void ReflectorClient::setBlock(unsigned blocktime)
{
  m_blocktime = blocktime;
  m_remaining_blocktime = blocktime;
} /* ReflectorClient::setBlock */


/****************************************************************************
 *
 * Protected member functions
 *
 ****************************************************************************/



/****************************************************************************
 *
 * Private member functions
 *
 ****************************************************************************/

ReflectorClient::ClientId ReflectorClient::newClient(ReflectorClient* client)
{
  assert(!(client_map.size() > CLIENT_ID_MAX));
  ClientId id = id_dist(id_gen);
  while (client_map.count(id) > 0)
  {
    id = (id < CLIENT_ID_MAX) ? id+1 : 0;
  }
  client_map[id] = client;
  return id;
} /* ReflectorClient::newClient */


void ReflectorClient::onFrameReceived(FramedTcpConnection *con,
                                      std::vector<uint8_t>& data)
{
  int len = data.size();
  //cout << "### ReflectorClient::onFrameReceived: len=" << len << endl;

  assert(len >= 0);

  if ((m_con_state == STATE_DISCONNECTED) ||
      (m_con_state == STATE_EXPECT_DISCONNECT))
  {
    return;
  }

  char *buf = reinterpret_cast<char*>(&data.front());
  stringstream ss;
  ss.write(buf, len);

  ReflectorMsg header;
  if (!header.unpack(ss))
  {
    if (!m_callsign.empty())
    {
      cout << m_callsign << ": ";
    }
    else
    {
      cout << m_con->remoteHost() << ":" << m_con->remotePort() << " ";
    }
    cout << "ERROR: Unpacking failed for TCP message header" << endl;
    sendError("Protocol message header too short");
    return;
  }

  m_heartbeat_rx_cnt = HEARTBEAT_RX_CNT_RESET;

  switch (header.type())
  {
    case MsgHeartbeat::TYPE:
      break;
    case MsgProtoVer::TYPE:
      handleMsgProtoVer(ss);
      break;
    case MsgAuthResponse::TYPE:
      handleMsgAuthResponse(ss);
      break;
    case MsgSelectTG::TYPE:
      handleSelectTG(ss);
      break;
    case MsgTgMonitor::TYPE:
      handleTgMonitor(ss);
      break;
    case MsgNodeInfo::TYPE:
      handleNodeInfo(ss);
      break;
    case MsgSignalStrengthValues::TYPE:
      handleMsgSignalStrengthValues(ss);
      break;
    case MsgTxStatus::TYPE:
      handleMsgTxStatus(ss);
      break;
#if 0
    case MsgNodeInfo::TYPE:
      handleNodeInfo(ss);
      break;
#endif
    case MsgRequestQsy::TYPE:
      handleRequestQsy(ss);
      break;
    case MsgStateEvent::TYPE:
      handleStateEvent(ss);
      break;
    case MsgError::TYPE:
      handleMsgError(ss);
      break;
    default:
      // Better just ignoring unknown protocol messages for making it easier to
      // add messages to the protocol and still be backwards compatible.

      //cerr << "*** WARNING: Unknown protocol message received: msg_type="
      //     << header.type() << endl;
      break;
  }
} /* ReflectorClient::onFrameReceived */


void ReflectorClient::handleMsgProtoVer(std::istream& is)
{
  if (m_con_state != STATE_EXPECT_PROTO_VER)
  {
    sendError("Protocol version expected");
    return;
  }

  MsgProtoVer msg;
  if (!msg.unpack(is))
  {
    std::cout << "Client " << m_con->remoteHost() << ":" << m_con->remotePort()
              << " ERROR: Could not unpack MsgProtoVer\n";
    sendError("Illegal MsgProtoVer protocol message received");
    return;
  }
  m_client_proto_ver.set(msg.majorVer(), msg.minorVer());
  ProtoVer max_proto_ver(MsgProtoVer::MAJOR, MsgProtoVer::MINOR);
  if (m_client_proto_ver > max_proto_ver)
  {
    std::cout << "Client " << m_con->remoteHost() << ":" << m_con->remotePort()
              << " use protocol version "
              << msg.majorVer() << "." << msg.minorVer()
              << " which is newer than we can handle. Asking for downgrade to "
              << MsgProtoVer::MAJOR << "." << MsgProtoVer::MINOR << "."
              << std::endl;
    sendMsg(MsgProtoVerDowngrade());
    return;
  }
  else if (m_client_proto_ver < ProtoVer(MIN_MAJOR_VER, MIN_MINOR_VER))
  {
    std::cout << "Client " << m_con->remoteHost() << ":" << m_con->remotePort()
              << " is using protocol version "
              << msg.majorVer() << "." << msg.minorVer()
              << " which is too old. Must at least be version "
              << MIN_MAJOR_VER << "." << MIN_MINOR_VER << "." << std::endl;
    std::ostringstream ss;
    ss << "Unsupported protocol version " << msg.majorVer() << "."
       << msg.minorVer() << ". Must be at least "
       << MIN_MAJOR_VER << "." << MIN_MINOR_VER << ".";
    sendError(ss.str());
    return;
  }

  MsgAuthChallenge challenge_msg;
  memcpy(m_auth_challenge, challenge_msg.challenge(),
         MsgAuthChallenge::CHALLENGE_LEN);
  sendMsg(challenge_msg);
  m_con_state = STATE_EXPECT_AUTH_RESPONSE;
} /* ReflectorClient::handleMsgProtoVer */


void ReflectorClient::handleMsgAuthResponse(std::istream& is)
{
  if (m_con_state != STATE_EXPECT_AUTH_RESPONSE)
  {
    cout << "Client " << m_con->remoteHost() << ":" << m_con->remotePort()
         << " Authentication response unexpected" << endl;
    sendError("Authentication response unexpected");
    return;
  }

  MsgAuthResponse msg;
  if (!msg.unpack(is))
  {
    cout << "Client " << m_con->remoteHost() << ":" << m_con->remotePort()
         << " ERROR: Could not unpack MsgAuthResponse" << endl;
    sendError("Illegal MsgAuthResponse protocol message received");
    return;
  }

  string auth_key = lookupUserKey(msg.callsign());
  if (!auth_key.empty() && msg.verify(auth_key, m_auth_challenge))
  {
    vector<string> connected_nodes;
    m_reflector->nodeList(connected_nodes);
    if (find(connected_nodes.begin(), connected_nodes.end(),
             msg.callsign()) == connected_nodes.end())
    {
      m_con->setMaxFrameSize(ReflectorMsg::MAX_POSTAUTH_FRAME_SIZE);
      m_callsign = msg.callsign();
      sendMsg(MsgAuthOk());
      cout << m_callsign << ": Login OK from "
           << m_con->remoteHost() << ":" << m_con->remotePort()
           << " with protocol version " << m_client_proto_ver.majorVer()
           << "." << m_client_proto_ver.minorVer()
           << endl;
      m_con_state = STATE_CONNECTED;
      MsgServerInfo msg_srv_info(m_client_id, m_supported_codecs);
      m_reflector->nodeList(msg_srv_info.nodes());
      sendMsg(msg_srv_info);
      if (m_client_proto_ver < ProtoVer(0, 7))
      {
        MsgNodeList msg_node_list(msg_srv_info.nodes());
        sendMsg(msg_node_list);
      }
      if (m_client_proto_ver < ProtoVer(2, 0))
      {
        if (TGHandler::instance()->switchTo(this, m_reflector->tgForV1Clients()))
        {
          std::cout << m_callsign << ": Select TG #"
                    << m_reflector->tgForV1Clients() << std::endl;
          m_current_tg = m_reflector->tgForV1Clients();
        }
        else
        {
          std::cout << m_callsign
                    << ": V1 client not allowed to use default TG #"
                    << m_reflector->tgForV1Clients() << std::endl;
        }
      }
      m_reflector->broadcastMsg(MsgNodeJoined(m_callsign), ExceptFilter(this));
    }
    else
    {
      cout << msg.callsign() << ": Already connected" << endl;
      sendError("Access denied");
    }
  }
  else
  {
    cout << "Client " << m_con->remoteHost() << ":" << m_con->remotePort()
         << " Authentication failed for user \"" << msg.callsign()
         << "\"" << endl;
    sendError("Access denied");
  }
} /* ReflectorClient::handleMsgAuthResponse */


void ReflectorClient::handleSelectTG(std::istream& is)
{
  MsgSelectTG msg;
  if (!msg.unpack(is))
  {
    cout << "Client " << m_con->remoteHost() << ":" << m_con->remotePort()
         << " ERROR: Could not unpack MsgSelectTG" << endl;
    sendError("Illegal MsgSelectTG protocol message received");
    return;
  }
  if (msg.tg() != m_current_tg)
  {
    ReflectorClient *talker = TGHandler::instance()->talkerForTG(m_current_tg);
    if (talker == this)
    {
      m_reflector->broadcastUdpMsg(MsgUdpFlushSamples(),
          mkAndFilter(
            TgFilter(m_current_tg),
            ExceptFilter(this)));
    }
    else if (talker != 0)
    {
      sendUdpMsg(MsgUdpFlushSamples());
    }
    if (TGHandler::instance()->switchTo(this, msg.tg()))
    {
      cout << m_callsign << ": Select TG #" << msg.tg() << endl;
      m_current_tg = msg.tg();
    }
    else
    {
      // FIXME: Notify the client that the TG selection was not allowed
      std::cout << m_callsign << ": Not allowed to use TG #"
                << msg.tg() << std::endl;
      TGHandler::instance()->switchTo(this, 0);
      m_current_tg = 0;
    }
  }
} /* ReflectorClient::handleSelectTG */


void ReflectorClient::handleTgMonitor(std::istream& is)
{
  MsgTgMonitor msg;
  if (!msg.unpack(is))
  {
    cout << "Client " << m_con->remoteHost() << ":" << m_con->remotePort()
         << " ERROR: Could not unpack MsgTgMonitor" << endl;
    sendError("Illegal MsgTgMonitor protocol message received");
    return;
  }
  auto tgs = msg.tgs();
  auto it = tgs.cbegin();
  while (it != tgs.end())
  {
    if (!TGHandler::instance()->allowTgSelection(this, *it))
    {
      std::cout << m_callsign << ": Not allowed to monitor TG #"
                << *it << std::endl;
      tgs.erase(it++);
      continue;
    }
    ++it;
  }
  cout << m_callsign << ": Monitor TG#: [ ";
  std::copy(tgs.begin(), tgs.end(), std::ostream_iterator<uint32_t>(cout, " "));
  cout << "]" << endl;

  m_monitored_tgs = tgs;
} /* ReflectorClient::handleTgMonitor */


void ReflectorClient::handleNodeInfo(std::istream& is)
{
  MsgNodeInfo msg;
  if (!msg.unpack(is))
  {
    cout << "Client " << m_con->remoteHost() << ":" << m_con->remotePort()
         << " ERROR: Could not unpack MsgNodeInfo" << endl;
    sendError("Illegal MsgNodeInfo protocol message received");
    return;
  }
  //std::cout << "### handleNodeInfo: " << msg.json() << std::endl;
  try
  {
    std::istringstream is(msg.json());
    is >> m_node_info;
  }
  catch (const Json::Exception& e)
  {
    std::cerr << "*** WARNING[" << m_callsign
              << "]: Failed to parse MsgNodeInfo JSON object: "
              << e.what() << std::endl;
  }
} /* ReflectorClient::handleNodeInfo */


void ReflectorClient::handleMsgSignalStrengthValues(std::istream& is)
{
  MsgSignalStrengthValues msg;
  if (!msg.unpack(is))
  {
    cerr << "*** WARNING[" << callsign()
         << "]: Could not unpack incoming "
            "MsgSignalStrengthValues message" << endl;
    return;
  }
  typedef MsgSignalStrengthValues::Rxs::const_iterator RxsIter;
  for (RxsIter it = msg.rxs().begin(); it != msg.rxs().end(); ++it)
  {
    const MsgSignalStrengthValues::Rx& rx = *it;
    //std::cout << "### MsgSignalStrengthValues:"
    //  << " id=" << rx.id()
    //  << " siglev=" << rx.siglev()
    //  << " enabled=" << rx.enabled()
    //  << " sql_open=" << rx.sqlOpen()
    //  << " active=" << rx.active()
    //  << std::endl;
    setRxSiglev(rx.id(), rx.siglev());
    setRxEnabled(rx.id(), rx.enabled());
    setRxSqlOpen(rx.id(), rx.sqlOpen());
    setRxActive(rx.id(), rx.active());
  }
} /* ReflectorClient::handleMsgSignalStrengthValues */


void ReflectorClient::handleMsgTxStatus(std::istream& is)
{
  MsgTxStatus msg;
  if (!msg.unpack(is))
  {
    cerr << "*** WARNING[" << callsign()
         << "]: Could not unpack incoming MsgTxStatus message" << endl;
    return;
  }
  typedef MsgTxStatus::Txs::const_iterator TxsIter;
  for (TxsIter it = msg.txs().begin(); it != msg.txs().end(); ++it)
  {
    const MsgTxStatus::Tx& tx = *it;
    //std::cout << "### MsgTxStatus:"
    //  << " id=" << tx.id()
    //  << " transmit=" << tx.transmit()
    //  << std::endl;
    setTxTransmit(tx.id(), tx.transmit());
  }
} /* ReflectorClient::handleMsgTxStatus */


void ReflectorClient::handleRequestQsy(std::istream& is)
{
  MsgRequestQsy msg;
  if (!msg.unpack(is))
  {
    cout << "Client " << m_con->remoteHost() << ":" << m_con->remotePort()
         << " ERROR: Could not unpack MsgRequestQsy" << endl;
    sendError("Illegal MsgRequestQsy protocol message received");
    return;
  }
  m_reflector->requestQsy(this, msg.tg());
} /* ReflectorClient::handleRequestQsy */


void ReflectorClient::handleStateEvent(std::istream& is)
{
  MsgStateEvent msg;
  if (!msg.unpack(is))
  {
    cout << "Client " << m_con->remoteHost() << ":" << m_con->remotePort()
         << " ERROR: Could not unpack MsgStateEvent" << endl;
    sendError("Illegal MsgStateEvent protocol message received");
    return;
  }
//  cout << "### ReflectorClient::handleStateEvent:"
//       << " src=" << m_callsign
//       << " name=" << msg.name()
//       << " msg=" << msg.msg()
//       << std::endl;

  Json::Value eventmessage;
  Json::Reader reader;
  Json::Value em;
  bool b = reader.parse(msg.msg(), eventmessage);
  if (!b)
  {
    cout << "*** Error: parsing StateEvent message (" 
         << reader.getFormattedErrorMessages() << ")" << endl;
    return;
  }

  if (msg.name() == "TetraUsers:info")
  {
    m_reflector->updateUserdata(eventmessage);
  }
  else if (msg.name() == "Sds:info")
  {
    Json::Value em;
    if (eventmessage.isArray())
    {
      em = eventmessage[0];
    }
    else
    {
      em = eventmessage;
    }
    em["source"] = m_callsign;
    m_reflector->updateSdsdata(em);
  }
  else if (msg.name() == "Qso:info")
  {
    Json::Value em;
    if (eventmessage.isArray())
    {
      em = eventmessage[0];
    }
    else
    {
      em = eventmessage;
    }
    em["source"] = m_callsign;
    em["tg"] = m_current_tg;
    m_reflector->updateQsostate(em);
<<<<<<< HEAD
=======
    m_reflector->forwardEventState(this, msg.name(), eventmessage, false);
>>>>>>> aed2167b
  }
  else if (msg.name() == "Rssi:info")
  {
    eventmessage["source"] = m_callsign;
    m_reflector->updateRssistate(eventmessage);
  }
  else if (msg.name() == "System:info")
  {
    eventmessage["source"] = m_callsign;
    m_reflector->updateSysteminfostate(eventmessage);
  }
  else if (msg.name() == "Register:info")
  {
    Json::Value em;
    em["source"] = m_callsign;
    em["data"] = eventmessage;
    m_reflector->updateRegisterstate(em);
<<<<<<< HEAD
=======
    m_reflector->forwardEventState(this, msg.name(), eventmessage, true);
>>>>>>> aed2167b
  }
  else if (msg.name() == "ForwardSds:info")
  {
    eventmessage["source"] = m_callsign;
    m_reflector->forwardSds(eventmessage);
  }
} /* ReflectorClient::handleStateEvent */


#if 0
void ReflectorClient::handleNodeInfo(std::istream& is)
{
  MsgNodeInfo msg;
  if (!msg.unpack(is))
  {
    cout << "Client " << m_con->remoteHost() << ":" << m_con->remotePort()
         << " ERROR: Could not unpack MsgNodeInfo" << endl;
    sendError("Illegal MsgNodeInfo protocol message received");
    return;
  }
  cout << m_callsign << ": Client info"
       << "\n--- Software: \"" << msg.swInfo() << "\"";
  for (size_t i=0; i<msg.rxSites().size(); ++i)
  {
    const MsgNodeInfo::RxSite& rx_site = msg.rxSites().at(i);
    cout << "\n--- Receiver \"" << rx_site.rxName() << "\":"
         << "\n---   QTH Name          : " << rx_site.qthName();
    if (rx_site.antennaHeightIsValid())
    {
      cout << "\n---   Antenna Height    : " << rx_site.antennaHeight()
           << "m above sea level";
    }
    if (rx_site.antennaDirectionIsValid())
    {
      cout << "\n---   Antenna Direction : " << rx_site.antennaDirection()
           << " degrees";
    }
    if (rx_site.rfFrequencyIsValid())
    {
      cout << "\n---   RF Frequency      : " << rx_site.rfFrequency()
           << "Hz";
    }
    if (rx_site.ctcssFrequenciesIsValid())
    {
      cout << "\n---   CTCSS Frequencies : ";
      std::copy(rx_site.ctcssFrequencies().begin(),
                rx_site.ctcssFrequencies().end(),
                std::ostream_iterator<float>(cout, " "));
    }
  }
  for (size_t i=0; i<msg.txSites().size(); ++i)
  {
    const MsgNodeInfo::TxSite& tx_site = msg.txSites().at(i);
    cout << "\n--- Transmitter \"" << tx_site.txName() << "\":"
         << "\n---   QTH Name          : " << tx_site.qthName();
    if (tx_site.antennaHeightIsValid())
    {
      cout << "\n---   Antenna Height    : " << tx_site.antennaHeight()
           << "m above sea level";
    }
    if (tx_site.antennaDirectionIsValid())
    {
      cout << "\n---   Antenna Direction : " << tx_site.antennaDirection()
           << " degrees";
    }
    if (tx_site.rfFrequencyIsValid())
    {
      cout << "\n---   RF Frequency      : " << tx_site.rfFrequency()
           << "Hz";
    }
    if (tx_site.ctcssFrequenciesIsValid())
    {
      cout << "\n---   CTCSS Frequencies : ";
      std::copy(tx_site.ctcssFrequencies().begin(),
                tx_site.ctcssFrequencies().end(),
                std::ostream_iterator<float>(cout, " "));
    }
    if (tx_site.txPowerIsValid())
    {
      cout << "\n---   TX Power          : " << tx_site.txPower() << "W";
    }
  }
  //if (!msg.qthName().empty())
  //{
  //  cout << "\n--- QTH Name=\"" << msg.qthName() << "\"";
  //}
  cout << endl;
} /* ReflectorClient::handleNodeInfo */
#endif


void ReflectorClient::handleMsgError(std::istream& is)
{
  MsgError msg;
  string message;
  if (msg.unpack(is))
  {
    message = msg.message();
  }
  if (!m_callsign.empty())
  {
    cout << m_callsign << ": ";
  }
  else
  {
    cout << m_con->remoteHost() << ":" << m_con->remotePort() << " ";
  }
  cout << "Error message received from remote peer: " << message << endl;
  disconnect();
} /* ReflectorClient::handleMsgError */


void ReflectorClient::sendError(const std::string& msg)
{
  sendMsg(MsgError(msg));
  m_heartbeat_timer.setEnable(false);
  m_remote_udp_port = 0;
  m_disc_timer.setEnable(true);
  m_con_state = STATE_EXPECT_DISCONNECT;
} /* ReflectorClient::sendError */


void ReflectorClient::onDiscTimeout(Timer *t)
{
  assert(m_con_state == STATE_EXPECT_DISCONNECT);
  disconnect();
} /* ReflectorClient::onDiscTimeout */


void ReflectorClient::disconnect(void)
{
  m_heartbeat_timer.setEnable(false);
  m_remote_udp_port = 0;
  m_con->disconnect();
  m_con_state = STATE_DISCONNECTED;
  m_con->disconnected(m_con, FramedTcpConnection::DR_ORDERED_DISCONNECT);
} /* ReflectorClient::disconnect */


void ReflectorClient::handleHeartbeat(Async::Timer *t)
{
  if (--m_heartbeat_tx_cnt == 0)
  {
    sendMsg(MsgHeartbeat());
  }

  if (--m_udp_heartbeat_tx_cnt == 0)
  {
    sendUdpMsg(MsgUdpHeartbeat());
  }

  if (--m_heartbeat_rx_cnt == 0)
  {
    if (!callsign().empty())
    {
      cout << callsign() << ": ";
    }
    else
    {
      cout << "Client " << m_con->remoteHost() << ":"
           << m_con->remotePort() << " ";
    }
    cout << "TCP heartbeat timeout" << endl;
    sendError("TCP heartbeat timeout");
  }

  if (--m_udp_heartbeat_rx_cnt == 0)
  {
    if (!callsign().empty())
    {
      cout << callsign() << ": ";
    }
    else
    {
      cout << "Client " << m_con->remoteHost() << ":"
           << m_con->remotePort() << " ";
    }
    cout << "UDP heartbeat timeout" << endl;
    sendError("UDP heartbeat timeout");
  }

  if (m_blocktime > 0)
  {
    if (m_remaining_blocktime == 0)
    {
      m_blocktime = 0;
    }
    else
    {
      m_remaining_blocktime -= 1;
    }
  }
} /* ReflectorClient::handleHeartbeat */


std::string ReflectorClient::lookupUserKey(const std::string& callsign)
{
  string auth_group;
  if (!m_cfg->getValue("USERS", callsign, auth_group) || auth_group.empty())
  {
    cout << "*** WARNING: Unknown user \"" << callsign << "\""
         << endl;
    return "";
  }
  string auth_key;
  if (!m_cfg->getValue("PASSWORDS", auth_group, auth_key) || auth_key.empty())
  {
    cout << "*** ERROR: User \"" << callsign << "\" found in SvxReflector "
         << "configuration but password with groupname \"" << auth_group
         << "\" not found." << endl;
    return "";
  }
  return auth_key;
} /* ReflectorClient::lookupUserKey */


/*
 * This file has not been truncated
 */
<|MERGE_RESOLUTION|>--- conflicted
+++ resolved
@@ -739,10 +739,7 @@
     em["source"] = m_callsign;
     em["tg"] = m_current_tg;
     m_reflector->updateQsostate(em);
-<<<<<<< HEAD
-=======
     m_reflector->forwardEventState(this, msg.name(), eventmessage, false);
->>>>>>> aed2167b
   }
   else if (msg.name() == "Rssi:info")
   {
@@ -760,10 +757,7 @@
     em["source"] = m_callsign;
     em["data"] = eventmessage;
     m_reflector->updateRegisterstate(em);
-<<<<<<< HEAD
-=======
     m_reflector->forwardEventState(this, msg.name(), eventmessage, true);
->>>>>>> aed2167b
   }
   else if (msg.name() == "ForwardSds:info")
   {
