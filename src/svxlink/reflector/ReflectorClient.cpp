--- conflicted
+++ resolved
@@ -1015,16 +1015,6 @@
 //       << " msg=" << msg.msg()
 //       << std::endl;
 
-<<<<<<< HEAD
-  Json::Value eventmessage;
-  Json::Reader reader;
-  Json::Value em;
-  bool b = reader.parse(msg.msg(), eventmessage);
-  if (!b)
-  {
-    cout << "*** Error: parsing StateEvent message (" 
-         << reader.getFormattedErrorMessages() << ")" << endl;
-=======
   Json::Value eventmessage {};
   Json::CharReaderBuilder builder {};
   auto reader = std::unique_ptr<Json::CharReader>(builder.newCharReader());
@@ -1040,7 +1030,6 @@
   {
     cout << "*** Error: parsing StateEvent message (" 
          << errors << ")" << endl;
->>>>>>> 6ccf2f07
     return;
   }
 
