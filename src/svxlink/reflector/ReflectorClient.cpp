/**
@file	 ReflectorClient.cpp
@brief   Represents one client connection
@author  Tobias Blomberg / SM0SVX
@date	 2017-02-11

\verbatim
SvxReflector - An audio reflector for connecting SvxLink Servers
Copyright (C) 2003-2023 Tobias Blomberg / SM0SVX

This program is free software; you can redistribute it and/or modify
it under the terms of the GNU General Public License as published by
the Free Software Foundation; either version 2 of the License, or
(at your option) any later version.

This program is distributed in the hope that it will be useful,
but WITHOUT ANY WARRANTY; without even the implied warranty of
MERCHANTABILITY or FITNESS FOR A PARTICULAR PURPOSE.  See the
GNU General Public License for more details.

You should have received a copy of the GNU General Public License
along with this program; if not, write to the Free Software
Foundation, Inc., 59 Temple Place, Suite 330, Boston, MA  02111-1307  USA
\endverbatim
*/

/****************************************************************************
 *
 * System Includes
 *
 ****************************************************************************/

#include <sstream>
#include <cassert>
#include <iomanip>
#include <algorithm>
#include <cerrno>
#include <iterator>
#include <fstream>
#include <iostream>


/****************************************************************************
 *
 * Project Includes
 *
 ****************************************************************************/

#include <AsyncTimer.h>
#include <AsyncAudioEncoder.h>
#include <AsyncAudioDecoder.h>
#include <common.h>


/****************************************************************************
 *
 * Local Includes
 *
 ****************************************************************************/

#include "ReflectorClient.h"
#include "Reflector.h"
#include "TGHandler.h"


/****************************************************************************
 *
 * Namespaces to use
 *
 ****************************************************************************/

using namespace std;
using namespace Async;



/****************************************************************************
 *
 * Defines & typedefs
 *
 ****************************************************************************/



/****************************************************************************
 *
 * Local class definitions
 *
 ****************************************************************************/



/****************************************************************************
 *
 * Prototypes
 *
 ****************************************************************************/



/****************************************************************************
 *
 * Exported Global Variables
 *
 ****************************************************************************/




/****************************************************************************
 *
 * Local Global Variables
 *
 ****************************************************************************/

ReflectorClient::ClientMap ReflectorClient::client_map;
std::mt19937 ReflectorClient::id_gen(std::random_device{}());
ReflectorClient::ClientIdRandomDist ReflectorClient::id_dist(0, CLIENT_ID_MAX);


/****************************************************************************
 *
 * Public member functions
 *
 ****************************************************************************/

ReflectorClient* ReflectorClient::lookup(ClientId id)
{
  auto it = client_map.find(id);
  if (it == client_map.end())
  {
    return nullptr;
  }
  return it->second;
} /* ReflectorClient::lookup */


void ReflectorClient::cleanup(void)
{
  auto client_map_copy = client_map;
  for (const auto& item : client_map_copy)
  {
    delete item.second;
  }
  assert(client_map.size() == 0);
} /* ReflectorClient::cleanup */


bool ReflectorClient::TgFilter::operator()(ReflectorClient* client) const
{
  //cout << "m_tg=" << m_tg << "  client_tg="
  //     << TGHandler::instance()->TGForClient(client) << endl;
  return m_tg == TGHandler::instance()->TGForClient(client);
}


ReflectorClient::ReflectorClient(Reflector *ref, Async::FramedTcpConnection *con,
                                 Async::Config *cfg)
  : m_con(con), m_con_state(STATE_EXPECT_PROTO_VER),
    m_disc_timer(10000, Timer::TYPE_ONESHOT, false),
    m_client_id(newClient(this)), m_remote_udp_port(0), m_cfg(cfg),
    m_next_udp_tx_seq(0), m_next_udp_rx_seq(0),
    m_heartbeat_timer(1000, Timer::TYPE_PERIODIC),
    m_heartbeat_tx_cnt(HEARTBEAT_TX_CNT_RESET),
    m_heartbeat_rx_cnt(HEARTBEAT_RX_CNT_RESET),
    m_udp_heartbeat_tx_cnt(UDP_HEARTBEAT_TX_CNT_RESET),
    m_udp_heartbeat_rx_cnt(UDP_HEARTBEAT_RX_CNT_RESET),
    m_reflector(ref), m_blocktime(0), m_remaining_blocktime(0),
    m_current_tg(0)
{
  m_con->setMaxFrameSize(ReflectorMsg::MAX_PREAUTH_FRAME_SIZE);
  m_con->frameReceived.connect(
      mem_fun(*this, &ReflectorClient::onFrameReceived));
  m_disc_timer.expired.connect(
      mem_fun(*this, &ReflectorClient::onDiscTimeout));
  m_heartbeat_timer.expired.connect(
      mem_fun(*this, &ReflectorClient::handleHeartbeat));

  string codecs;
  if (m_cfg->getValue("GLOBAL", "CODECS", codecs))
  {
    SvxLink::splitStr(m_supported_codecs, codecs, ",");
  }
  if (m_supported_codecs.size() > 1)
  {
    m_supported_codecs.erase(m_supported_codecs.begin()+1,
                             m_supported_codecs.end());
    cout << "*** WARNING: The GLOBAL/CODECS configuration "
            "variable can only take one codec at the moment. Using the first "
            "one: \"" << m_supported_codecs.front() << "\"" << endl;
  }
  else if (m_supported_codecs.empty())
  {
    string codec = "GSM";
    if (AudioDecoder::isAvailable("OPUS") &&
        AudioEncoder::isAvailable("OPUS"))
    {
      codec = "OPUS";
    }
    else if (AudioDecoder::isAvailable("SPEEX") &&
             AudioEncoder::isAvailable("SPEEX"))
    {
      codec = "SPEEX";
    }
    m_supported_codecs.push_back(codec);
  }

} /* ReflectorClient::ReflectorClient */


ReflectorClient::~ReflectorClient(void)
{
  auto client_it = client_map.find(m_client_id);
  assert(client_it != client_map.end());
  client_map.erase(client_it);
  TGHandler::instance()->removeClient(this);
} /* ReflectorClient::~ReflectorClient */


int ReflectorClient::sendMsg(const ReflectorMsg& msg)
{
  if (((m_con_state != STATE_CONNECTED) && (msg.type() >= 100)) ||
      !m_con->isConnected())
  {
    errno = ENOTCONN;
    return -1;
  }

  m_heartbeat_tx_cnt = HEARTBEAT_TX_CNT_RESET;

  ReflectorMsg header(msg.type());
  ostringstream ss;
  if (!header.pack(ss) || !msg.pack(ss))
  {
    cerr << "*** ERROR: Failed to pack TCP message\n";
    errno = EBADMSG;
    return -1;
  }
  return m_con->write(ss.str().data(), ss.str().size());
} /* ReflectorClient::sendMsg */


void ReflectorClient::udpMsgReceived(const ReflectorUdpMsg &header)
{
  m_next_udp_rx_seq = header.sequenceNum() + 1;

  m_udp_heartbeat_rx_cnt = UDP_HEARTBEAT_RX_CNT_RESET;

  if ((m_blocktime > 0) && (header.type() == MsgUdpAudio::TYPE))
  {
    m_remaining_blocktime = m_blocktime;
  }
} /* ReflectorClient::udpMsgReceived */


void ReflectorClient::sendUdpMsg(const ReflectorUdpMsg &msg)
{
  if (remoteUdpPort() == 0)
  {
    return;
  }

  m_udp_heartbeat_tx_cnt = UDP_HEARTBEAT_TX_CNT_RESET;

  ReflectorUdpMsg header(msg.type(), clientId(), nextUdpTxSeq());
  ostringstream ss;
  assert(header.pack(ss) && msg.pack(ss));
  (void)m_reflector->sendUdpDatagram(this, ss.str().data(), ss.str().size());
} /* ReflectorClient::sendUdpMsg */


void ReflectorClient::setBlock(unsigned blocktime)
{
  m_blocktime = blocktime;
  m_remaining_blocktime = blocktime;
} /* ReflectorClient::setBlock */


/****************************************************************************
 *
 * Protected member functions
 *
 ****************************************************************************/



/****************************************************************************
 *
 * Private member functions
 *
 ****************************************************************************/

ReflectorClient::ClientId ReflectorClient::newClient(ReflectorClient* client)
{
  assert(!(client_map.size() > CLIENT_ID_MAX));
  ClientId id = id_dist(id_gen);
  while (client_map.count(id) > 0)
  {
    id = (id < CLIENT_ID_MAX) ? id+1 : 0;
  }
  client_map[id] = client;
  return id;
} /* ReflectorClient::newClient */


void ReflectorClient::onFrameReceived(FramedTcpConnection *con,
                                      std::vector<uint8_t>& data)
{
  int len = data.size();
  //cout << "### ReflectorClient::onFrameReceived: len=" << len << endl;

  assert(len >= 0);

  if ((m_con_state == STATE_DISCONNECTED) ||
      (m_con_state == STATE_EXPECT_DISCONNECT))
  {
    return;
  }

  char *buf = reinterpret_cast<char*>(&data.front());
  stringstream ss;
  ss.write(buf, len);

  ReflectorMsg header;
  if (!header.unpack(ss))
  {
    if (!m_callsign.empty())
    {
      cout << m_callsign << ": ";
    }
    else
    {
      cout << m_con->remoteHost() << ":" << m_con->remotePort() << " ";
    }
    cout << "ERROR: Unpacking failed for TCP message header" << endl;
    sendError("Protocol message header too short");
    return;
  }

  m_heartbeat_rx_cnt = HEARTBEAT_RX_CNT_RESET;

  switch (header.type())
  {
    case MsgHeartbeat::TYPE:
      break;
    case MsgProtoVer::TYPE:
      handleMsgProtoVer(ss);
      break;
    case MsgAuthResponse::TYPE:
      handleMsgAuthResponse(ss);
      break;
    case MsgSelectTG::TYPE:
      handleSelectTG(ss);
      break;
    case MsgTgMonitor::TYPE:
      handleTgMonitor(ss);
      break;
    case MsgNodeInfo::TYPE:
      handleNodeInfo(ss);
      break;
    case MsgSignalStrengthValues::TYPE:
      handleMsgSignalStrengthValues(ss);
      break;
    case MsgTxStatus::TYPE:
      handleMsgTxStatus(ss);
      break;
#if 0
    case MsgNodeInfo::TYPE:
      handleNodeInfo(ss);
      break;
#endif
    case MsgRequestQsy::TYPE:
      handleRequestQsy(ss);
      break;
    case MsgStateEvent::TYPE:
      handleStateEvent(ss);
      break;
    case MsgError::TYPE:
      handleMsgError(ss);
      break;
    default:
      // Better just ignoring unknown protocol messages for making it easier to
      // add messages to the protocol and still be backwards compatible.

      //cerr << "*** WARNING: Unknown protocol message received: msg_type="
      //     << header.type() << endl;
      break;
  }
} /* ReflectorClient::onFrameReceived */


void ReflectorClient::handleMsgProtoVer(std::istream& is)
{
  if (m_con_state != STATE_EXPECT_PROTO_VER)
  {
    sendError("Protocol version expected");
    return;
  }

  MsgProtoVer msg;
  if (!msg.unpack(is))
  {
    std::cout << "Client " << m_con->remoteHost() << ":" << m_con->remotePort()
              << " ERROR: Could not unpack MsgProtoVer\n";
    sendError("Illegal MsgProtoVer protocol message received");
    return;
  }
  m_client_proto_ver.set(msg.majorVer(), msg.minorVer());
  ProtoVer max_proto_ver(MsgProtoVer::MAJOR, MsgProtoVer::MINOR);
  if (m_client_proto_ver > max_proto_ver)
  {
    std::cout << "Client " << m_con->remoteHost() << ":" << m_con->remotePort()
              << " use protocol version "
              << msg.majorVer() << "." << msg.minorVer()
              << " which is newer than we can handle. Asking for downgrade to "
              << MsgProtoVer::MAJOR << "." << MsgProtoVer::MINOR << "."
              << std::endl;
    sendMsg(MsgProtoVerDowngrade());
    return;
  }
  else if (m_client_proto_ver < ProtoVer(MIN_MAJOR_VER, MIN_MINOR_VER))
  {
    std::cout << "Client " << m_con->remoteHost() << ":" << m_con->remotePort()
              << " is using protocol version "
              << msg.majorVer() << "." << msg.minorVer()
              << " which is too old. Must at least be version "
              << MIN_MAJOR_VER << "." << MIN_MINOR_VER << "." << std::endl;
    std::ostringstream ss;
    ss << "Unsupported protocol version " << msg.majorVer() << "."
       << msg.minorVer() << ". Must be at least "
       << MIN_MAJOR_VER << "." << MIN_MINOR_VER << ".";
    sendError(ss.str());
    return;
  }

  MsgAuthChallenge challenge_msg;
  memcpy(m_auth_challenge, challenge_msg.challenge(),
         MsgAuthChallenge::CHALLENGE_LEN);
  sendMsg(challenge_msg);
  m_con_state = STATE_EXPECT_AUTH_RESPONSE;
} /* ReflectorClient::handleMsgProtoVer */


void ReflectorClient::handleMsgAuthResponse(std::istream& is)
{
  if (m_con_state != STATE_EXPECT_AUTH_RESPONSE)
  {
    cout << "Client " << m_con->remoteHost() << ":" << m_con->remotePort()
         << " Authentication response unexpected" << endl;
    sendError("Authentication response unexpected");
    return;
  }

  MsgAuthResponse msg;
  if (!msg.unpack(is))
  {
    cout << "Client " << m_con->remoteHost() << ":" << m_con->remotePort()
         << " ERROR: Could not unpack MsgAuthResponse" << endl;
    sendError("Illegal MsgAuthResponse protocol message received");
    return;
  }

  string auth_key = lookupUserKey(msg.callsign());
  if (!auth_key.empty() && msg.verify(auth_key, m_auth_challenge))
  {
    vector<string> connected_nodes;
    m_reflector->nodeList(connected_nodes);
    if (find(connected_nodes.begin(), connected_nodes.end(),
             msg.callsign()) == connected_nodes.end())
    {
      m_con->setMaxFrameSize(ReflectorMsg::MAX_POSTAUTH_FRAME_SIZE);
      m_callsign = msg.callsign();
      sendMsg(MsgAuthOk());
      cout << m_callsign << ": Login OK from "
           << m_con->remoteHost() << ":" << m_con->remotePort()
           << " with protocol version " << m_client_proto_ver.majorVer()
           << "." << m_client_proto_ver.minorVer()
           << endl;
      m_con_state = STATE_CONNECTED;
      MsgServerInfo msg_srv_info(m_client_id, m_supported_codecs);
      m_reflector->nodeList(msg_srv_info.nodes());
      sendMsg(msg_srv_info);
      if (m_client_proto_ver < ProtoVer(0, 7))
      {
        MsgNodeList msg_node_list(msg_srv_info.nodes());
        sendMsg(msg_node_list);
      }
      if (m_client_proto_ver < ProtoVer(2, 0))
      {
        if (TGHandler::instance()->switchTo(this, m_reflector->tgForV1Clients()))
        {
          std::cout << m_callsign << ": Select TG #"
                    << m_reflector->tgForV1Clients() << std::endl;
          m_current_tg = m_reflector->tgForV1Clients();
        }
        else
        {
          std::cout << m_callsign
                    << ": V1 client not allowed to use default TG #"
                    << m_reflector->tgForV1Clients() << std::endl;
        }
      }
      m_reflector->broadcastMsg(MsgNodeJoined(m_callsign), ExceptFilter(this));
    }
    else
    {
      cout << msg.callsign() << ": Already connected" << endl;
      sendError("Access denied");
    }
  }
  else
  {
    cout << "Client " << m_con->remoteHost() << ":" << m_con->remotePort()
         << " Authentication failed for user \"" << msg.callsign()
         << "\"" << endl;
    sendError("Access denied");
  }
} /* ReflectorClient::handleMsgAuthResponse */


void ReflectorClient::handleSelectTG(std::istream& is)
{
  MsgSelectTG msg;
  if (!msg.unpack(is))
  {
    cout << "Client " << m_con->remoteHost() << ":" << m_con->remotePort()
         << " ERROR: Could not unpack MsgSelectTG" << endl;
    sendError("Illegal MsgSelectTG protocol message received");
    return;
  }
  if (msg.tg() != m_current_tg)
  {
    ReflectorClient *talker = TGHandler::instance()->talkerForTG(m_current_tg);
    if (talker == this)
    {
      m_reflector->broadcastUdpMsg(MsgUdpFlushSamples(),
          mkAndFilter(
            TgFilter(m_current_tg),
            ExceptFilter(this)));
    }
    else if (talker != 0)
    {
      sendUdpMsg(MsgUdpFlushSamples());
    }
    if (TGHandler::instance()->switchTo(this, msg.tg()))
    {
      cout << m_callsign << ": Select TG #" << msg.tg() << endl;
      m_current_tg = msg.tg();
    }
    else
    {
      // FIXME: Notify the client that the TG selection was not allowed
      std::cout << m_callsign << ": Not allowed to use TG #"
                << msg.tg() << std::endl;
      TGHandler::instance()->switchTo(this, 0);
      m_current_tg = 0;
    }
  }
} /* ReflectorClient::handleSelectTG */


void ReflectorClient::handleTgMonitor(std::istream& is)
{
  MsgTgMonitor msg;
  if (!msg.unpack(is))
  {
    cout << "Client " << m_con->remoteHost() << ":" << m_con->remotePort()
         << " ERROR: Could not unpack MsgTgMonitor" << endl;
    sendError("Illegal MsgTgMonitor protocol message received");
    return;
  }
  auto tgs = msg.tgs();
  auto it = tgs.cbegin();
  while (it != tgs.end())
  {
    if (!TGHandler::instance()->allowTgSelection(this, *it))
    {
      std::cout << m_callsign << ": Not allowed to monitor TG #"
                << *it << std::endl;
      tgs.erase(it++);
      continue;
    }
    ++it;
  }
  cout << m_callsign << ": Monitor TG#: [ ";
  std::copy(tgs.begin(), tgs.end(), std::ostream_iterator<uint32_t>(cout, " "));
  cout << "]" << endl;

  m_monitored_tgs = tgs;
} /* ReflectorClient::handleTgMonitor */


void ReflectorClient::handleNodeInfo(std::istream& is)
{
  MsgNodeInfo msg;
  if (!msg.unpack(is))
  {
    cout << "Client " << m_con->remoteHost() << ":" << m_con->remotePort()
         << " ERROR: Could not unpack MsgNodeInfo" << endl;
    sendError("Illegal MsgNodeInfo protocol message received");
    return;
  }
  //std::cout << "### handleNodeInfo: " << msg.json() << std::endl;
  try
  {
    std::istringstream is(msg.json());
    is >> m_node_info;
  }
  catch (const Json::Exception& e)
  {
    std::cerr << "*** WARNING[" << m_callsign
              << "]: Failed to parse MsgNodeInfo JSON object: "
              << e.what() << std::endl;
  }
} /* ReflectorClient::handleNodeInfo */


void ReflectorClient::handleMsgSignalStrengthValues(std::istream& is)
{
  MsgSignalStrengthValues msg;
  if (!msg.unpack(is))
  {
    cerr << "*** WARNING[" << callsign()
         << "]: Could not unpack incoming "
            "MsgSignalStrengthValues message" << endl;
    return;
  }
  typedef MsgSignalStrengthValues::Rxs::const_iterator RxsIter;
  for (RxsIter it = msg.rxs().begin(); it != msg.rxs().end(); ++it)
  {
    const MsgSignalStrengthValues::Rx& rx = *it;
    //std::cout << "### MsgSignalStrengthValues:"
    //  << " id=" << rx.id()
    //  << " siglev=" << rx.siglev()
    //  << " enabled=" << rx.enabled()
    //  << " sql_open=" << rx.sqlOpen()
    //  << " active=" << rx.active()
    //  << std::endl;
    setRxSiglev(rx.id(), rx.siglev());
    setRxEnabled(rx.id(), rx.enabled());
    setRxSqlOpen(rx.id(), rx.sqlOpen());
    setRxActive(rx.id(), rx.active());
  }
} /* ReflectorClient::handleMsgSignalStrengthValues */


void ReflectorClient::handleMsgTxStatus(std::istream& is)
{
  MsgTxStatus msg;
  if (!msg.unpack(is))
  {
    cerr << "*** WARNING[" << callsign()
         << "]: Could not unpack incoming MsgTxStatus message" << endl;
    return;
  }
  typedef MsgTxStatus::Txs::const_iterator TxsIter;
  for (TxsIter it = msg.txs().begin(); it != msg.txs().end(); ++it)
  {
    const MsgTxStatus::Tx& tx = *it;
    //std::cout << "### MsgTxStatus:"
    //  << " id=" << tx.id()
    //  << " transmit=" << tx.transmit()
    //  << std::endl;
    setTxTransmit(tx.id(), tx.transmit());
  }
} /* ReflectorClient::handleMsgTxStatus */


void ReflectorClient::handleRequestQsy(std::istream& is)
{
  MsgRequestQsy msg;
  if (!msg.unpack(is))
  {
    cout << "Client " << m_con->remoteHost() << ":" << m_con->remotePort()
         << " ERROR: Could not unpack MsgRequestQsy" << endl;
    sendError("Illegal MsgRequestQsy protocol message received");
    return;
  }
  m_reflector->requestQsy(this, msg.tg());
} /* ReflectorClient::handleRequestQsy */


void ReflectorClient::handleStateEvent(std::istream& is)
{
  MsgStateEvent msg;
  if (!msg.unpack(is))
  {
    cout << "Client " << m_con->remoteHost() << ":" << m_con->remotePort()
         << " ERROR: Could not unpack MsgStateEvent" << endl;
    sendError("Illegal MsgStateEvent protocol message received");
    return;
  }
  /*cout << "### ReflectorClient::handleStateEvent:"
       << " src=" << m_callsign
       << " name=" << msg.name()
       << " msg=" << msg.msg()
       << std::endl;
  */
  Json::Value eventmessage;
  Json::Reader reader;
  bool b = reader.parse(msg.msg(), eventmessage);
  if (!b)
  {
    cout << "*** Error: parsing StateEvent message (" 
         << reader.getFormattedErrorMessages() << ")" << endl;
    return;
  }

  if (msg.name() == "TetraUsers:info")
  {
    m_reflector->updateUserdata(eventmessage);
  }
  else if (msg.name() == "Sds:info")
  {
<<<<<<< HEAD
    m_reflector->updateSdsdata(eventmessage);
  }
  else if (msg.name() == "QsoInfo:state")
  {
    m_reflector->updateQsostate(eventmessage);
  }
  else if (msg.name() == "Rssi:info")
  {
    m_reflector->updateRssistate(eventmessage);
  }
=======
    Json::Value em;
    if (eventmessage.isArray())
    {
      em = eventmessage[0];
    }
    else
    {
      em = eventmessage;
    }
    em["source"] = m_callsign;
    m_reflector->updateSdsdata(em);
  }
  else if (msg.name() == "QsoInfo:state")
  {
    Json::Value em;
    if (eventmessage.isArray())
    {
      em = eventmessage[0];
    }
    else
    {
      em = eventmessage;
    }
    em["source"] = m_callsign;
    m_reflector->updateQsostate(em);
  }
  else if (msg.name() == "Rssi:info")
  {
    eventmessage["source"] = m_callsign;
    m_reflector->updateRssistate(eventmessage);
  }
  else if (msg.name() == "System:info")
  {
    m_reflector->updateSysteminfostate(eventmessage);
  }
>>>>>>> 28c333d2
} /* ReflectorClient::handleStateEvent */


#if 0
void ReflectorClient::handleNodeInfo(std::istream& is)
{
  MsgNodeInfo msg;
  if (!msg.unpack(is))
  {
    cout << "Client " << m_con->remoteHost() << ":" << m_con->remotePort()
         << " ERROR: Could not unpack MsgNodeInfo" << endl;
    sendError("Illegal MsgNodeInfo protocol message received");
    return;
  }
  cout << m_callsign << ": Client info"
       << "\n--- Software: \"" << msg.swInfo() << "\"";
  for (size_t i=0; i<msg.rxSites().size(); ++i)
  {
    const MsgNodeInfo::RxSite& rx_site = msg.rxSites().at(i);
    cout << "\n--- Receiver \"" << rx_site.rxName() << "\":"
         << "\n---   QTH Name          : " << rx_site.qthName();
    if (rx_site.antennaHeightIsValid())
    {
      cout << "\n---   Antenna Height    : " << rx_site.antennaHeight()
           << "m above sea level";
    }
    if (rx_site.antennaDirectionIsValid())
    {
      cout << "\n---   Antenna Direction : " << rx_site.antennaDirection()
           << " degrees";
    }
    if (rx_site.rfFrequencyIsValid())
    {
      cout << "\n---   RF Frequency      : " << rx_site.rfFrequency()
           << "Hz";
    }
    if (rx_site.ctcssFrequenciesIsValid())
    {
      cout << "\n---   CTCSS Frequencies : ";
      std::copy(rx_site.ctcssFrequencies().begin(),
                rx_site.ctcssFrequencies().end(),
                std::ostream_iterator<float>(cout, " "));
    }
  }
  for (size_t i=0; i<msg.txSites().size(); ++i)
  {
    const MsgNodeInfo::TxSite& tx_site = msg.txSites().at(i);
    cout << "\n--- Transmitter \"" << tx_site.txName() << "\":"
         << "\n---   QTH Name          : " << tx_site.qthName();
    if (tx_site.antennaHeightIsValid())
    {
      cout << "\n---   Antenna Height    : " << tx_site.antennaHeight()
           << "m above sea level";
    }
    if (tx_site.antennaDirectionIsValid())
    {
      cout << "\n---   Antenna Direction : " << tx_site.antennaDirection()
           << " degrees";
    }
    if (tx_site.rfFrequencyIsValid())
    {
      cout << "\n---   RF Frequency      : " << tx_site.rfFrequency()
           << "Hz";
    }
    if (tx_site.ctcssFrequenciesIsValid())
    {
      cout << "\n---   CTCSS Frequencies : ";
      std::copy(tx_site.ctcssFrequencies().begin(),
                tx_site.ctcssFrequencies().end(),
                std::ostream_iterator<float>(cout, " "));
    }
    if (tx_site.txPowerIsValid())
    {
      cout << "\n---   TX Power          : " << tx_site.txPower() << "W";
    }
  }
  //if (!msg.qthName().empty())
  //{
  //  cout << "\n--- QTH Name=\"" << msg.qthName() << "\"";
  //}
  cout << endl;
} /* ReflectorClient::handleNodeInfo */
#endif


void ReflectorClient::handleMsgError(std::istream& is)
{
  MsgError msg;
  string message;
  if (msg.unpack(is))
  {
    message = msg.message();
  }
  if (!m_callsign.empty())
  {
    cout << m_callsign << ": ";
  }
  else
  {
    cout << m_con->remoteHost() << ":" << m_con->remotePort() << " ";
  }
  cout << "Error message received from remote peer: " << message << endl;
  disconnect();
} /* ReflectorClient::handleMsgError */


void ReflectorClient::sendError(const std::string& msg)
{
  sendMsg(MsgError(msg));
  m_heartbeat_timer.setEnable(false);
  m_remote_udp_port = 0;
  m_disc_timer.setEnable(true);
  m_con_state = STATE_EXPECT_DISCONNECT;
} /* ReflectorClient::sendError */


void ReflectorClient::onDiscTimeout(Timer *t)
{
  assert(m_con_state == STATE_EXPECT_DISCONNECT);
  disconnect();
} /* ReflectorClient::onDiscTimeout */


void ReflectorClient::disconnect(void)
{
  m_heartbeat_timer.setEnable(false);
  m_remote_udp_port = 0;
  m_con->disconnect();
  m_con_state = STATE_DISCONNECTED;
  m_con->disconnected(m_con, FramedTcpConnection::DR_ORDERED_DISCONNECT);
} /* ReflectorClient::disconnect */


void ReflectorClient::handleHeartbeat(Async::Timer *t)
{
  if (--m_heartbeat_tx_cnt == 0)
  {
    sendMsg(MsgHeartbeat());
  }

  if (--m_udp_heartbeat_tx_cnt == 0)
  {
    sendUdpMsg(MsgUdpHeartbeat());
  }

  if (--m_heartbeat_rx_cnt == 0)
  {
    if (!callsign().empty())
    {
      cout << callsign() << ": ";
    }
    else
    {
      cout << "Client " << m_con->remoteHost() << ":"
           << m_con->remotePort() << " ";
    }
    cout << "TCP heartbeat timeout" << endl;
    sendError("TCP heartbeat timeout");
  }

  if (--m_udp_heartbeat_rx_cnt == 0)
  {
    if (!callsign().empty())
    {
      cout << callsign() << ": ";
    }
    else
    {
      cout << "Client " << m_con->remoteHost() << ":"
           << m_con->remotePort() << " ";
    }
    cout << "UDP heartbeat timeout" << endl;
    sendError("UDP heartbeat timeout");
  }

  if (m_blocktime > 0)
  {
    if (m_remaining_blocktime == 0)
    {
      m_blocktime = 0;
    }
    else
    {
      m_remaining_blocktime -= 1;
    }
  }
} /* ReflectorClient::handleHeartbeat */


std::string ReflectorClient::lookupUserKey(const std::string& callsign)
{
  string auth_group;
  if (!m_cfg->getValue("USERS", callsign, auth_group) || auth_group.empty())
  {
    cout << "*** WARNING: Unknown user \"" << callsign << "\""
         << endl;
    return "";
  }
  string auth_key;
  if (!m_cfg->getValue("PASSWORDS", auth_group, auth_key) || auth_key.empty())
  {
    cout << "*** ERROR: User \"" << callsign << "\" found in SvxReflector "
         << "configuration but password with groupname \"" << auth_group
         << "\" not found." << endl;
    return "";
  }
  return auth_key;
} /* ReflectorClient::lookupUserKey */


/*
 * This file has not been truncated
 */
<|MERGE_RESOLUTION|>--- conflicted
+++ resolved
@@ -712,18 +712,6 @@
   }
   else if (msg.name() == "Sds:info")
   {
-<<<<<<< HEAD
-    m_reflector->updateSdsdata(eventmessage);
-  }
-  else if (msg.name() == "QsoInfo:state")
-  {
-    m_reflector->updateQsostate(eventmessage);
-  }
-  else if (msg.name() == "Rssi:info")
-  {
-    m_reflector->updateRssistate(eventmessage);
-  }
-=======
     Json::Value em;
     if (eventmessage.isArray())
     {
@@ -759,7 +747,6 @@
   {
     m_reflector->updateSysteminfostate(eventmessage);
   }
->>>>>>> 28c333d2
 } /* ReflectorClient::handleStateEvent */
 
 
