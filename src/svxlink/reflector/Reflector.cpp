/**
@file	 Reflector.cpp
@brief   The main reflector class
@author  Tobias Blomberg / SM0SVX
@date	 2017-02-11

\verbatim
SvxReflector - An audio reflector for connecting SvxLink Servers
Copyright (C) 2003-2023 Tobias Blomberg / SM0SVX

This program is free software; you can redistribute it and/or modify
it under the terms of the GNU General Public License as published by
the Free Software Foundation; either version 2 of the License, or
(at your option) any later version.

This program is distributed in the hope that it will be useful,
but WITHOUT ANY WARRANTY; without even the implied warranty of
MERCHANTABILITY or FITNESS FOR A PARTICULAR PURPOSE.  See the
GNU General Public License for more details.

You should have received a copy of the GNU General Public License
along with this program; if not, write to the Free Software
Foundation, Inc., 59 Temple Place, Suite 330, Boston, MA  02111-1307  USA
\endverbatim
*/

/****************************************************************************
 *
 * System Includes
 *
 ****************************************************************************/

#include <cassert>
#include <json/json.h>
#include <fstream>
#include <algorithm>


/****************************************************************************
 *
 * Project Includes
 *
 ****************************************************************************/

#include <AsyncConfig.h>
#include <AsyncTcpServer.h>
#include <AsyncUdpSocket.h>
#include <AsyncApplication.h>
#include <common.h>


/****************************************************************************
 *
 * Local Includes
 *
 ****************************************************************************/

#include "Reflector.h"
#include "ReflectorClient.h"
#include "TGHandler.h"


/****************************************************************************
 *
 * Namespaces to use
 *
 ****************************************************************************/

using namespace std;
using namespace Async;



/****************************************************************************
 *
 * Defines & typedefs
 *
 ****************************************************************************/



/****************************************************************************
 *
 * Local class definitions
 *
 ****************************************************************************/



/****************************************************************************
 *
 * Prototypes
 *
 ****************************************************************************/



/****************************************************************************
 *
 * Exported Global Variables
 *
 ****************************************************************************/



/****************************************************************************
 *
 * Local Global Variables
 *
 ****************************************************************************/

namespace {
  ReflectorClient::ProtoVerRangeFilter v1_client_filter(
      ProtoVer(1, 0), ProtoVer(1, 999));
  ReflectorClient::ProtoVerRangeFilter v2_client_filter(
      ProtoVer(2, 0), ProtoVer(2, 999));
};


/****************************************************************************
 *
 * Public member functions
 *
 ****************************************************************************/

Reflector::Reflector(void)
  : m_srv(0), m_udp_sock(0), m_tg_for_v1_clients(1), m_random_qsy_lo(0),
    m_random_qsy_hi(0), m_random_qsy_tg(0), m_http_server(0),
    cfg_filename("/tmp/userinfo.json"), debug(false)
{
  TGHandler::instance()->talkerUpdated.connect(
      mem_fun(*this, &Reflector::onTalkerUpdated));
  TGHandler::instance()->requestAutoQsy.connect(
      mem_fun(*this, &Reflector::onRequestAutoQsy));
} /* Reflector::Reflector */


Reflector::~Reflector(void)
{
  delete m_http_server;
  m_http_server = 0;
  delete m_udp_sock;
  m_udp_sock = 0;
  delete m_srv;
  m_srv = 0;
  m_client_con_map.clear();
  ReflectorClient::cleanup();
  delete TGHandler::instance();
} /* Reflector::~Reflector */


bool Reflector::initialize(Async::Config &cfg)
{
  m_cfg = &cfg;
  TGHandler::instance()->setConfig(m_cfg);

    // Initialize the GCrypt library if not already initialized
  if (!gcry_control(GCRYCTL_INITIALIZATION_FINISHED_P))
  {
    gcry_check_version(NULL);
    gcry_error_t err;
    err = gcry_control(GCRYCTL_DISABLE_SECMEM, 0);
    if (err != GPG_ERR_NO_ERROR)
    {
      cerr << "*** ERROR: Failed to initialize the Libgcrypt library: "
           << gcry_strsource(err) << "/" << gcry_strerror(err) << endl;
      return false;
    }
      // Tell Libgcrypt that initialization has completed
    err = gcry_control(GCRYCTL_INITIALIZATION_FINISHED, 0);
    if (err != GPG_ERR_NO_ERROR)
    {
      cerr << "*** ERROR: Failed to initialize the Libgcrypt library: "
           << gcry_strsource(err) << "/" << gcry_strerror(err) << endl;
      return false;
    }
  }

  std::string listen_port("5300");
  cfg.getValue("GLOBAL", "LISTEN_PORT", listen_port);
  m_srv = new TcpServer<FramedTcpConnection>(listen_port);
  m_srv->clientConnected.connect(
      mem_fun(*this, &Reflector::clientConnected));
  m_srv->clientDisconnected.connect(
      mem_fun(*this, &Reflector::clientDisconnected));

  uint16_t udp_listen_port = 5300;
  cfg.getValue("GLOBAL", "LISTEN_PORT", udp_listen_port);
  m_udp_sock = new UdpSocket(udp_listen_port);
  if ((m_udp_sock == 0) || !m_udp_sock->initOk())
  {
    cerr << "*** ERROR: Could not initialize UDP socket" << endl;
    return false;
  }
  m_udp_sock->dataReceived.connect(
      mem_fun(*this, &Reflector::udpDatagramReceived));

  unsigned sql_timeout = 0;
  cfg.getValue("GLOBAL", "SQL_TIMEOUT", sql_timeout);
  TGHandler::instance()->setSqlTimeout(sql_timeout);

  unsigned sql_timeout_blocktime = 60;
  cfg.getValue("GLOBAL", "SQL_TIMEOUT_BLOCKTIME", sql_timeout_blocktime);
  TGHandler::instance()->setSqlTimeoutBlocktime(sql_timeout_blocktime);

  m_cfg->getValue("GLOBAL", "TG_FOR_V1_CLIENTS", m_tg_for_v1_clients);

  SvxLink::SepPair<uint32_t, uint32_t> random_qsy_range;
  if (m_cfg->getValue("GLOBAL", "RANDOM_QSY_RANGE", random_qsy_range))
  {
    m_random_qsy_lo = random_qsy_range.first;
    m_random_qsy_hi = m_random_qsy_lo + random_qsy_range.second-1;
    if ((m_random_qsy_lo < 1) || (m_random_qsy_hi < m_random_qsy_lo))
    {
      cout << "*** WARNING: Illegal RANDOM_QSY_RANGE specified. Ignored."
           << endl;
      m_random_qsy_hi = m_random_qsy_lo = 0;
    }
    m_random_qsy_tg = m_random_qsy_hi;
  }

  std::string http_srv_port;
  if (m_cfg->getValue("GLOBAL", "HTTP_SRV_PORT", http_srv_port))
  {
    m_http_server = new Async::TcpServer<Async::HttpServerConnection>(http_srv_port);
    m_http_server->clientConnected.connect(
        sigc::mem_fun(*this, &Reflector::httpClientConnected));
    m_http_server->clientDisconnected.connect(
        sigc::mem_fun(*this, &Reflector::httpClientDisconnected));
  }

  m_cfg->getValue("GLOBAL", "DEBUG", debug);

  if (!m_cfg->getValue("GLOBAL", "USERFILE", cfg_filename))
  {
    cfg_filename = "/tmp/svxreflector_userdata-";
    cfg_filename += to_string(udp_listen_port);
    cfg_filename += ".json";
  }

  // reads the user data from json file
  if (!getUserData())
  {
    cout << "*** Can not read user data from json file: " << cfg_filename << endl;
  }

  return true;
} /* Reflector::initialize */


void Reflector::updateUserdata(Json::Value user_arr)
{
  User m_user;
  for (Json::Value::ArrayIndex i = 0; i != user_arr.size(); i++)
  {
    Json::Value& t_userdata = user_arr[i];
    m_user.id = t_userdata.get("id", "").asString();
    m_user.name = t_userdata.get("name","").asString();
    m_user.idtype = t_userdata.get("idtype","").asString();
    m_user.mode = t_userdata.get("mode","").asString();
    m_user.call = t_userdata.get("call","").asString();
    m_user.location = t_userdata.get("location","").asString();
    m_user.aprs_sym = static_cast<char>(t_userdata.get("sym","").asInt());
    m_user.aprs_tab = static_cast<char>(t_userdata.get("tab","").asInt());
    m_user.comment = t_userdata.get("comment","").asString();
<<<<<<< HEAD
=======
    m_user.registered = t_userdata.get("registered","").asBool();
    m_user.gateway = t_userdata.get("gateway","").asString();
>>>>>>> caf8eb75
    if (t_userdata.get("last_activity","").asUInt() > 0)
    {
      m_user.last_activity = (time_t) t_userdata.get("last_activity","").asUInt();
    }

    std::map<std::string, User>::iterator iu;
    iu = userdata.find(m_user.id);
    if (iu != userdata.end())
    {
      iu->second.name= m_user.name;
      iu->second.mode= m_user.mode;
      iu->second.idtype= m_user.idtype;
      iu->second.aprs_sym = m_user.aprs_sym;
      iu->second.aprs_tab = m_user.aprs_tab;
      iu->second.comment = m_user.comment;
      iu->second.location = m_user.location;
<<<<<<< HEAD
=======
      iu->second.registered = m_user.registered;
      iu->second.gateway = m_user.gateway;
>>>>>>> caf8eb75
      if (m_user.last_activity)
      {
        iu->second.last_activity = m_user.last_activity;
      }

      if (debug)
      {
        cout << "UPDATE: call=" << m_user.call << ", issi=" << m_user.id 
          << ", name=" << m_user.name << ", location=" << m_user.location 
          << " (" << m_user.comment << ")" << endl;
      }
    }
    else
    {
      userdata.insert(std::pair<std::string, User>(m_user.id, m_user));
      if (debug)
      {
        cout << "New user: call=" << m_user.call << ", issi=" << m_user.id 
             << ", name=" << m_user.name << ", location=" << m_user.location 
             << " ("   << m_user.comment << ")" << endl;
      }
    }
  }
  writeUserData(userdata);
} /* Reflector::updateUserdata */


void Reflector::updateSdsdata(Json::Value eventmessage)
{
  std::string s = eventmessage.get("source","").asString();
<<<<<<< HEAD
  sdsStateMap[s] = eventmessage;
=======

  std::map<std::string, Json::Value>::iterator it = sdsStateMap.find(s);
  if (it != sdsStateMap.end())
  {
    it->second.append(eventmessage);
  }
  else
  {
    sdsStateMap[s][0] = eventmessage;
  }

  // store no more than 15 Sds entries
  if (sdsStateMap.size() > 15)
  {
    it = sdsStateMap.begin();
    sdsStateMap.erase(it);
  }
>>>>>>> caf8eb75
  cout << jsonToString(eventmessage) << endl;
} /* Reflector::updateSdsdata */


void Reflector::updateQsostate(Json::Value eventmessage)
{
  std::string s = eventmessage.get("source","").asString();
  qsoStateMap[s] = eventmessage;
  cout << jsonToString(eventmessage) << endl;
} /* Reflector::updateQsostate */


void Reflector::updateRssistate(Json::Value eventmessage)
{
  std::string s = eventmessage.get("source","").asString();
  rssiStateMap[s] = eventmessage;
  cout << jsonToString(eventmessage) << endl;
} /* Reflector::updateRssistate */


void Reflector::updateSysteminfostate(Json::Value eventmessage)
{
  std::string s = eventmessage.get("source","").asString();
  systemStateMap[s] = eventmessage;
  cout << jsonToString(eventmessage) << endl;
} /* Reflector::updateSysteminfostate */


<<<<<<< HEAD
=======
void Reflector::updateRegisterstate(Json::Value eventmessage)
{
  std::string s = eventmessage.get("source","").asString();  // Reflectorcall
  Json::Value js = eventmessage["data"];
  std::map<std::string, Json::Value>::iterator it = registerStateMap.find(s);

  if (it != registerStateMap.end())
  {
    if (it->first == s)
    {
      it->second = js;
    }
  }
  else
  {
    registerStateMap[s] = js;
  }

  // scan in the new Json::Array and update userdata
  it = registerStateMap.find(s);

  Json::Value t_userdata = it->second;
  std::map<std::string, User>::iterator iu;

  // scan the userdata dataset and update the last activitys and changes
  for (iu = userdata.begin(); iu != userdata.end(); iu++)
  {

    if (iu->second.call == t_userdata.get("call","").asString())
    {
      iu->second.registered = t_userdata.get("registered","").asBool();
      iu->second.last_activity = t_userdata.get("last_activity","").asUInt();
      iu->second.gateway = t_userdata.get("gateway","").asString();
      cout << "UpdateRegisterstate: Call=" << iu->second.call << ", registered"
      << (iu->second.registered ? "TRUE" : "FALSE") << ", last_act=" << iu->second.last_activity
      << ", GW=" << iu->second.gateway << endl;
    }
  }
  cout << jsonToString(eventmessage) << endl;
} /* Reflector::updateSysteminfostate */


void Reflector::forwardSds(Json::Value eventmessage)
{
  std::string source_call = eventmessage.get("source","").asString();
  std::string dest_call = eventmessage.get("call","").asString();
  std::string gateway = eventmessage.get("gateway","").asString();
  std::string msg = jsonToString(eventmessage);

  // scan the userdata dataset and look for the last activity
  std::map<std::string, User>::iterator iu;

  for (iu = userdata.begin(); iu != userdata.end(); iu++)
  {
    if (iu->second.call == dest_call && iu->second.registered)
    {
      // send eventmessage to gateway
      for (const auto& item : m_client_con_map)
      {
        ReflectorClient *client = item.second;
        if (client->conState() == ReflectorClient::STATE_CONNECTED &&
           client->callsign() == gateway && v2_client_filter(client))
        {
          client->sendMsg(MsgStateEvent("Reflector", "ForwardSds:info", msg));
          cout << "Forwarding Sds: " << source_call << "->" << client->callsign() << "->"
               << gateway << "->" << dest_call << endl;
        }
      }
    }
  }
  cout << jsonToString(eventmessage) << endl;
} /* Reflector::forwardSds */


>>>>>>> caf8eb75
void Reflector::nodeList(std::vector<std::string>& nodes) const
{
  nodes.clear();
  for (const auto& item : m_client_con_map)
  {
    const std::string& callsign = item.second->callsign();
    if (!callsign.empty())
    {
      nodes.push_back(callsign);
    }
  }
} /* Reflector::nodeList */


void Reflector::broadcastMsg(const ReflectorMsg& msg,
                             const ReflectorClient::Filter& filter)
{
  for (const auto& item : m_client_con_map)
  {
    ReflectorClient *client = item.second;
    if (filter(client) &&
        (client->conState() == ReflectorClient::STATE_CONNECTED))
    {
      client->sendMsg(msg);
    }
  }
} /* Reflector::broadcastMsg */


bool Reflector::sendUdpDatagram(ReflectorClient *client, const void *buf,
                                size_t count)
{
  return m_udp_sock->write(client->remoteHost(), client->remoteUdpPort(), buf,
                           count);
} /* Reflector::sendUdpDatagram */


void Reflector::broadcastUdpMsg(const ReflectorUdpMsg& msg,
                                const ReflectorClient::Filter& filter)
{
  for (const auto& item : m_client_con_map)
  {
    ReflectorClient *client = item.second;
    if (filter(client) &&
        (client->conState() == ReflectorClient::STATE_CONNECTED))
    {
      client->sendUdpMsg(msg);
    }
  }
} /* Reflector::broadcastUdpMsg */


void Reflector::requestQsy(ReflectorClient *client, uint32_t tg)
{
  uint32_t current_tg = TGHandler::instance()->TGForClient(client);
  if (current_tg == 0)
  {
    std::cout << client->callsign()
              << ": Cannot request QSY from TG #0" << std::endl;
    return;
  }

  if (tg == 0)
  {
    tg = nextRandomQsyTg();
    if (tg == 0) { return; }
  }

  cout << client->callsign() << ": Requesting QSY from TG #"
       << current_tg << " to TG #" << tg << endl;

  broadcastMsg(MsgRequestQsy(tg),
      ReflectorClient::mkAndFilter(
        v2_client_filter,
        ReflectorClient::TgFilter(current_tg)));
} /* Reflector::requestQsy */


/****************************************************************************
 *
 * Protected member functions
 *
 ****************************************************************************/



/****************************************************************************
 *
 * Private member functions
 *
 ****************************************************************************/

void Reflector::clientConnected(Async::FramedTcpConnection *con)
{
  cout << "Client " << con->remoteHost() << ":" << con->remotePort()
       << " connected" << endl;
  m_client_con_map[con] = new ReflectorClient(this, con, m_cfg);
} /* Reflector::clientConnected */


void Reflector::clientDisconnected(Async::FramedTcpConnection *con,
                           Async::FramedTcpConnection::DisconnectReason reason)
{
  ReflectorClientConMap::iterator it = m_client_con_map.find(con);
  assert(it != m_client_con_map.end());
  ReflectorClient *client = (*it).second;

  TGHandler::instance()->removeClient(client);

  if (!client->callsign().empty())
  {
    cout << client->callsign() << ": ";
  }
  else
  {
    cout << "Client " << con->remoteHost() << ":" << con->remotePort() << " ";
  }
  cout << "disconnected: " << TcpConnection::disconnectReasonStr(reason)
       << endl;

  m_client_con_map.erase(it);

  if (!client->callsign().empty())
  {
    broadcastMsg(MsgNodeLeft(client->callsign()),
        ReflectorClient::ExceptFilter(client));
  }
  Application::app().runTask([=]{ delete client; });
} /* Reflector::clientDisconnected */


void Reflector::udpDatagramReceived(const IpAddress& addr, uint16_t port,
                                    void *buf, int count)
{
  stringstream ss;
  ss.write(reinterpret_cast<const char *>(buf), count);

  ReflectorUdpMsg header;
  if (!header.unpack(ss))
  {
    cout << "*** WARNING: Unpacking message header failed for UDP datagram "
            "from " << addr << ":" << port << endl;
    return;
  }

  ReflectorClient *client = ReflectorClient::lookup(header.clientId());
  if (client == nullptr)
  {
    cerr << "*** WARNING: Incoming UDP datagram from " << addr << ":" << port
         << " has invalid client id " << header.clientId() << endl;
    return;
  }
  if (addr != client->remoteHost())
  {
    cerr << "*** WARNING[" << client->callsign()
         << "]: Incoming UDP packet has the wrong source ip, "
         << addr << " instead of " << client->remoteHost() << endl;
    return;
  }
  if (client->remoteUdpPort() == 0)
  {
    client->setRemoteUdpPort(port);
    client->sendUdpMsg(MsgUdpHeartbeat());
  }
  else if (port != client->remoteUdpPort())
  {
    cerr << "*** WARNING[" << client->callsign()
         << "]: Incoming UDP packet has the wrong source UDP "
            "port number, " << port << " instead of "
         << client->remoteUdpPort() << endl;
    return;
  }

    // Check sequence number
  uint16_t udp_rx_seq_diff = header.sequenceNum() - client->nextUdpRxSeq();
  if (udp_rx_seq_diff > 0x7fff) // Frame out of sequence (ignore)
  {
    cout << client->callsign()
         << ": Dropping out of sequence frame with seq="
         << header.sequenceNum() << ". Expected seq="
         << client->nextUdpRxSeq() << endl;
    return;
  }
  else if (udp_rx_seq_diff > 0) // Frame(s) lost
  {
    cout << client->callsign()
         << ": UDP frame(s) lost. Expected seq=" << client->nextUdpRxSeq()
         << ". Received seq=" << header.sequenceNum() << endl;
  }

  client->udpMsgReceived(header);

  switch (header.type())
  {
    case MsgUdpHeartbeat::TYPE:
      break;

    case MsgUdpAudio::TYPE:
    {
      if (!client->isBlocked())
      {
        MsgUdpAudio msg;
        if (!msg.unpack(ss))
        {
          cerr << "*** WARNING[" << client->callsign()
               << "]: Could not unpack incoming MsgUdpAudioV1 message" << endl;
          return;
        }
        uint32_t tg = TGHandler::instance()->TGForClient(client);
        if (!msg.audioData().empty() && (tg > 0))
        {
          ReflectorClient* talker = TGHandler::instance()->talkerForTG(tg);
          if (talker == 0)
          {
            TGHandler::instance()->setTalkerForTG(tg, client);
            talker = TGHandler::instance()->talkerForTG(tg);
          }
          if (talker == client)
          {
            TGHandler::instance()->setTalkerForTG(tg, client);
            broadcastUdpMsg(msg,
                ReflectorClient::mkAndFilter(
                  ReflectorClient::ExceptFilter(client),
                  ReflectorClient::TgFilter(tg)));
            //broadcastUdpMsgExcept(tg, client, msg,
            //    ProtoVerRange(ProtoVer(0, 6),
            //                  ProtoVer(1, ProtoVer::max().minor())));
            //MsgUdpAudio msg_v2(msg);
            //broadcastUdpMsgExcept(tg, client, msg_v2,
            //    ProtoVerRange(ProtoVer(2, 0), ProtoVer::max()));
          }
        }
      }
      break;
    }

    //case MsgUdpAudio::TYPE:
    //{
    //  if (!client->isBlocked())
    //  {
    //    MsgUdpAudio msg;
    //    if (!msg.unpack(ss))
    //    {
    //      cerr << "*** WARNING[" << client->callsign()
    //           << "]: Could not unpack incoming MsgUdpAudio message" << endl;
    //      return;
    //    }
    //    if (!msg.audioData().empty())
    //    {
    //      if (m_talker == 0)
    //      {
    //        setTalker(client);
    //        cout << m_talker->callsign() << ": Talker start on TG #"
    //             << msg.tg() << endl;
    //      }
    //      if (m_talker == client)
    //      {
    //        gettimeofday(&m_last_talker_timestamp, NULL);
    //        broadcastUdpMsgExcept(tg, client, msg,
    //            ProtoVerRange(ProtoVer(2, 0), ProtoVer::max()));
    //        MsgUdpAudioV1 msg_v1(msg.audioData());
    //        broadcastUdpMsgExcept(tg, client, msg_v1,
    //            ProtoVerRange(ProtoVer(0, 6),
    //                          ProtoVer(1, ProtoVer::max().minor())));
    //      }
    //    }
    //  }
    //  break;
    //}

    case MsgUdpFlushSamples::TYPE:
    {
      uint32_t tg = TGHandler::instance()->TGForClient(client);
      ReflectorClient* talker = TGHandler::instance()->talkerForTG(tg);
      if ((tg > 0) && (client == talker))
      {
        TGHandler::instance()->setTalkerForTG(tg, 0);
      }
        // To be 100% correct the reflector should wait for all connected
        // clients to send a MsgUdpAllSamplesFlushed message but that will
        // probably lead to problems, especially on reflectors with many
        // clients. We therefore acknowledge the flush immediately here to
        // the client who sent the flush request.
      client->sendUdpMsg(MsgUdpAllSamplesFlushed());
      break;
    }

    case MsgUdpAllSamplesFlushed::TYPE:
      // Ignore
      break;

    case MsgUdpSignalStrengthValues::TYPE:
    {
      if (!client->isBlocked())
      {
        MsgUdpSignalStrengthValues msg;
        if (!msg.unpack(ss))
        {
          cerr << "*** WARNING[" << client->callsign()
               << "]: Could not unpack incoming "
                  "MsgUdpSignalStrengthValues message" << endl;
          return;
        }
        typedef MsgUdpSignalStrengthValues::Rxs::const_iterator RxsIter;
        for (RxsIter it = msg.rxs().begin(); it != msg.rxs().end(); ++it)
        {
          const MsgUdpSignalStrengthValues::Rx& rx = *it;
          //std::cout << "### MsgUdpSignalStrengthValues:"
          //  << " id=" << rx.id()
          //  << " siglev=" << rx.siglev()
          //  << " enabled=" << rx.enabled()
          //  << " sql_open=" << rx.sqlOpen()
          //  << " active=" << rx.active()
          //  << std::endl;
          client->setRxSiglev(rx.id(), rx.siglev());
          client->setRxEnabled(rx.id(), rx.enabled());
          client->setRxSqlOpen(rx.id(), rx.sqlOpen());
          client->setRxActive(rx.id(), rx.active());
        }
      }
      break;
    }

    default:
      // Better ignoring unknown messages to make it easier to add messages to
      // the protocol but still be backwards compatible

      //cerr << "*** WARNING[" << client->callsign()
      //     << "]: Unknown UDP protocol message received: msg_type="
      //     << header.type() << endl;
      break;
  }
} /* Reflector::udpDatagramReceived */


void Reflector::onTalkerUpdated(uint32_t tg, ReflectorClient* old_talker,
                                ReflectorClient *new_talker)
{
  if (old_talker != 0)
  {
    cout << old_talker->callsign() << ": Talker stop on TG #" << tg << endl;
    broadcastMsg(MsgTalkerStop(tg, old_talker->callsign()),
        ReflectorClient::mkAndFilter(
          v2_client_filter,
          ReflectorClient::mkOrFilter(
            ReflectorClient::TgFilter(tg),
            ReflectorClient::TgMonitorFilter(tg))));
    if (tg == tgForV1Clients())
    {
      broadcastMsg(MsgTalkerStopV1(old_talker->callsign()), v1_client_filter);
    }
    broadcastUdpMsg(MsgUdpFlushSamples(),
          ReflectorClient::mkAndFilter(
            ReflectorClient::TgFilter(tg),
            ReflectorClient::ExceptFilter(old_talker)));
  }
  if (new_talker != 0)
  {
    cout << new_talker->callsign() << ": Talker start on TG #" << tg << endl;
    broadcastMsg(MsgTalkerStart(tg, new_talker->callsign()),
        ReflectorClient::mkAndFilter(
          v2_client_filter,
          ReflectorClient::mkOrFilter(
            ReflectorClient::TgFilter(tg),
            ReflectorClient::TgMonitorFilter(tg))));
    if (tg == tgForV1Clients())
    {
      broadcastMsg(MsgTalkerStartV1(new_talker->callsign()), v1_client_filter);
    }
  }
} /* Reflector::setTalker */


void Reflector::httpRequestReceived(Async::HttpServerConnection *con,
                                    Async::HttpServerConnection::Request& req)
{
  //std::cout << "### " << req.method << " " << req.target << std::endl;

  Async::HttpServerConnection::Response res;
  if ((req.method != "GET") && (req.method != "HEAD"))
  {
    res.setCode(501);
    res.setContent("application/json",
        "{\"msg\":\"" + req.method + ": Method not implemented\"}");
    con->write(res);
    return;
  }

  if (req.target != "/status")
  {
    res.setCode(404);
    res.setContent("application/json",
        "{\"msg\":\"Not found!\"}");
    con->write(res);
    return;
  }

  Json::Value status;
  status["nodes"] = Json::Value(Json::objectValue);
  for (const auto& item : m_client_con_map)
  {
    ReflectorClient* client = item.second;
    Json::Value node(client->nodeInfo());
    //node["addr"] = client->remoteHost().toString();
    node["protoVer"]["majorVer"] = client->protoVer().majorVer();
    node["protoVer"]["minorVer"] = client->protoVer().minorVer();
    auto tg = client->currentTG();
    if (!TGHandler::instance()->showActivity(tg))
    {
      tg = 0;
    }
    node["tg"] = tg;
    node["restrictedTG"] = TGHandler::instance()->isRestricted(tg);
    Json::Value tgs = Json::Value(Json::arrayValue);
    const std::set<uint32_t>& monitored_tgs = client->monitoredTGs();
    for (std::set<uint32_t>::const_iterator mtg_it=monitored_tgs.begin();
         mtg_it!=monitored_tgs.end(); ++mtg_it)
    {
      tgs.append(*mtg_it);
    }
    node["monitoredTGs"] = tgs;
    bool is_talker = TGHandler::instance()->talkerForTG(tg) == client;
    node["isTalker"] = is_talker;

    node["Rssi::info"] = rssiStateMap[client->callsign()];
    node["Qso::info"] = qsoStateMap[client->callsign()];
    node["Sds::info"] = sdsStateMap[client->callsign()];
    node["System::info"] = systemStateMap[client->callsign()];
<<<<<<< HEAD
=======
    node["Register::info"] = registerStateMap[client->callsign()];
>>>>>>> caf8eb75

    if (node.isMember("qth") && node["qth"].isArray())
    {
      //std::cout << "### Found qth" << std::endl;
      Json::Value& qths(node["qth"]);
      for (Json::Value::ArrayIndex i=0; i<qths.size(); ++i)
      {
        Json::Value& qth(qths[i]);
        if (qth.isMember("rx") && qth["rx"].isObject())
        {
          //std::cout << "### Found rx" << std::endl;
          Json::Value::Members rxs(qth["rx"].getMemberNames());
          for (Json::Value::Members::const_iterator it=rxs.begin(); it!=rxs.end(); ++it)
          {
            //std::cout << "### member=" << *it << std::endl;
            const std::string& rx_id_str(*it);
            if (rx_id_str.size() == 1)
            {
              char rx_id(rx_id_str[0]);
              Json::Value& rx(qth["rx"][rx_id_str]);
              if (client->rxExist(rx_id))
              {
                rx["siglev"] = client->rxSiglev(rx_id);
                rx["enabled"] = client->rxEnabled(rx_id);
                rx["sql_open"] = client->rxSqlOpen(rx_id);
                rx["active"] = client->rxActive(rx_id);
              }
            }
          }
        }
        if (qth.isMember("tx") && qth["tx"].isObject())
        {
          //std::cout << "### Found tx" << std::endl;
          Json::Value::Members txs(qth["tx"].getMemberNames());
          for (Json::Value::Members::const_iterator it=txs.begin(); it!=txs.end(); ++it)
          {
            //std::cout << "### member=" << *it << std::endl;
            const std::string& tx_id_str(*it);
            if (tx_id_str.size() == 1)
            {
              char tx_id(tx_id_str[0]);
              Json::Value& tx(qth["tx"][tx_id_str]);
              if (client->txExist(tx_id))
              {
                tx["transmit"] = client->txTransmit(tx_id);
              }
            }
          }
        }
      }
    }
    status["nodes"][client->callsign()] = node;
  }
  std::ostringstream os;
  Json::StreamWriterBuilder builder;
  builder["commentStyle"] = "None";
  builder["indentation"] = ""; //The JSON document is written on a single line
  Json::StreamWriter* writer = builder.newStreamWriter();
  writer->write(status, &os);
  delete writer;
  res.setContent("application/json", os.str());
  if (req.method == "HEAD")
  {
    res.setSendContent(false);
  }
  res.setCode(200);
  con->write(res);
} /* Reflector::requestReceived */


void Reflector::httpClientConnected(Async::HttpServerConnection *con)
{
  //std::cout << "### HTTP Client connected: "
  //          << con->remoteHost() << ":" << con->remotePort() << std::endl;
  con->requestReceived.connect(sigc::mem_fun(*this, &Reflector::httpRequestReceived));
} /* Reflector::httpClientConnected */


void Reflector::httpClientDisconnected(Async::HttpServerConnection *con,
    Async::HttpServerConnection::DisconnectReason reason)
{
  //std::cout << "### HTTP Client disconnected: "
  //          << con->remoteHost() << ":" << con->remotePort()
  //          << ": " << Async::HttpServerConnection::disconnectReasonStr(reason)
  //          << std::endl;
} /* Reflector::httpClientDisconnected */


void Reflector::onRequestAutoQsy(uint32_t from_tg)
{
  uint32_t tg = nextRandomQsyTg();
  if (tg == 0) { return; }

  std::cout << "Requesting auto-QSY from TG #" << from_tg
            << " to TG #" << tg << std::endl;

  broadcastMsg(MsgRequestQsy(tg),
      ReflectorClient::mkAndFilter(
        v2_client_filter,
        ReflectorClient::TgFilter(from_tg)));
} /* Reflector::onRequestAutoQsy */


uint32_t Reflector::nextRandomQsyTg(void)
{
  if (m_random_qsy_tg == 0)
  {
    std::cout << "*** WARNING: QSY request for random TG "
              << "requested but RANDOM_QSY_RANGE is empty" << std::endl;
    return 0;
  }

  assert (m_random_qsy_tg != 0);
  uint32_t range_size = m_random_qsy_hi-m_random_qsy_lo+1;
  uint32_t i;
  for (i=0; i<range_size; ++i)
  {
    m_random_qsy_tg = (m_random_qsy_tg < m_random_qsy_hi) ?
      m_random_qsy_tg+1 : m_random_qsy_lo;
    if (TGHandler::instance()->clientsForTG(m_random_qsy_tg).empty())
    {
      return m_random_qsy_tg;
    }
  }

  std::cout << "*** WARNING: No random TG available for QSY" << std::endl;
  return 0;
} /* Reflector::nextRandomQsyTg */


bool Reflector::getUserData(void)
{
  // loading user info
  Json::Value cfg_root;
  std::ifstream cfgfile(cfg_filename);
  if (!cfgfile.is_open())
  {
    if (debug)
    {
      cout << "+++ WARNING: Can not open " << cfg_filename << endl;
    }
    return false;
  }
  cfgfile >> cfg_root;
  cfgfile.close();
  if (cfg_root.size() < 1)
  {
    if (debug)
    {
      cout << "+++ WARNING: File (" << cfg_filename << ") contains no userdata"
           << endl;
    }
   return false;
  }
  for (Json::Value::ArrayIndex i = 0; i != cfg_root.size(); i++)
  {
    User m_user;
    Json::Value& t_userdata = cfg_root[i];
    m_user.id = t_userdata.get("id", "").asString();
    m_user.mode = t_userdata.get("mode","").asString();
    m_user.idtype = t_userdata.get("idtype","").asString();
    m_user.name = t_userdata.get("name","").asString();
    m_user.call = t_userdata.get("call","").asString();
    m_user.location = t_userdata.get("location","").asString();
    m_user.aprs_sym = static_cast<char>(t_userdata.get("sym","").asInt());
    m_user.aprs_tab = static_cast<char>(t_userdata.get("tab","").asInt());
    m_user.comment = t_userdata.get("comment","").asString();
    m_user.last_activity = (time_t) t_userdata.get("last_activity","").asUInt();
    userdata[m_user.id] = m_user;
  }
  cout << "+++ " << cfg_root.size() << " users loaded from '" 
       << cfg_filename << "'" << endl;

  return true;
} /* Reflector::getUserData */


void Reflector::writeUserData(std::map<std::string, User> userdata)
{
  Json::Value event(Json::arrayValue);
  std::map<std::string, User>::iterator iu;

  for (iu = userdata.begin(); iu!=userdata.end(); iu++)
  {
    Json::Value t_userinfo(Json::objectValue);
    t_userinfo["id"] = iu->second.id;
    t_userinfo["call"] = iu->second.call;
    t_userinfo["mode"] = iu->second.mode;
    t_userinfo["idtype"] = iu->second.idtype;
    t_userinfo["name"] = iu->second.name;
    t_userinfo["location"] = iu->second.location;
    t_userinfo["sym"] = iu->second.aprs_sym;
    t_userinfo["tab"] = iu->second.aprs_tab;
    t_userinfo["comment"] = iu->second.comment;
    t_userinfo["last_activity"] = static_cast<uint32_t>(iu->second.last_activity);
    event.append(t_userinfo);
  }

   // sending own Dv user information to the svxreflector network
  Json::StreamWriterBuilder builder;
  builder["commentStyle"] = "None";
  builder["indentation"] = ""; //The JSON document is written on a single line
  Json::StreamWriter* writer = builder.newStreamWriter();
  std::ofstream outputFileStream(cfg_filename);
  std::stringstream os;
  writer->write(event, &os);
  writer->write(event, &outputFileStream);
  delete writer;
  // send user info to client nodes
  broadcastMsg(MsgStateEvent("Reflector","DvUsers:info", 
                os.str()), v1_client_filter);

} /* Reflector::writeUserData */


string Reflector::jsonToString(Json::Value eventmessage)
{
  Json::StreamWriterBuilder builder;
  builder["indentation"] = "";
  std::string message = Json::writeString(builder, eventmessage);
  return message;
} /* Reflector::jsonToString */


/*
 * This file has not been truncated
 */
<|MERGE_RESOLUTION|>--- conflicted
+++ resolved
@@ -263,11 +263,8 @@
     m_user.aprs_sym = static_cast<char>(t_userdata.get("sym","").asInt());
     m_user.aprs_tab = static_cast<char>(t_userdata.get("tab","").asInt());
     m_user.comment = t_userdata.get("comment","").asString();
-<<<<<<< HEAD
-=======
     m_user.registered = t_userdata.get("registered","").asBool();
     m_user.gateway = t_userdata.get("gateway","").asString();
->>>>>>> caf8eb75
     if (t_userdata.get("last_activity","").asUInt() > 0)
     {
       m_user.last_activity = (time_t) t_userdata.get("last_activity","").asUInt();
@@ -284,11 +281,8 @@
       iu->second.aprs_tab = m_user.aprs_tab;
       iu->second.comment = m_user.comment;
       iu->second.location = m_user.location;
-<<<<<<< HEAD
-=======
       iu->second.registered = m_user.registered;
       iu->second.gateway = m_user.gateway;
->>>>>>> caf8eb75
       if (m_user.last_activity)
       {
         iu->second.last_activity = m_user.last_activity;
@@ -319,9 +313,6 @@
 void Reflector::updateSdsdata(Json::Value eventmessage)
 {
   std::string s = eventmessage.get("source","").asString();
-<<<<<<< HEAD
-  sdsStateMap[s] = eventmessage;
-=======
 
   std::map<std::string, Json::Value>::iterator it = sdsStateMap.find(s);
   if (it != sdsStateMap.end())
@@ -339,7 +330,6 @@
     it = sdsStateMap.begin();
     sdsStateMap.erase(it);
   }
->>>>>>> caf8eb75
   cout << jsonToString(eventmessage) << endl;
 } /* Reflector::updateSdsdata */
 
@@ -368,8 +358,6 @@
 } /* Reflector::updateSysteminfostate */
 
 
-<<<<<<< HEAD
-=======
 void Reflector::updateRegisterstate(Json::Value eventmessage)
 {
   std::string s = eventmessage.get("source","").asString();  // Reflectorcall
@@ -444,7 +432,6 @@
 } /* Reflector::forwardSds */
 
 
->>>>>>> caf8eb75
 void Reflector::nodeList(std::vector<std::string>& nodes) const
 {
   nodes.clear();
@@ -873,10 +860,7 @@
     node["Qso::info"] = qsoStateMap[client->callsign()];
     node["Sds::info"] = sdsStateMap[client->callsign()];
     node["System::info"] = systemStateMap[client->callsign()];
-<<<<<<< HEAD
-=======
     node["Register::info"] = registerStateMap[client->callsign()];
->>>>>>> caf8eb75
 
     if (node.isMember("qth") && node["qth"].isArray())
     {
