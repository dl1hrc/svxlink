--- conflicted
+++ resolved
@@ -126,12 +126,8 @@
 
 Reflector::Reflector(void)
   : m_srv(0), m_udp_sock(0), m_tg_for_v1_clients(1), m_random_qsy_lo(0),
-<<<<<<< HEAD
     m_random_qsy_hi(0), m_random_qsy_tg(0), m_http_server(0),
-    cfg_filename(""), debug(false)
-=======
-    m_random_qsy_hi(0), m_random_qsy_tg(0), m_http_server(0), m_cmd_pty(0)
->>>>>>> 5636dffc
+    cfg_filename(""), debug(false), m_cmd_pty(0)
 {
   TGHandler::instance()->talkerUpdated.connect(
       mem_fun(*this, &Reflector::onTalkerUpdated));
@@ -236,7 +232,6 @@
         sigc::mem_fun(*this, &Reflector::httpClientDisconnected));
   }
 
-<<<<<<< HEAD
   m_cfg->getValue("GLOBAL", "DEBUG", debug);
 
   if (!m_cfg->getValue("GLOBAL", "USERFILE", cfg_filename))
@@ -253,7 +248,7 @@
   }
 
   requestNodeInfos();
-=======
+
     // Path for command PTY
   string pty_path;
   m_cfg->getValue("GLOBAL", "COMMAND_PTY", pty_path);
@@ -273,7 +268,6 @@
   }
 
   m_cfg->valueUpdated.connect(sigc::mem_fun(*this, &Reflector::cfgUpdated));
->>>>>>> 5636dffc
 
   return true;
 } /* Reflector::initialize */
@@ -1097,7 +1091,6 @@
 } /* Reflector::nextRandomQsyTg */
 
 
-<<<<<<< HEAD
 bool Reflector::getUserData(void)
 {
   // loading user info
@@ -1216,7 +1209,8 @@
   broadcastMsg(MsgStateEvent("Reflector","Request:info", 
                 os.str()), v1_client_filter);
 }
-=======
+
+
 void Reflector::ctrlPtyDataReceived(const void *buf, size_t count)
 {
   const char* ptr = reinterpret_cast<const char*>(buf);
@@ -1299,7 +1293,6 @@
   }
 } /* Reflector::cfgUpdated */
 
->>>>>>> 5636dffc
 
 /*
  * This file has not been truncated
