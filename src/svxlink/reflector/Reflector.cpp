--- conflicted
+++ resolved
@@ -32,16 +32,11 @@
 
 #include <cassert>
 #include <json/json.h>
-<<<<<<< HEAD
-#include <fstream>
-#include <algorithm>
-=======
 #include <unistd.h>
 #include <algorithm>
 #include <fstream>
 #include <iterator>
 #include <regex>
->>>>>>> 9d6e0c79
 
 
 /****************************************************************************
@@ -212,15 +207,12 @@
  ****************************************************************************/
 
 Reflector::Reflector(void)
-  : m_srv(0), m_udp_sock(0), m_tg_for_v1_clients(1), m_random_qsy_lo(0),
-<<<<<<< HEAD
-    m_random_qsy_hi(0), m_random_qsy_tg(0), m_http_server(0),
-    cfg_filename(""), debug(false), m_cmd_pty(0)
-=======
-    m_random_qsy_hi(0), m_random_qsy_tg(0), m_http_server(0), m_cmd_pty(0),
+  : cfg_filename(""), debug(false), m_srv(0), m_udp_sock(0), 
+    m_tg_for_v1_clients(1), m_random_qsy_lo(0),
+    m_random_qsy_hi(0), m_random_qsy_tg(0),
+    m_http_server(0), m_cmd_pty(0),
     m_keys_dir("private/"), m_pending_csrs_dir("pending_csrs/"),
     m_csrs_dir("csrs/"), m_certs_dir("certs/"), m_pki_dir("pki/")
->>>>>>> 9d6e0c79
 {
   TGHandler::instance()->talkerUpdated.connect(
       mem_fun(*this, &Reflector::onTalkerUpdated));
@@ -597,7 +589,7 @@
       {
         ReflectorClient *client = item.second;
         if (client->conState() == ReflectorClient::STATE_CONNECTED &&
-           client->callsign() == gateway && v2_client_filter(client))
+           client->callsign() == gateway && ge_v2_client_filter(client))
         {
           if (debug)
           {
