/**
@file	 Reflector.cpp
@brief   The main reflector class
@author  Tobias Blomberg / SM0SVX
@date	 2017-02-11

\verbatim
SvxReflector - An audio reflector for connecting SvxLink Servers
Copyright (C) 2003-2024 Tobias Blomberg / SM0SVX

This program is free software; you can redistribute it and/or modify
it under the terms of the GNU General Public License as published by
the Free Software Foundation; either version 2 of the License, or
(at your option) any later version.

This program is distributed in the hope that it will be useful,
but WITHOUT ANY WARRANTY; without even the implied warranty of
MERCHANTABILITY or FITNESS FOR A PARTICULAR PURPOSE.  See the
GNU General Public License for more details.

You should have received a copy of the GNU General Public License
along with this program; if not, write to the Free Software
Foundation, Inc., 59 Temple Place, Suite 330, Boston, MA  02111-1307  USA
\endverbatim
*/

/****************************************************************************
 *
 * System Includes
 *
 ****************************************************************************/

#include <cassert>
#include <json/json.h>
<<<<<<< HEAD
#include <fstream>
#include <algorithm>
=======
#include <unistd.h>
#include <algorithm>
#include <fstream>
#include <iterator>
#include <regex>
>>>>>>> 6ccf2f07


/****************************************************************************
 *
 * Project Includes
 *
 ****************************************************************************/

#include <AsyncConfig.h>
#include <AsyncTcpServer.h>
#include <AsyncDigest.h>
#include <AsyncSslCertSigningReq.h>
#include <AsyncEncryptedUdpSocket.h>
#include <AsyncApplication.h>
#include <AsyncPty.h>

#include <common.h>
#include <config.h>


/****************************************************************************
 *
 * Local Includes
 *
 ****************************************************************************/

#include "Reflector.h"
#include "ReflectorClient.h"
#include "TGHandler.h"


/****************************************************************************
 *
 * Namespaces to use
 *
 ****************************************************************************/

using namespace std;
using namespace Async;



/****************************************************************************
 *
 * Defines & typedefs
 *
 ****************************************************************************/

#define RENEW_AFTER 2/3


/****************************************************************************
 *
 * Local class definitions
 *
 ****************************************************************************/



/****************************************************************************
 *
 * Local functions
 *
 ****************************************************************************/

namespace {
  //void splitFilename(const std::string& filename, std::string& dirname,
  //    std::string& basename)
  //{
  //  std::string ext;
  //  basename = filename;

  //  size_t basenamepos = filename.find_last_of('/');
  //  if (basenamepos != string::npos)
  //  {
  //    if (basenamepos + 1 < filename.size())
  //    {
  //      basename = filename.substr(basenamepos + 1);
  //    }
  //    dirname = filename.substr(0, basenamepos + 1);
  //  }

  //  size_t extpos = basename.find_last_of('.');
  //  if (extpos != string::npos)
  //  {
  //    if (extpos+1 < basename.size())
  //    ext = basename.substr(extpos+1);
  //    basename.erase(extpos);
  //  }
  //}

  bool ensureDirectoryExist(const std::string& path)
  {
    std::vector<std::string> parts;
    SvxLink::splitStr(parts, path, "/");
    std::string dirname;
    if (path[0] == '/')
    {
      dirname = "/";
    }
    else if (path[0] != '.')
    {
      dirname = "./";
    }
    if (path.back() != '/')
    {
      parts.erase(std::prev(parts.end()));
    }
    for (const auto& part : parts)
    {
      dirname += part + "/";
      if (access(dirname.c_str(), F_OK) != 0)
      {
        std::cout << "Create directory '" << dirname << "'" << std::endl;
        if (mkdir(dirname.c_str(), 0777) != 0)
        {
          std::cerr << "*** ERROR: Could not create directory '"
                    << dirname << "'" << std::endl;
          return false;
        }
      }
    }
    return true;
  } /* ensureDirectoryExist */


  void startCertRenewTimer(const Async::SslX509& cert, Async::AtTimer& timer)
  {
    int days=0, seconds=0;
    cert.validityTime(days, seconds);
    time_t renew_time = cert.notBefore() +
        (static_cast<time_t>(days)*24*3600 + seconds)*RENEW_AFTER;
    timer.setTimeout(renew_time);
    timer.setExpireOffset(10000);
    timer.start();
  } /* startCertRenewTimer */
};


/****************************************************************************
 *
 * Exported Global Variables
 *
 ****************************************************************************/



/****************************************************************************
 *
 * Local Global Variables
 *
 ****************************************************************************/

namespace {
  ReflectorClient::ProtoVerRangeFilter v1_client_filter(
      ProtoVer(1, 0), ProtoVer(1, 999));
  //ReflectorClient::ProtoVerRangeFilter v2_client_filter(
  //    ProtoVer(2, 0), ProtoVer(2, 999));
  ReflectorClient::ProtoVerLargerOrEqualFilter ge_v2_client_filter(
      ProtoVer(2, 0));
};


/****************************************************************************
 *
 * Public member functions
 *
 ****************************************************************************/

Reflector::Reflector(void)
<<<<<<< HEAD
  : m_srv(0), m_udp_sock(0), m_tg_for_v1_clients(1), m_random_qsy_lo(0),
    m_random_qsy_hi(0), m_random_qsy_tg(0), m_http_server(0),
    m_cmd_pty(0), cfg_filename("/tmp/userinfo.json"), debug(false)
=======
  : cfg_filename(""), debug(false), m_srv(0), m_udp_sock(0), 
    m_tg_for_v1_clients(1), m_random_qsy_lo(0),
    m_random_qsy_hi(0), m_random_qsy_tg(0),
    m_http_server(0), m_cmd_pty(0),
    m_keys_dir("private/"), m_pending_csrs_dir("pending_csrs/"),
    m_csrs_dir("csrs/"), m_certs_dir("certs/"), m_pki_dir("pki/")
>>>>>>> 6ccf2f07
{
  TGHandler::instance()->talkerUpdated.connect(
      mem_fun(*this, &Reflector::onTalkerUpdated));
  TGHandler::instance()->requestAutoQsy.connect(
      mem_fun(*this, &Reflector::onRequestAutoQsy));
  m_renew_cert_timer.expired.connect(
      [&](Async::AtTimer*)
      {
        if (!loadServerCertificateFiles())
        {
          std::cerr << "*** WARNING: Failed to renew server certificate"
                    << std::endl;
        }
      });
  m_renew_issue_ca_cert_timer.expired.connect(
      [&](Async::AtTimer*)
      {
        if (!loadSigningCAFiles())
        {
          std::cerr << "*** WARNING: Failed to renew issuing CA certificate"
                    << std::endl;
        }
      });
} /* Reflector::Reflector */


Reflector::~Reflector(void)
{
  delete m_http_server;
  m_http_server = 0;
  delete m_udp_sock;
  m_udp_sock = 0;
  delete m_srv;
  m_srv = 0;
  delete m_cmd_pty;
  m_cmd_pty = 0;
  m_client_con_map.clear();
  ReflectorClient::cleanup();
  delete TGHandler::instance();
} /* Reflector::~Reflector */


bool Reflector::initialize(Async::Config &cfg)
{
  m_cfg = &cfg;
  TGHandler::instance()->setConfig(m_cfg);

  std::string listen_port("5300");
  cfg.getValue("GLOBAL", "LISTEN_PORT", listen_port);
  m_srv = new TcpServer<FramedTcpConnection>(listen_port);
  m_srv->clientConnected.connect(
      mem_fun(*this, &Reflector::clientConnected));
  m_srv->clientDisconnected.connect(
      mem_fun(*this, &Reflector::clientDisconnected));

  if (!loadCertificateFiles())
  {
    return false;
  }

  m_srv->setSslContext(m_ssl_ctx);

  uint16_t udp_listen_port = 5300;
  cfg.getValue("GLOBAL", "LISTEN_PORT", udp_listen_port);
  m_udp_sock = new Async::EncryptedUdpSocket(udp_listen_port);
  const char* err = "unknown reason";
  if ((err="bad allocation",          (m_udp_sock == 0)) ||
      (err="initialization failure",  !m_udp_sock->initOk()) ||
      (err="unsupported cipher",      !m_udp_sock->setCipher(UdpCipher::NAME)))
  {
    std::cerr << "*** ERROR: Could not initialize UDP socket due to "
              << err << std::endl;
    return false;
  }
  m_udp_sock->setCipherAADLength(UdpCipher::AADLEN);
  m_udp_sock->setTagLength(UdpCipher::TAGLEN);
  m_udp_sock->cipherDataReceived.connect(
      mem_fun(*this, &Reflector::udpCipherDataReceived));
  m_udp_sock->dataReceived.connect(
      mem_fun(*this, &Reflector::udpDatagramReceived));

  unsigned sql_timeout = 0;
  cfg.getValue("GLOBAL", "SQL_TIMEOUT", sql_timeout);
  TGHandler::instance()->setSqlTimeout(sql_timeout);

  unsigned sql_timeout_blocktime = 60;
  cfg.getValue("GLOBAL", "SQL_TIMEOUT_BLOCKTIME", sql_timeout_blocktime);
  TGHandler::instance()->setSqlTimeoutBlocktime(sql_timeout_blocktime);

  m_cfg->getValue("GLOBAL", "TG_FOR_V1_CLIENTS", m_tg_for_v1_clients);

  SvxLink::SepPair<uint32_t, uint32_t> random_qsy_range;
  if (m_cfg->getValue("GLOBAL", "RANDOM_QSY_RANGE", random_qsy_range))
  {
    m_random_qsy_lo = random_qsy_range.first;
    m_random_qsy_hi = m_random_qsy_lo + random_qsy_range.second-1;
    if ((m_random_qsy_lo < 1) || (m_random_qsy_hi < m_random_qsy_lo))
    {
      cout << "*** WARNING: Illegal RANDOM_QSY_RANGE specified. Ignored."
           << endl;
      m_random_qsy_hi = m_random_qsy_lo = 0;
    }
    m_random_qsy_tg = m_random_qsy_hi;
  }

  std::string http_srv_port;
  if (m_cfg->getValue("GLOBAL", "HTTP_SRV_PORT", http_srv_port))
  {
    m_http_server = new Async::TcpServer<Async::HttpServerConnection>(http_srv_port);
    m_http_server->clientConnected.connect(
        sigc::mem_fun(*this, &Reflector::httpClientConnected));
    m_http_server->clientDisconnected.connect(
        sigc::mem_fun(*this, &Reflector::httpClientDisconnected));
  }

  m_cfg->getValue("GLOBAL", "DEBUG", debug);

  if (!m_cfg->getValue("GLOBAL", "USERFILE", cfg_filename))
  {
    cfg_filename = "/tmp/svxreflector_userdata-";
    cfg_filename += to_string(udp_listen_port);
    cfg_filename += ".json";
  }

  // reads the user data from json file
  if (!getUserData())
  {
    cout << "*** Can not read user data from json file: " << cfg_filename << endl;
  }

  requestNodeInfos();

    // Path for command PTY
  string pty_path;
  m_cfg->getValue("GLOBAL", "COMMAND_PTY", pty_path);
  if (!pty_path.empty())
  {
    m_cmd_pty = new Pty(pty_path);
    if ((m_cmd_pty == nullptr) || !m_cmd_pty->open())
    {
      std::cerr << "*** ERROR: Could not open command PTY '" << pty_path
                << "' as specified in configuration variable "
                   "GLOBAL/COMMAND_PTY" << std::endl;
      return false;
    }
    m_cmd_pty->setLineBuffered(true);
    m_cmd_pty->dataReceived.connect(
        mem_fun(*this, &Reflector::ctrlPtyDataReceived));
  }

  m_cfg->valueUpdated.connect(sigc::mem_fun(*this, &Reflector::cfgUpdated));

  return true;
} /* Reflector::initialize */


void Reflector::updateUserdata(Json::Value user_arr)
{
  User m_user;
  for (Json::Value::ArrayIndex i = 0; i != user_arr.size(); i++)
  {
    Json::Value& t_userdata = user_arr[i];
    m_user.id = t_userdata.get("id", "").asString();
    m_user.name = t_userdata.get("name","").asString();
    m_user.idtype = t_userdata.get("idtype","").asString();
    m_user.mode = t_userdata.get("mode","").asString();
    m_user.call = t_userdata.get("call","").asString();
    m_user.location = t_userdata.get("location","").asString();
    m_user.aprs_sym = static_cast<char>(t_userdata.get("sym",0).asInt());
    m_user.aprs_tab = static_cast<char>(t_userdata.get("tab",0).asInt());
    m_user.comment = t_userdata.get("comment","").asString();
    m_user.registered = t_userdata.get("registered",true).asBool();
    if (t_userdata.get("last_activity",0).asUInt() > 0)
    {
      m_user.last_activity = (time_t) t_userdata.get("last_activity",0).asUInt();
    }

    std::map<std::string, User>::iterator iu;
    iu = userdata.find(m_user.id);
    if (iu != userdata.end())
    {
      iu->second.name= m_user.name;
      iu->second.mode= m_user.mode;
      iu->second.idtype= m_user.idtype;
      iu->second.aprs_sym = m_user.aprs_sym;
      iu->second.aprs_tab = m_user.aprs_tab;
      iu->second.comment = m_user.comment;
      iu->second.location = m_user.location;
      iu->second.registered = m_user.registered;
      if (m_user.last_activity)
      {
        iu->second.last_activity = m_user.last_activity;
      }

      if (debug)
      {
        cout << "+++ updateUserdata: UPDATE call=" << m_user.call << ", issi="
             << m_user.id << ", name=" << m_user.name << ", location="
             << m_user.location << " (" << m_user.comment << ")" << endl;
      }
    }
    else
    {
      userdata.insert(std::pair<std::string, User>(m_user.id, m_user));
      if (debug)
      {
        cout << "+++ updateUserdata: NEW call=" << m_user.call << ", issi="
             << m_user.id << ", name=" << m_user.name << ", location="
             << m_user.location << " ("   << m_user.comment << ")" << endl;
      }
    }
  }

  writeUserData();
} /* Reflector::updateUserdata */


void Reflector::updateSdsdata(Json::Value eventmessage)
{
  std::string s = eventmessage.get("source","").asString();

  if (s.size() < 4) return;

  std::map<std::string, Json::Value>::iterator it = sdsStateMap.find(s);
  if (it != sdsStateMap.end())
  {
    it->second.append(eventmessage);
    if (it->second.size() > 14)  // >=14
    {
      Json::Value jv;
      for (auto a=1; a<16; a++)  // <15
      {
        jv.append(it->second[a]);
      }
      sdsStateMap[s] = jv;
    }
  }
  else
  {
    sdsStateMap[s][0] = eventmessage;
  }

  if (debug) cout << "+++ updateSdsdata:" << jsonToString(eventmessage) << endl;
} /* Reflector::updateSdsdata */


void Reflector::updateQsostate(Json::Value eventmessage)
{
  std::string s = eventmessage.get("source","").asString();

  if (s.size() < 4) return;

  std::map<std::string, Json::Value>::iterator it = qsoStateMap.find(s);
  if (it != qsoStateMap.end())
  {
    it->second.append(eventmessage);
    if (it->second.size() > 14)  // store the last 15 qso's
    {
      Json::Value jv;
      for (auto a =1;a<16;a++)
      {
        jv.append(it->second[a]);
      }
      qsoStateMap[s] = jv;
    }
  }
  else
  {
    qsoStateMap[s][0] = eventmessage;
  }

  if (debug) cout << "+++ updateQsodata:" << jsonToString(eventmessage) << endl;
} /* Reflector::updateQsostate */


void Reflector::updateRssistate(Json::Value eventmessage)
{
  std::string s = eventmessage.get("source","").asString();
  rssiStateMap[s] = eventmessage;
  if (debug) cout << "+++ updateRssidata:" << jsonToString(eventmessage) << endl;
} /* Reflector::updateRssistate */


void Reflector::updateSysteminfostate(Json::Value eventmessage)
{
  std::string s = eventmessage.get("source","").asString();
  systemStateMap[s] = eventmessage;
  if (debug) cout << jsonToString(eventmessage) << endl;
  writeUserData();
} /* Reflector::updateSysteminfostate */


void Reflector::updateRegisterstate(Json::Value eventmessage)
{
  std::string s = eventmessage.get("source","").asString();  // Reflectorcall
  Json::Value js = eventmessage["data"];
  if (js.empty())
  {
    if (debug) cout << "*** updateRegisterstate:[data] of " << s
                    << " is empty, returning" << endl;
    return;
  }
  std::map<std::string, Json::Value>::iterator it = registerStateMap.find(s);

  if (it != registerStateMap.end())
  {
    if (it->first == s)
    {
      it->second = js;
    }
  }
  else
  {
    cout << "+++ updateRegisterstate: new entry s=" << jsonToString(js) << endl;
    registerStateMap[s] = js;
  }

  // scan in the new Json::Array and update userdata
  it = registerStateMap.find(s);

  Json::Value t_userdata(Json::arrayValue);
  t_userdata = it->second;

  std::map<std::string, User>::iterator iu;

  // scan the userdata dataset and update the last activitys and changes
  for (iu = userdata.begin(); iu != userdata.end(); iu++)
  {
    for (auto a=0; a<(int)t_userdata.size(); a++)
    {
      if (iu->second.call == t_userdata[a].get("call","").asString())
      {
        iu->second.last_activity = t_userdata[a].get("last_activity",0).asUInt();
        iu->second.aprs_tab = static_cast<char>(t_userdata[a].get("tab",0).asInt());
        iu->second.aprs_sym = static_cast<char>(t_userdata[a].get("sym",0).asInt());
        iu->second.lat = t_userdata[a].get("lat",0).asFloat();
        iu->second.lon = t_userdata[a].get("lon",0).asFloat();
        iu->second.registered = t_userdata[a].get("registered",true).asBool();
        iu->second.comment = t_userdata[a].get("comment","").asString();
        iu->second.gateway = s;
        cout << "+++ updateRegisterstate: " << iu->second.call << " via gw " << s
             << ", registration is " << (iu->second.registered ? "TRUE" : "FALSE")
             << endl;
      }
    }
  }

  if (debug) cout << jsonToString(eventmessage) << endl;
} /* Reflector::updateSysteminfostate */


void Reflector::forwardSds(Json::Value eventmessage)
{
  std::string source_call = eventmessage.get("source","").asString();
  std::string dest_call = eventmessage.get("dest_callsign","").asString();
  std::string gateway = eventmessage.get("gateway",source_call).asString();
  std::string msg = jsonToString(eventmessage);

  if (source_call == "NoCall" || dest_call == "NoCall" || gateway == "NoCall")
  {
    cout << "*** forwardSds: No valid callsign given (NoCall)." << endl;
    return;
  }

  // scan the userdata dataset and look for the last activity
  std::map<std::string, User>::iterator iu;

  for (iu = userdata.begin(); iu != userdata.end(); iu++)
  {
    if (iu->second.call == dest_call && iu->second.registered)
    {
      // send eventmessage to gateway
      for (const auto& item : m_client_con_map)
      {
        ReflectorClient *client = item.second;
        if (client->conState() == ReflectorClient::STATE_CONNECTED &&
<<<<<<< HEAD
           client->callsign() == gateway && v2_client_filter(client))
=======
           client->callsign() == gateway && ge_v2_client_filter(client))
>>>>>>> 6ccf2f07
        {
          if (debug)
          {
            cout << ">>> forwardSds: " << source_call << "->"
                 << client->callsign() << "->" << gateway << "->" << dest_call
                 << endl;
          }
          client->sendMsg(MsgStateEvent("Reflector", "ForwardSds:info", msg));
        }
      }
    }
  }
  cout << jsonToString(eventmessage) << endl;
} /* Reflector::forwardSds */


void Reflector::forwardEventState(ReflectorClient* origin, const std::string& name,
                           Json::Value& message, bool broadcast)
{
  MsgStateEvent event = MsgStateEvent("Reflector", name, jsonToString(message));
  uint32_t group = TGHandler::instance()->TGForClient(origin);

  for (const auto& item : m_client_con_map)
  {
    ReflectorClient* client = item.second;
    if ((client != origin) &&
        (client->conState() == ReflectorClient::STATE_CONNECTED) &&
        ((broadcast) ||
        (client->currentTG() == group) ||
        (client->monitoredTGs().find(group) != client->monitoredTGs().end())))
    {
      // Forward event state to all nodes except origin
      client->sendMsg(event);
    }
  }
} /* Reflector::forwardEventState */


void Reflector::nodeList(std::vector<std::string>& nodes) const
{
  nodes.clear();
  for (const auto& item : m_client_con_map)
  {
    const std::string& callsign = item.second->callsign();
    if (!callsign.empty())
    {
      nodes.push_back(callsign);
    }
  }
} /* Reflector::nodeList */


void Reflector::broadcastMsg(const ReflectorMsg& msg,
                             const ReflectorClient::Filter& filter)
{
  for (const auto& item : m_client_con_map)
  {
    ReflectorClient *client = item.second;
    if (filter(client) &&
        (client->conState() == ReflectorClient::STATE_CONNECTED))
    {
      client->sendMsg(msg);
    }
  }
} /* Reflector::broadcastMsg */


bool Reflector::sendUdpDatagram(ReflectorClient *client,
    const ReflectorUdpMsg& msg)
{
  if (client->protoVer() >= ProtoVer(3, 0))
  {
    ReflectorUdpMsg header(msg.type());
    ostringstream ss;
    assert(header.pack(ss) && msg.pack(ss));

    m_udp_sock->setCipherIV(client->udpCipherIV());
    m_udp_sock->setCipherKey(client->udpCipherKey());
    UdpCipher::AAD aad{client->udpCipherIVCntrNext()};
    std::stringstream aadss;
    if (!aad.pack(aadss))
    {
      std::cout << "*** WARNING: Packing associated data failed for UDP "
                   "datagram to " << client->remoteHost() << ":"
                << client->remotePort() << std::endl;
      return false;
    }
    return m_udp_sock->write(client->remoteHost(), client->remoteUdpPort(),
                             aadss.str().data(), aadss.str().size(),
                             ss.str().data(), ss.str().size());
  }
  else
  {
    ReflectorUdpMsgV2 header(msg.type(), client->clientId(),
        client->udpCipherIVCntrNext() & 0xffff);
    ostringstream ss;
    assert(header.pack(ss) && msg.pack(ss));
    return m_udp_sock->UdpSocket::write(
        client->remoteHost(), client->remoteUdpPort(),
        ss.str().data(), ss.str().size());
  }
} /* Reflector::sendUdpDatagram */


void Reflector::broadcastUdpMsg(const ReflectorUdpMsg& msg,
                                const ReflectorClient::Filter& filter)
{
  for (const auto& item : m_client_con_map)
  {
    ReflectorClient *client = item.second;
    if (filter(client) &&
        (client->conState() == ReflectorClient::STATE_CONNECTED))
    {
      client->sendUdpMsg(msg);
    }
  }
} /* Reflector::broadcastUdpMsg */


void Reflector::requestQsy(ReflectorClient *client, uint32_t tg)
{
  uint32_t current_tg = TGHandler::instance()->TGForClient(client);
  if (current_tg == 0)
  {
    std::cout << client->callsign()
              << ": Cannot request QSY from TG #0" << std::endl;
    return;
  }

  if (tg == 0)
  {
    tg = nextRandomQsyTg();
    if (tg == 0) { return; }
  }

  cout << client->callsign() << ": Requesting QSY from TG #"
       << current_tg << " to TG #" << tg << endl;

  broadcastMsg(MsgRequestQsy(tg),
      ReflectorClient::mkAndFilter(
        ge_v2_client_filter,
        ReflectorClient::TgFilter(current_tg)));
} /* Reflector::requestQsy */


Async::SslCertSigningReq
Reflector::loadClientPendingCsr(const std::string& callsign)
{
  Async::SslCertSigningReq csr;
  (void)csr.readPemFile(m_pending_csrs_dir + "/" + callsign + ".csr");
  return csr;
} /* Reflector::loadClientPendingCsr */


Async::SslCertSigningReq
Reflector::loadClientCsr(const std::string& callsign)
{
  Async::SslCertSigningReq csr;
  (void)csr.readPemFile(m_csrs_dir + "/" + callsign + ".csr");
  return csr;
} /* Reflector::loadClientPendingCsr */


bool Reflector::signClientCert(Async::SslX509& cert, const std::string& ca_op)
{
  //std::cout << "### Reflector::signClientCert" << std::endl;

  cert.setSerialNumber();
  cert.setIssuerName(m_issue_ca_cert.subjectName());
  cert.setValidityTime(CERT_VALIDITY_DAYS, CERT_VALIDITY_OFFSET_DAYS);
  auto cn = cert.commonName();
  if (!cert.sign(m_issue_ca_pkey))
  {
    std::cerr << "*** ERROR: Certificate signing failed for client "
              << cn << std::endl;
    return false;
  }
  auto crtfile = m_certs_dir + "/" + cn + ".crt";
  if (cert.writePemFile(crtfile) && m_issue_ca_cert.appendPemFile(crtfile))
  {
    runCAHook({
        { "CA_OP",      ca_op },
        { "CA_CRT_PEM", cert.pem() }
      });
  }
  else
  {
    std::cerr << "*** WARNING: Failed to write client certificate file '"
              << crtfile << "'" << std::endl;
  }
  return true;
} /* Reflector::signClientCert */


Async::SslX509 Reflector::signClientCsr(const std::string& cn)
{
  //std::cout << "### Reflector::signClientCsr" << std::endl;

  Async::SslX509 cert(nullptr);

  auto req = loadClientPendingCsr(cn);
  if (req.isNull())
  {
    std::cerr << "*** ERROR: Cannot find CSR to sign '" << req.filePath()
              << "'" << std::endl;
    return cert;
  }

  cert.clear();
  cert.setVersion(Async::SslX509::VERSION_3);
  cert.setSubjectName(req.subjectName());
  const Async::SslX509Extensions exts(req.extensions());
  Async::SslX509Extensions cert_exts;
  cert_exts.addBasicConstraints("critical, CA:FALSE");
  cert_exts.addKeyUsage(
      "critical, digitalSignature, keyEncipherment, keyAgreement");
  cert_exts.addExtKeyUsage("clientAuth");
  Async::SslX509ExtSubjectAltName san(exts.subjectAltName());
  cert_exts.addExtension(san);
  cert.addExtensions(cert_exts);
  Async::SslKeypair csr_pkey(req.publicKey());
  cert.setPublicKey(csr_pkey);

  if (!signClientCert(cert, "CSR_SIGNED"))
  {
    cert.set(nullptr);
  }

  std::string csr_path = m_csrs_dir + "/" + cn + ".csr";
  if (rename(req.filePath().c_str(), csr_path.c_str()) != 0)
  {
    char errstr[256];
    (void)strerror_r(errno, errstr, sizeof(errstr));
    std::cerr << "*** WARNING: Failed to move signed CSR from '"
              << req.filePath() << "' to '" << csr_path << "': "
              << errstr << std::endl;
  }

  auto client = ReflectorClient::lookup(cn);
  if ((client != nullptr) && !cert.isNull())
  {
    client->certificateUpdated(cert);
  }

  return cert;
} /* Reflector::signClientCsr */


Async::SslX509 Reflector::loadClientCertificate(const std::string& callsign)
{
  Async::SslX509 cert;
  if (!cert.readPemFile(m_certs_dir + "/" + callsign + ".crt") ||
      cert.isNull() ||
      !cert.verify(m_issue_ca_pkey) ||
      !cert.timeIsWithinRange())
  {
    return nullptr;
  }
  return cert;
} /* Reflector::loadClientCertificate */


std::string Reflector::clientCertPem(const std::string& callsign) const
{
  std::string crtfile(m_certs_dir + "/" + callsign + ".crt");
  std::ifstream ifs(crtfile);
  if (!ifs.good())
  {
    return std::string();
  }
  return std::string(std::istreambuf_iterator<char>{ifs}, {});
} /* Reflector::clientCertPem */


std::string Reflector::caBundlePem(void) const
{
  std::ifstream ifs(m_ca_bundle_file);
  if (ifs.good())
  {
    return std::string(std::istreambuf_iterator<char>{ifs}, {});
  }
  return std::string();
} /* Reflector::caBundlePem */


std::string Reflector::issuingCertPem(void) const
{
  return m_issue_ca_cert.pem();
} /* Reflector::issuingCertPem */


bool Reflector::callsignOk(const std::string& callsign) const
{
    // Empty check
  if (callsign.empty())
  {
    std::cout << "*** WARNING: The callsign is empty" << std::endl;
    return false;
  }

    // Accept check
  std::string accept_cs_re_str;
  if (!m_cfg->getValue("GLOBAL", "ACCEPT_CALLSIGN", accept_cs_re_str) ||
      accept_cs_re_str.empty())
  {
    accept_cs_re_str =
      "[A-Z0-9][A-Z]{0,2}\\d[A-Z0-9]{1,3}[A-Z](?:-[A-Z0-9]{1,3})?";
  }
  const std::regex accept_callsign_re(accept_cs_re_str);
  if (!std::regex_match(callsign, accept_callsign_re))
  {
    std::cerr << "*** WARNING: The callsign '" << callsign
              << "' is not accepted by configuration (ACCEPT_CALLSIGN)"
              << std::endl;
    return false;
  }

    // Reject check
  std::string reject_cs_re_str;
  m_cfg->getValue("GLOBAL", "REJECT_CALLSIGN", reject_cs_re_str);
  if (!reject_cs_re_str.empty())
  {
    const std::regex reject_callsign_re(reject_cs_re_str);
    if (std::regex_match(callsign, reject_callsign_re))
    {
      std::cerr << "*** WARNING: The callsign '" << callsign
                << "' has been rejected by configuration (REJECT_CALLSIGN)."
                << std::endl;
      return false;
    }
  }

  return true;
} /* Reflector::callsignOk */


Async::SslX509 Reflector::csrReceived(Async::SslCertSigningReq& req)
{
  if (req.isNull())
  {
    return nullptr;
  }

  std::string callsign(req.commonName());
  if (!callsignOk(callsign))
  {
    std::cerr << "*** WARNING: The CSR CN (callsign) check failed"
              << std::endl;
    return nullptr;
  }

  std::string csr_path(m_csrs_dir + "/" + callsign + ".csr");
  Async::SslCertSigningReq csr;
  if (!csr.readPemFile(csr_path))
  {
    csr.set(nullptr);
  }

  if (!csr.isNull() && (req.publicKey() != csr.publicKey()))
  {
    std::cerr << "*** WARNING: The received CSR with callsign '"
              << callsign << "' has a different public key "
                 "than the current CSR. That may be a sign of someone "
                 "trying to hijack a callsign or the owner of the "
                 "callsign has generated a new private/public key pair."
              << std::endl;
    return nullptr;
  }

  std::string crtfile(m_certs_dir + "/" + callsign + ".crt");
  Async::SslX509 cert;
  if (!cert.readPemFile(crtfile) || !cert.verify(m_issue_ca_pkey) ||
      !cert.timeIsWithinRange() || (cert.publicKey() != req.publicKey()))
  {
    cert.set(nullptr);
  }

  const std::string pending_csr_path(
      m_pending_csrs_dir + "/" + callsign + ".csr");
  Async::SslCertSigningReq pending_csr;
  if ((
        csr.isNull() ||
        (req.digest() != csr.digest()) ||
        cert.isNull()
      ) && (
        !pending_csr.readPemFile(pending_csr_path) ||
        (req.digest() != pending_csr.digest())
      ))
  {
    std::cout << callsign << ": Add pending CSR '" << pending_csr_path
              << "' to CA" << std::endl;
    if (req.writePemFile(pending_csr_path))
    {
      const auto ca_op =
        pending_csr.isNull() ? "PENDING_CSR_CREATE" : "PENDING_CSR_UPDATE";
      runCAHook({
          { "CA_OP",      ca_op },
          { "CA_CSR_PEM", req.pem() }
        });
    }
    else
    {
      std::cerr << "*** WARNING: Could not write CSR file '"
                << pending_csr_path << "'" << std::endl;
    }
  }

  return cert;
} /* Reflector::csrReceived */


/****************************************************************************
 *
 * Protected member functions
 *
 ****************************************************************************/



/****************************************************************************
 *
 * Private member functions
 *
 ****************************************************************************/

void Reflector::clientConnected(Async::FramedTcpConnection *con)
{
  std::cout << con->remoteHost() << ":" << con->remotePort()
       << ": Client connected" << endl;
  ReflectorClient *client = new ReflectorClient(this, con, m_cfg);
  con->verifyPeer.connect(sigc::mem_fun(*this, &Reflector::onVerifyPeer));
  m_client_con_map[con] = client;
} /* Reflector::clientConnected */


void Reflector::clientDisconnected(Async::FramedTcpConnection *con,
                           Async::FramedTcpConnection::DisconnectReason reason)
{
  ReflectorClientConMap::iterator it = m_client_con_map.find(con);
  assert(it != m_client_con_map.end());
  ReflectorClient *client = (*it).second;

  TGHandler::instance()->removeClient(client);

  if (!client->callsign().empty())
  {
    cout << client->callsign() << ": ";
  }
  else
  {
    std::cout << con->remoteHost() << ":" << con->remotePort() << ": ";
  }
  std::cout << "Client disconnected: " << TcpConnection::disconnectReasonStr(reason)
       << endl;

  m_client_con_map.erase(it);

  if (!client->callsign().empty())
  {
    broadcastMsg(MsgNodeLeft(client->callsign()),
        ReflectorClient::ExceptFilter(client));
  }
  Application::app().runTask([=]{ delete client; });
} /* Reflector::clientDisconnected */


bool Reflector::udpCipherDataReceived(const IpAddress& addr, uint16_t port,
                                      void *buf, int count)
{
  if ((count <= 0) || (static_cast<size_t>(count) < UdpCipher::AADLEN))
  {
    std::cout << "### : Ignoring too short UDP datagram (" << count
              << " bytes)" << std::endl;
    return true;
  }

  stringstream ss;
  ss.write(reinterpret_cast<const char *>(buf), UdpCipher::AADLEN);
  assert(m_aad.unpack(ss));

  ReflectorClient* client = nullptr;
  if (m_aad.iv_cntr == 0)
  {
    UdpCipher::InitialAAD iaad;
    //std::cout << "### Reflector::udpCipherDataReceived: m_aad.iv_cntr="
    //          << m_aad.iv_cntr << std::endl;
    if (static_cast<size_t>(count) < iaad.packedSize())
    {
      std::cout << "### Reflector::udpCipherDataReceived: "
                   "Ignoring malformed UDP registration datagram" << std::endl;
      return true;
    }
    ss.clear();
    ss.write(reinterpret_cast<const char *>(buf)+UdpCipher::AADLEN,
        sizeof(UdpCipher::ClientId));

    Async::MsgPacker<UdpCipher::ClientId>::unpack(ss, iaad.client_id);
    //std::cout << "### Reflector::udpCipherDataReceived: client_id="
    //          << iaad.client_id << std::endl;
    auto client = ReflectorClient::lookup(iaad.client_id);
    if (client == nullptr)
    {
      std::cout << "### Could not find client id (" << iaad.client_id
                << ") specified in initial AAD datagram" << std::endl;
      return true;
    }
    m_udp_sock->setCipherIV(UdpCipher::IV{client->udpCipherIVRand(),
                                          client->clientId(), 0});
    m_udp_sock->setCipherKey(client->udpCipherKey());
    m_udp_sock->setCipherAADLength(iaad.packedSize());
  }
  else if ((client=ReflectorClient::lookup(std::make_pair(addr, port))))
  {
    //if (static_cast<size_t>(count) < UdpCipher::AADLEN)
    //{
    //  std::cout << "### Reflector::udpCipherDataReceived: Datagram too short "
    //               "to hold associated data" << std::endl;
    //  return true;
    //}

    //if (!aad_unpack_ok)
    //{
    //  std::cout << "*** WARNING: Unpacking associated data failed for UDP "
    //               "datagram from " << addr << ":" << port << std::endl;
    //  return true;
    //}
    //std::cout << "### Reflector::udpCipherDataReceived: m_aad.iv_cntr="
    //          << m_aad.iv_cntr << std::endl;
    m_udp_sock->setCipherIV(UdpCipher::IV{client->udpCipherIVRand(),
                                          client->clientId(), m_aad.iv_cntr});
    m_udp_sock->setCipherKey(client->udpCipherKey());
    m_udp_sock->setCipherAADLength(UdpCipher::AADLEN);
  }
  else
  {
    udpDatagramReceived(addr, port, nullptr, buf, count);
    return true;
  }

  return false;
} /* Reflector::udpCipherDataReceived */


void Reflector::udpDatagramReceived(const IpAddress& addr, uint16_t port,
                                    void* aadptr, void *buf, int count)
{
  //std::cout << "### Reflector::udpDatagramReceived:"
  //          << " addr=" << addr
  //          << " port=" << port
  //          << " count=" << count
  //          << std::endl;

  assert(m_udp_sock->cipherAADLength() >= UdpCipher::AADLEN);

  stringstream ss;
  ss.write(reinterpret_cast<const char *>(buf), static_cast<size_t>(count));

  ReflectorUdpMsg header;
  if (!header.unpack(ss))
  {
    cout << "*** WARNING: Unpacking message header failed for UDP datagram "
            "from " << addr << ":" << port << endl;
    return;
  }
  ReflectorUdpMsgV2 header_v2;

  ReflectorClient* client = nullptr;
  UdpCipher::AAD aad;
  if (aadptr != nullptr)
  {
    //std::cout << "### Reflector::udpDatagramReceived: m_aad.iv_cntr="
    //          << m_aad.iv_cntr << std::endl;

    stringstream aadss;
    aadss.write(reinterpret_cast<const char *>(aadptr),
        m_udp_sock->cipherAADLength());

    if (!aad.unpack(aadss))
    {
      return;
    }
    if (aad.iv_cntr == 0) // Client UDP registration
    {
      UdpCipher::InitialAAD iaad;
      assert(aadss.seekg(0));
      if (!iaad.unpack(aadss))
      {
        std::cout << "### Reflector::udpDatagramReceived: "
                     "Could not unpack iaad" << std::endl;
        return;
      }
      assert(iaad.iv_cntr == 0);
      //std::cout << "### Reflector::udpDatagramReceived: iaad.client_id="
      //          << iaad.client_id << std::endl;
      client = ReflectorClient::lookup(iaad.client_id);
      if (client == nullptr)
      {
        std::cout << "### Reflector::udpDatagramReceived: Could not find "
                     "client id " << iaad.client_id << std::endl;
        return;
      }
      else if (client->remoteUdpPort() == 0)
      {
        //client->setRemoteUdpPort(port);
      }
      else
      {
        std::cout << "### Reflector::udpDatagramReceived: Client "
                  << iaad.client_id << " already registered." << std::endl;
      }
      client->setUdpRxSeq(0);
      //client->sendUdpMsg(MsgUdpHeartbeat());
    }
    else
    {
      client = ReflectorClient::lookup(std::make_pair(addr, port));
      if (client == nullptr)
      {
        std::cout << "### Unknown client " << addr << ":" << port << std::endl;
        return;
      }
    }
  }
  else
  {
    ss.seekg(0);
    if (!header_v2.unpack(ss))
    {
      std::cout << "*** WARNING: Unpacking V2 message header failed for UDP "
              "datagram from " << addr << ":" << port << std::endl;
      return;
    }
    client = ReflectorClient::lookup(header_v2.clientId());
    if (client == nullptr)
    {
      std::cerr << "*** WARNING: Incoming V2 UDP datagram from " << addr << ":"
           << port << " has invalid client id " << header_v2.clientId()
           << std::endl;
      return;
    }
  }

  //auto client = ReflectorClient::lookup(std::make_pair(addr, port));
  //if (client == nullptr)
  //{
  //  client = ReflectorClient::lookup(header.clientId());
  //  if (client == nullptr)
  //  {
  //    cerr << "*** WARNING: Incoming UDP datagram from " << addr << ":" << port
  //         << " has invalid client id " << header.clientId() << endl;
  //    return;
  //  }
  //}

  if (addr != client->remoteHost())
  {
    cerr << "*** WARNING[" << client->callsign()
         << "]: Incoming UDP packet has the wrong source ip, "
         << addr << " instead of " << client->remoteHost() << endl;
    return;
  }
  if (client->remoteUdpPort() == 0)
  {
    client->setRemoteUdpPort(port);
    client->sendUdpMsg(MsgUdpHeartbeat());
  }
  if (port != client->remoteUdpPort())
  {
    cerr << "*** WARNING[" << client->callsign()
         << "]: Incoming UDP packet has the wrong source UDP "
            "port number, " << port << " instead of "
         << client->remoteUdpPort() << endl;
    return;
  }

    // Check sequence number
  if (client->protoVer() >= ProtoVer(3, 0))
  {
    if (aad.iv_cntr < client->nextUdpRxSeq()) // Frame out of sequence (ignore)
    {
      std::cout << client->callsign()
                << ": Dropping out of sequence UDP frame with seq="
                << aad.iv_cntr << std::endl;
      return;
    }
    else if (aad.iv_cntr > client->nextUdpRxSeq()) // Frame lost
    {
      std::cout << client->callsign() << ": UDP frame(s) lost. Expected seq="
                << client->nextUdpRxSeq()
                << " but received " << aad.iv_cntr
                << ". Resetting next expected sequence number to "
                << (aad.iv_cntr + 1) << std::endl;
    }
    client->setUdpRxSeq(aad.iv_cntr + 1);
  }
  else
  {
    uint16_t next_udp_rx_seq = client->nextUdpRxSeq() & 0xffff;
    uint16_t udp_rx_seq_diff = header_v2.sequenceNum() - next_udp_rx_seq;
    if (udp_rx_seq_diff > 0x7fff) // Frame out of sequence (ignore)
    {
      std::cout << client->callsign()
                << ": Dropping out of sequence frame with seq="
                << header_v2.sequenceNum() << ". Expected seq="
                << next_udp_rx_seq << std::endl;
      return;
    }
    else if (udp_rx_seq_diff > 0) // Frame(s) lost
    {
      cout << client->callsign()
           << ": UDP frame(s) lost. Expected seq=" << next_udp_rx_seq
           << ". Received seq=" << header_v2.sequenceNum() << endl;
    }
    client->setUdpRxSeq(header_v2.sequenceNum() + 1);
  }

  client->udpMsgReceived(header);

  //std::cout << "### Reflector::udpDatagramReceived: type="
  //          << header.type() << std::endl;
  switch (header.type())
  {
    case MsgUdpHeartbeat::TYPE:
      break;

    case MsgUdpAudio::TYPE:
    {
      if (!client->isBlocked())
      {
        MsgUdpAudio msg;
        if (!msg.unpack(ss))
        {
          cerr << "*** WARNING[" << client->callsign()
               << "]: Could not unpack incoming MsgUdpAudioV1 message" << endl;
          return;
        }
        uint32_t tg = TGHandler::instance()->TGForClient(client);
        if (!msg.audioData().empty() && (tg > 0))
        {
          ReflectorClient* talker = TGHandler::instance()->talkerForTG(tg);
          if (talker == 0)
          {
            TGHandler::instance()->setTalkerForTG(tg, client);
            talker = TGHandler::instance()->talkerForTG(tg);
          }
          if (talker == client)
          {
            TGHandler::instance()->setTalkerForTG(tg, client);
            broadcastUdpMsg(msg,
                ReflectorClient::mkAndFilter(
                  ReflectorClient::ExceptFilter(client),
                  ReflectorClient::TgFilter(tg)));
            //broadcastUdpMsgExcept(tg, client, msg,
            //    ProtoVerRange(ProtoVer(0, 6),
            //                  ProtoVer(1, ProtoVer::max().minor())));
            //MsgUdpAudio msg_v2(msg);
            //broadcastUdpMsgExcept(tg, client, msg_v2,
            //    ProtoVerRange(ProtoVer(2, 0), ProtoVer::max()));
          }
        }
      }
      break;
    }

    //case MsgUdpAudio::TYPE:
    //{
    //  if (!client->isBlocked())
    //  {
    //    MsgUdpAudio msg;
    //    if (!msg.unpack(ss))
    //    {
    //      cerr << "*** WARNING[" << client->callsign()
    //           << "]: Could not unpack incoming MsgUdpAudio message" << endl;
    //      return;
    //    }
    //    if (!msg.audioData().empty())
    //    {
    //      if (m_talker == 0)
    //      {
    //        setTalker(client);
    //        cout << m_talker->callsign() << ": Talker start on TG #"
    //             << msg.tg() << endl;
    //      }
    //      if (m_talker == client)
    //      {
    //        gettimeofday(&m_last_talker_timestamp, NULL);
    //        broadcastUdpMsgExcept(tg, client, msg,
    //            ProtoVerRange(ProtoVer(2, 0), ProtoVer::max()));
    //        MsgUdpAudioV1 msg_v1(msg.audioData());
    //        broadcastUdpMsgExcept(tg, client, msg_v1,
    //            ProtoVerRange(ProtoVer(0, 6),
    //                          ProtoVer(1, ProtoVer::max().minor())));
    //      }
    //    }
    //  }
    //  break;
    //}

    case MsgUdpFlushSamples::TYPE:
    {
      uint32_t tg = TGHandler::instance()->TGForClient(client);
      ReflectorClient* talker = TGHandler::instance()->talkerForTG(tg);
      if ((tg > 0) && (client == talker))
      {
        TGHandler::instance()->setTalkerForTG(tg, 0);
      }
        // To be 100% correct the reflector should wait for all connected
        // clients to send a MsgUdpAllSamplesFlushed message but that will
        // probably lead to problems, especially on reflectors with many
        // clients. We therefore acknowledge the flush immediately here to
        // the client who sent the flush request.
      client->sendUdpMsg(MsgUdpAllSamplesFlushed());
      break;
    }

    case MsgUdpAllSamplesFlushed::TYPE:
      // Ignore
      break;

    case MsgUdpSignalStrengthValues::TYPE:
    {
      if (!client->isBlocked())
      {
        MsgUdpSignalStrengthValues msg;
        if (!msg.unpack(ss))
        {
          cerr << "*** WARNING[" << client->callsign()
               << "]: Could not unpack incoming "
                  "MsgUdpSignalStrengthValues message" << endl;
          return;
        }
        typedef MsgUdpSignalStrengthValues::Rxs::const_iterator RxsIter;
        for (RxsIter it = msg.rxs().begin(); it != msg.rxs().end(); ++it)
        {
          const MsgUdpSignalStrengthValues::Rx& rx = *it;
          //std::cout << "### MsgUdpSignalStrengthValues:"
          //  << " id=" << rx.id()
          //  << " siglev=" << rx.siglev()
          //  << " enabled=" << rx.enabled()
          //  << " sql_open=" << rx.sqlOpen()
          //  << " active=" << rx.active()
          //  << std::endl;
          client->setRxSiglev(rx.id(), rx.siglev());
          client->setRxEnabled(rx.id(), rx.enabled());
          client->setRxSqlOpen(rx.id(), rx.sqlOpen());
          client->setRxActive(rx.id(), rx.active());
        }
      }
      break;
    }

    default:
      // Better ignoring unknown messages to make it easier to add messages to
      // the protocol but still be backwards compatible

      //cerr << "*** WARNING[" << client->callsign()
      //     << "]: Unknown UDP protocol message received: msg_type="
      //     << header.type() << endl;
      break;
  }
} /* Reflector::udpDatagramReceived */


void Reflector::onTalkerUpdated(uint32_t tg, ReflectorClient* old_talker,
                                ReflectorClient *new_talker)
{
  if (old_talker != 0)
  {
    cout << old_talker->callsign() << ": Talker stop on TG #" << tg << endl;
    broadcastMsg(MsgTalkerStop(tg, old_talker->callsign()),
        ReflectorClient::mkAndFilter(
          ge_v2_client_filter,
          ReflectorClient::mkOrFilter(
            ReflectorClient::TgFilter(tg),
            ReflectorClient::TgMonitorFilter(tg))));
    if (tg == tgForV1Clients())
    {
      broadcastMsg(MsgTalkerStopV1(old_talker->callsign()), v1_client_filter);
    }
    broadcastUdpMsg(MsgUdpFlushSamples(),
          ReflectorClient::mkAndFilter(
            ReflectorClient::TgFilter(tg),
            ReflectorClient::ExceptFilter(old_talker)));
  }
  if (new_talker != 0)
  {
    cout << new_talker->callsign() << ": Talker start on TG #" << tg << endl;
    broadcastMsg(MsgTalkerStart(tg, new_talker->callsign()),
        ReflectorClient::mkAndFilter(
          ge_v2_client_filter,
          ReflectorClient::mkOrFilter(
            ReflectorClient::TgFilter(tg),
            ReflectorClient::TgMonitorFilter(tg))));
    if (tg == tgForV1Clients())
    {
      broadcastMsg(MsgTalkerStartV1(new_talker->callsign()), v1_client_filter);
    }
  }
} /* Reflector::setTalker */


void Reflector::httpRequestReceived(Async::HttpServerConnection *con,
                                    Async::HttpServerConnection::Request& req)
{
  //std::cout << "### " << req.method << " " << req.target << std::endl;

  Async::HttpServerConnection::Response res;
  if ((req.method != "GET") && (req.method != "HEAD"))
  {
    res.setCode(501);
    res.setContent("application/json",
        "{\"msg\":\"" + req.method + ": Method not implemented\"}");
    con->write(res);
    return;
  }

  if (req.target != "/status")
  {
    res.setCode(404);
    res.setContent("application/json",
        "{\"msg\":\"Not found!\"}");
    con->write(res);
    return;
  }

  Json::Value status;
  status["nodes"] = Json::Value(Json::objectValue);
  for (const auto& item : m_client_con_map)
  {
    ReflectorClient* client = item.second;
    if (client->conState() != ReflectorClient::STATE_CONNECTED)
    {
      continue;
    }

    Json::Value node(client->nodeInfo());
    //node["addr"] = client->remoteHost().toString();
    node["protoVer"]["majorVer"] = client->protoVer().majorVer();
    node["protoVer"]["minorVer"] = client->protoVer().minorVer();
    auto tg = client->currentTG();
    if (!TGHandler::instance()->showActivity(tg))
    {
      tg = 0;
    }
    node["tg"] = tg;
    node["restrictedTG"] = TGHandler::instance()->isRestricted(tg);
    Json::Value tgs = Json::Value(Json::arrayValue);
    const std::set<uint32_t>& monitored_tgs = client->monitoredTGs();
    for (std::set<uint32_t>::const_iterator mtg_it=monitored_tgs.begin();
         mtg_it!=monitored_tgs.end(); ++mtg_it)
    {
      tgs.append(*mtg_it);
    }
    node["monitoredTGs"] = tgs;
    bool is_talker = TGHandler::instance()->talkerForTG(tg) == client;
    node["isTalker"] = is_talker;

    node["Rssi::info"] = rssiStateMap[client->callsign()];
    node["Qso::info"] = qsoStateMap[client->callsign()];
    node["Sds::info"] = sdsStateMap[client->callsign()];
    node["System::info"] = systemStateMap[client->callsign()];
    node["Register::info"] = registerStateMap[client->callsign()];

    if (node.isMember("qth") && node["qth"].isArray())
    {
      //std::cout << "### Found qth" << std::endl;
      Json::Value& qths(node["qth"]);
      for (Json::Value::ArrayIndex i=0; i<qths.size(); ++i)
      {
        Json::Value& qth(qths[i]);
        if (qth.isMember("rx") && qth["rx"].isObject())
        {
          //std::cout << "### Found rx" << std::endl;
          Json::Value::Members rxs(qth["rx"].getMemberNames());
          for (Json::Value::Members::const_iterator it=rxs.begin(); it!=rxs.end(); ++it)
          {
            //std::cout << "### member=" << *it << std::endl;
            const std::string& rx_id_str(*it);
            if (rx_id_str.size() == 1)
            {
              char rx_id(rx_id_str[0]);
              Json::Value& rx(qth["rx"][rx_id_str]);
              if (client->rxExist(rx_id))
              {
                rx["siglev"] = client->rxSiglev(rx_id);
                rx["enabled"] = client->rxEnabled(rx_id);
                rx["sql_open"] = client->rxSqlOpen(rx_id);
                rx["active"] = client->rxActive(rx_id);
              }
            }
          }
        }
        if (qth.isMember("tx") && qth["tx"].isObject())
        {
          //std::cout << "### Found tx" << std::endl;
          Json::Value::Members txs(qth["tx"].getMemberNames());
          for (Json::Value::Members::const_iterator it=txs.begin(); it!=txs.end(); ++it)
          {
            //std::cout << "### member=" << *it << std::endl;
            const std::string& tx_id_str(*it);
            if (tx_id_str.size() == 1)
            {
              char tx_id(tx_id_str[0]);
              Json::Value& tx(qth["tx"][tx_id_str]);
              if (client->txExist(tx_id))
              {
                tx["transmit"] = client->txTransmit(tx_id);
              }
            }
          }
        }
      }
    }
    status["nodes"][client->callsign()] = node;
  }
  std::ostringstream os;
  Json::StreamWriterBuilder builder;
  builder["commentStyle"] = "None";
  builder["indentation"] = ""; //The JSON document is written on a single line
  Json::StreamWriter* writer = builder.newStreamWriter();
  writer->write(status, &os);
  delete writer;
  res.setContent("application/json", os.str());
  if (req.method == "HEAD")
  {
    res.setSendContent(false);
  }
  res.setCode(200);
  con->write(res);
} /* Reflector::requestReceived */


void Reflector::httpClientConnected(Async::HttpServerConnection *con)
{
  //std::cout << "### HTTP Client connected: "
  //          << con->remoteHost() << ":" << con->remotePort() << std::endl;
  con->requestReceived.connect(sigc::mem_fun(*this, &Reflector::httpRequestReceived));
} /* Reflector::httpClientConnected */


void Reflector::httpClientDisconnected(Async::HttpServerConnection *con,
    Async::HttpServerConnection::DisconnectReason reason)
{
  //std::cout << "### HTTP Client disconnected: "
  //          << con->remoteHost() << ":" << con->remotePort()
  //          << ": " << Async::HttpServerConnection::disconnectReasonStr(reason)
  //          << std::endl;
} /* Reflector::httpClientDisconnected */


void Reflector::onRequestAutoQsy(uint32_t from_tg)
{
  uint32_t tg = nextRandomQsyTg();
  if (tg == 0) { return; }

  std::cout << "Requesting auto-QSY from TG #" << from_tg
            << " to TG #" << tg << std::endl;

  broadcastMsg(MsgRequestQsy(tg),
      ReflectorClient::mkAndFilter(
        ge_v2_client_filter,
        ReflectorClient::TgFilter(from_tg)));
} /* Reflector::onRequestAutoQsy */


uint32_t Reflector::nextRandomQsyTg(void)
{
  if (m_random_qsy_tg == 0)
  {
    std::cout << "*** WARNING: QSY request for random TG "
              << "requested but RANDOM_QSY_RANGE is empty" << std::endl;
    return 0;
  }

  assert (m_random_qsy_tg != 0);
  uint32_t range_size = m_random_qsy_hi-m_random_qsy_lo+1;
  uint32_t i;
  for (i=0; i<range_size; ++i)
  {
    m_random_qsy_tg = (m_random_qsy_tg < m_random_qsy_hi) ?
      m_random_qsy_tg+1 : m_random_qsy_lo;
    if (TGHandler::instance()->clientsForTG(m_random_qsy_tg).empty())
    {
      return m_random_qsy_tg;
    }
  }

  std::cout << "*** WARNING: No random TG available for QSY" << std::endl;
  return 0;
} /* Reflector::nextRandomQsyTg */


bool Reflector::getUserData(void)
{
  // loading user info
  Json::Value cfg_root;
  std::ifstream cfgfile(cfg_filename);
  if (!cfgfile.is_open())
  {
    if (debug)
    {
      cout << "+++ WARNING: Can not open " << cfg_filename << endl;
    }
    return false;
  }
  cfgfile >> cfg_root;
  cfgfile.close();
  if (cfg_root.size() < 1)
  {
    if (debug)
    {
      cout << "+++ WARNING: File (" << cfg_filename << ") contains no userdata"
           << endl;
    }
   return false;
  }
  for (Json::Value::ArrayIndex i = 0; i != cfg_root.size(); i++)
  {
    User m_user;
    Json::Value& t_userdata = cfg_root[i];
    m_user.id = t_userdata.get("id", "").asString();
    m_user.mode = t_userdata.get("mode","").asString();
    m_user.idtype = t_userdata.get("idtype","").asString();
    m_user.name = t_userdata.get("name","").asString();
    m_user.call = t_userdata.get("call","").asString();
    m_user.location = t_userdata.get("location","").asString();
    m_user.aprs_sym = static_cast<char>(t_userdata.get("sym",0).asInt());
    m_user.aprs_tab = static_cast<char>(t_userdata.get("tab",0).asInt());
    m_user.comment = t_userdata.get("comment","").asString();
    m_user.last_activity = (time_t) t_userdata.get("last_activity",0).asUInt();
    m_user.registered = false;
    userdata[m_user.id] = m_user;
  }
  cout << "+++ getUserData: " << cfg_root.size() << " users loaded from '" 
       << cfg_filename << "'" << endl;

  return true;
} /* Reflector::getUserData */


void Reflector::writeUserData(void)
{
  Json::Value event(Json::arrayValue);
  std::map<std::string, User>::iterator iu;

  for (iu = userdata.begin(); iu!=userdata.end(); iu++)
  {
    Json::Value t_userinfo(Json::objectValue);
    t_userinfo["id"] = iu->second.id;
    t_userinfo["call"] = iu->second.call;
    t_userinfo["mode"] = iu->second.mode;
    t_userinfo["idtype"] = iu->second.idtype;
    t_userinfo["name"] = iu->second.name;
    t_userinfo["location"] = iu->second.location;
    t_userinfo["sym"] = iu->second.aprs_sym;
    t_userinfo["tab"] = iu->second.aprs_tab;
    t_userinfo["comment"] = iu->second.comment;
    t_userinfo["last_activity"] = static_cast<uint32_t>(iu->second.last_activity);
    t_userinfo["registered"] = iu->second.registered;
    t_userinfo["gateway"] = iu->second.gateway;
    event.append(t_userinfo);
  }

   // sending own Dv user information to the svxreflector network
  Json::StreamWriterBuilder builder;
  builder["commentStyle"] = "None";
  builder["indentation"] = ""; //The JSON document is written on a single line
  Json::StreamWriter* writer = builder.newStreamWriter();
  std::ofstream outputFileStream(cfg_filename);
  std::stringstream os;
  writer->write(event, &os);
  writer->write(event, &outputFileStream);
  delete writer;
  // send user info to client nodes
  broadcastMsg(MsgStateEvent("Reflector","DvUsers:info", 
                os.str()), v1_client_filter);

  if (debug)
  {
    cout << "+++ writeUserData: " << userdata.size()
         << " datasets written to '" << cfg_filename << "'" << endl;
  }

} /* Reflector::writeUserData */


<<<<<<< HEAD
=======
string Reflector::jsonToString(Json::Value eventmessage)
{
  Json::StreamWriterBuilder builder;
  builder["indentation"] = "";
  std::string message = Json::writeString(builder, eventmessage);
  return message;
} /* Reflector::jsonToString */


void Reflector::requestNodeInfos(void)
{
  Json::Value status;
  status["request"] = Json::Value("Request:info");

  Json::StreamWriterBuilder builder;  // sending info request to all nodes
  builder["commentStyle"] = "None";
  builder["indentation"] = ""; //The JSON document is written on a single line
  Json::StreamWriter* writer = builder.newStreamWriter();
  std::stringstream os;
  writer->write(status, &os);
  delete writer;
  broadcastMsg(MsgStateEvent("Reflector","Request:info", 
                os.str()), v1_client_filter);
}


>>>>>>> 6ccf2f07
void Reflector::ctrlPtyDataReceived(const void *buf, size_t count)
{
  const char* ptr = reinterpret_cast<const char*>(buf);
  const std::string cmdline(ptr, ptr + count);
  //std::cout << "### Reflector::ctrlPtyDataReceived: " << cmdline
  //          << std::endl;
  std::istringstream ss(cmdline);
  std::ostringstream errss;
  std::string cmd;
  if (!(ss >> cmd))
  {
    errss << "Invalid PTY command '" << cmdline << "'";
    goto write_status;
  }
  std::transform(cmd.begin(), cmd.end(), cmd.begin(), ::toupper);

  if (cmd == "CFG")
  {
    std::string section, tag, value;
    if (!(ss >> section >> tag >> value) || !ss.eof())
    {
      errss << "Invalid CFG PTY command '" << cmdline << "'. "
               "Usage: CFG <section> <tag> <value>";
      goto write_status;
    }
    m_cfg->setValue(section, tag, value);
  }
  else if (cmd == "CA")
  {
    std::string subcmd;
    if (!(ss >> subcmd))
    {
      errss << "Invalid CA PTY command '" << cmdline << "'. "
               "Usage: CA PENDING|SIGN <callsign>|LS|RM <callsign>";
      goto write_status;
    }
    std::transform(subcmd.begin(), subcmd.end(), subcmd.begin(), ::toupper);
    if (subcmd == "SIGN")
    {
      std::string cn;
      if (!(ss >> cn))
      {
        errss << "Invalid CA SIGN PTY command '" << cmdline << "'. "
                 "Usage: CA SIGN <callsign>";
        goto write_status;
      }
      auto cert = signClientCsr(cn);
      if (!cert.isNull())
      {
        std::cout << "---------- Signed Client Certificate ----------"
                  << std::endl;
        cert.print(" ");
        std::cout << "-----------------------------------------------"
                  << std::endl;
      }
      else
      {
        errss << "Certificate signing failed";
      }
    }
    else if (subcmd == "RM")
    {
      std::string cn;
      if (!(ss >> cn))
      {
        errss << "Invalid CA RM PTY command '" << cmdline << "'. "
                 "Usage: CA RM <callsign>";
        goto write_status;
      }
      if (removeClientCert(cn))

      {
        std::cout << cn << ": Removed client certificate and CSR"
                  << std::endl;
      }
      else
      {
        errss << "Failed to remove certificate and CSR for '" << cn << "'";
      }
    }
    else if (subcmd == "LS")
    {
      errss << "Not yet implemented";
    }
    else if (subcmd == "PENDING")
    {
      errss << "Not yet implemented";
    }
    else
    {
      errss << "Invalid CA PTY command '" << cmdline << "'. "
               "Usage: CA PENDING|SIGN <callsign>|LS|RM <callsign>";
      goto write_status;
    }
  }
  else
  {
    errss << "Unknown PTY command '" << cmdline
          << "'. Valid commands are: CFG";
  }

  write_status:
    if (!errss.str().empty())
    {
      std::cerr << "*** ERROR: " << errss.str() << std::endl;
      m_cmd_pty->write(std::string("ERR:") + errss.str() + "\n");
      return;
    }
    m_cmd_pty->write("OK\n");
} /* Reflector::ctrlPtyDataReceived */


void Reflector::cfgUpdated(const std::string& section, const std::string& tag)
{
  std::string value;
  if (!m_cfg->getValue(section, tag, value))
  {
    std::cout << "*** ERROR: Failed to read updated configuration variable '"
              << section << "/" << tag << "'" << std::endl;
    return;
  }

  if (section == "GLOBAL")
  {
    if (tag == "SQL_TIMEOUT_BLOCKTIME")
    {
      unsigned t = TGHandler::instance()->sqlTimeoutBlocktime();
      if (!SvxLink::setValueFromString(t, value))
      {
        std::cout << "*** ERROR: Failed to set updated configuration "
                     "variable '" << section << "/" << tag << "'" << std::endl;
        return;
      }
      TGHandler::instance()->setSqlTimeoutBlocktime(t);
      //std::cout << "### New value for " << tag << "=" << t << std::endl;
    }
    else if (tag == "SQL_TIMEOUT")
    {
      unsigned t = TGHandler::instance()->sqlTimeout();
      if (!SvxLink::setValueFromString(t, value))
      {
        std::cout << "*** ERROR: Failed to set updated configuration "
                     "variable '" << section << "/" << tag << "'" << std::endl;
        return;
      }
      TGHandler::instance()->setSqlTimeout(t);
      //std::cout << "### New value for " << tag << "=" << t << std::endl;
    }
  }
} /* Reflector::cfgUpdated */


<<<<<<< HEAD
string Reflector::jsonToString(Json::Value eventmessage)
{
  Json::StreamWriterBuilder builder;
  builder["indentation"] = "";
  std::string message = Json::writeString(builder, eventmessage);
  return message;
} /* Reflector::jsonToString */


void Reflector::requestNodeInfos(void)
{
  Json::Value status;
  status["request"] = Json::Value("Request:info");

  Json::StreamWriterBuilder builder;  // sending info request to all nodes
  builder["commentStyle"] = "None";
  builder["indentation"] = ""; //The JSON document is written on a single line
  Json::StreamWriter* writer = builder.newStreamWriter();
  std::stringstream os;
  writer->write(status, &os);
  delete writer;
  broadcastMsg(MsgStateEvent("Reflector","Request:info", 
                os.str()), v1_client_filter);
}
=======
bool Reflector::loadCertificateFiles(void)
{
  if (!buildPath("GLOBAL", "CERT_PKI_DIR", SVX_LOCAL_STATE_DIR, m_pki_dir) ||
      !buildPath("GLOBAL", "CERT_CA_KEYS_DIR", m_pki_dir, m_keys_dir) ||
      !buildPath("GLOBAL", "CERT_CA_PENDING_CSRS_DIR", m_pki_dir,
                 m_pending_csrs_dir) ||
      !buildPath("GLOBAL", "CERT_CA_CSRS_DIR", m_pki_dir, m_csrs_dir) ||
      !buildPath("GLOBAL", "CERT_CA_CERTS_DIR", m_pki_dir, m_certs_dir))
  {
    return false;
  }

  if (!loadRootCAFiles() || !loadSigningCAFiles() ||
      !loadServerCertificateFiles())
  {
    return false;
  }

  if (!m_cfg->getValue("GLOBAL", "CERT_CA_BUNDLE", m_ca_bundle_file))
  {
    m_ca_bundle_file = m_pki_dir + "/ca-bundle.crt";
  }
  if (access(m_ca_bundle_file.c_str(), F_OK) != 0)
  {
    if (!ensureDirectoryExist(m_ca_bundle_file) ||
        !m_ca_cert.writePemFile(m_ca_bundle_file))
    {
      std::cout << "*** ERROR: Failed to write CA bundle file '"
                << m_ca_bundle_file << "'" << std::endl;
      return false;
    }
  }
  if (!m_ssl_ctx.setCaCertificateFile(m_ca_bundle_file))
  {
    std::cout << "*** ERROR: Failed to read CA certificate bundle '"
              << m_ca_bundle_file << "'" << std::endl;
    return false;
  }

  struct stat st;
  if (stat(m_ca_bundle_file.c_str(), &st) != 0)
  {
    char errstr[256];
    (void)strerror_r(errno, errstr, sizeof(errstr));
    std::cerr << "*** ERROR: Failed to read CA file from '"
              << m_ca_bundle_file << "': " << errstr << std::endl;
    return false;
  }
  auto bundle = caBundlePem();
  m_ca_size = bundle.size();
  Async::Digest ca_dgst;
  if (!ca_dgst.md(m_ca_md, MsgCABundle::MD_ALG, bundle))
  {
    std::cerr << "*** ERROR: CA bundle checksumming failed"
              << std::endl;
    return false;
  }
  ca_dgst.signInit(MsgCABundle::MD_ALG, m_issue_ca_pkey);
  m_ca_sig = ca_dgst.sign(bundle);
  //m_ca_url = "";
  //m_cfg->getValue("GLOBAL", "CERT_CA_URL", m_ca_url);

  return true;
} /* Reflector::loadCertificateFiles */


bool Reflector::loadServerCertificateFiles(void)
{
  std::string cert_cn;
  if (!m_cfg->getValue("SERVER_CERT", "COMMON_NAME", cert_cn) ||
      cert_cn.empty())
  {
    std::cerr << "*** ERROR: The 'SERVER_CERT/COMMON_NAME' variable is "
                 "unset which is needed for certificate signing request "
                 "generation." << std::endl;
    return false;
  }

  std::string keyfile;
  if (!m_cfg->getValue("SERVER_CERT", "KEYFILE", keyfile))
  {
    keyfile = m_keys_dir + "/" + cert_cn + ".key";
  }
  Async::SslKeypair pkey;
  if (access(keyfile.c_str(), F_OK) != 0)
  {
    std::cout << "Server private key file not found. Generating '"
              << keyfile << "'" << std::endl;
    if (!generateKeyFile(pkey, keyfile))
    {
      return false;
    }
  }
  else if (!pkey.readPrivateKeyFile(keyfile))
  {
    std::cerr << "*** ERROR: Failed to read private key file from '"
              << keyfile << "'" << std::endl;
    return false;
  }

  if (!m_cfg->getValue("SERVER_CERT", "CRTFILE", m_crtfile))
  {
    m_crtfile = m_certs_dir + "/" + cert_cn + ".crt";
  }
  Async::SslX509 cert;
  bool generate_cert = (access(m_crtfile.c_str(), F_OK) != 0);
  if (!generate_cert)
  {
    generate_cert = !cert.readPemFile(m_crtfile) ||
                    !cert.verify(m_issue_ca_pkey);
    if (generate_cert)
    {
      std::cerr << "*** WARNING: Failed to read server certificate "
                   "from '" << m_crtfile << "' or the cert is invalid. "
                   "Generating new certificate." << std::endl;
      cert.clear();
    }
    else
    {
      int days=0, seconds=0;
      cert.validityTime(days, seconds);
      //std::cout << "### days=" << days << "  seconds=" << seconds
      //          << std::endl;
      time_t tnow = time(NULL);
      time_t renew_time = tnow + (days*24*3600 + seconds)*RENEW_AFTER;
      if (!cert.timeIsWithinRange(tnow, renew_time))
      {
        std::cerr << "Time to renew the server certificate '" << m_crtfile
                  << "'. It's valid until "
                  << cert.notAfterLocaltimeString() << "." << std::endl;
        cert.clear();
        generate_cert = true;
      }
    }
  }
  if (generate_cert)
  {
    //if (!pkey_fresh && !generateKeyFile(pkey, keyfile))
    //{
    //  return false;
    //}

    std::string csrfile;
    if (!m_cfg->getValue("SERVER_CERT", "CSRFILE", csrfile))
    {
      csrfile = m_csrs_dir + "/" + cert_cn + ".csr";
    }
    Async::SslCertSigningReq req;
    std::cout << "Generating server certificate signing request file '"
              << csrfile << "'" << std::endl;
    req.setVersion(Async::SslCertSigningReq::VERSION_1);
    req.addSubjectName("CN", cert_cn);
    Async::SslX509Extensions req_exts;
    req_exts.addBasicConstraints("critical, CA:FALSE");
    req_exts.addKeyUsage(
        "critical, digitalSignature, keyEncipherment, keyAgreement");
    req_exts.addExtKeyUsage("serverAuth");
    std::stringstream csr_san_ss;
    csr_san_ss << "DNS:" << cert_cn;
    std::string cert_san_str;
    if (m_cfg->getValue("SERVER_CERT", "SUBJECT_ALT_NAME", cert_san_str) &&
        !cert_san_str.empty())
    {
      csr_san_ss << "," << cert_san_str;
    }
    std::string email_address;
    if (m_cfg->getValue("SERVER_CERT", "EMAIL_ADDRESS", email_address) &&
        !email_address.empty())
    {
      csr_san_ss << ",email:" << email_address;
    }
    req_exts.addSubjectAltNames(csr_san_ss.str());
    req.addExtensions(req_exts);
    req.setPublicKey(pkey);
    req.sign(pkey);
    if (!req.writePemFile(csrfile))
    {
      // FIXME: Read SSL error stack

      std::cerr << "*** WARNING: Failed to write server certificate "
                   "signing request file to '" << csrfile << "'"
                << std::endl;
      //return false;
    }
    std::cout << "-------- Certificate Signing Request -------" << std::endl;
    req.print();
    std::cout << "--------------------------------------------" << std::endl;

    std::cout << "Generating server certificate file '" << m_crtfile << "'"
              << std::endl;
    cert.setSerialNumber();
    cert.setVersion(Async::SslX509::VERSION_3);
    cert.setIssuerName(m_issue_ca_cert.subjectName());
    cert.setSubjectName(req.subjectName());
    cert.setValidityTime(CERT_VALIDITY_DAYS);
    cert.addExtensions(req.extensions());
    cert.setPublicKey(pkey);
    cert.sign(m_issue_ca_pkey);
    assert(cert.verify(m_issue_ca_pkey));
    if (!ensureDirectoryExist(m_crtfile) || !cert.writePemFile(m_crtfile) ||
        !m_issue_ca_cert.appendPemFile(m_crtfile))
    {
      std::cout << "*** ERROR: Failed to write server certificate file '"
                << m_crtfile << "'" << std::endl;
      return false;
    }
  }
  std::cout << "------------ Server Certificate ------------" << std::endl;
  cert.print();
  std::cout << "--------------------------------------------" << std::endl;

  if (!m_ssl_ctx.setCertificateFiles(keyfile, m_crtfile))
  {
      std::cout << "*** ERROR: Failed to read and verify key ('"
                << keyfile << "') and certificate ('"
                << m_crtfile << "') files. "
                << "If key- and cert-file does not match, the certificate "
                   "is invalid for any other reason, you need "
                   "to remove the cert file in order to trigger the "
                   "generation of a new certificate signing request."
                   "Then the CSR need to be signed by the CA which creates a "
                   "valid certificate."
                << std::endl;
      return false;
  }

  startCertRenewTimer(cert, m_renew_cert_timer);

  return true;
} /* Reflector::loadServerCertificateFiles */


bool Reflector::generateKeyFile(Async::SslKeypair& pkey,
                                const std::string& keyfile)
{
  pkey.generate(2048);
  if (!ensureDirectoryExist(keyfile) || !pkey.writePrivateKeyFile(keyfile))
  {
    std::cerr << "*** ERROR: Failed to write private key file to '"
              << keyfile << "'" << std::endl;
    return false;
  }
  return true;
} /* Reflector::generateKeyFile */


bool Reflector::loadRootCAFiles(void)
{
    // Read root CA private key or generate a new one if it does not exist
  std::string ca_keyfile;
  if (!m_cfg->getValue("ROOT_CA", "KEYFILE", ca_keyfile))
  {
    ca_keyfile = m_keys_dir + "/svxreflector_root_ca.key";
  }
  if (access(ca_keyfile.c_str(), F_OK) != 0)
  {
    std::cout << "Root CA private key file not found. Generating '"
              << ca_keyfile << "'" << std::endl;
    if (!m_ca_pkey.generate(4096))
    {
      std::cout << "*** ERROR: Failed to generate root CA key" << std::endl;
      return false;
    }
    if (!ensureDirectoryExist(ca_keyfile) ||
        !m_ca_pkey.writePrivateKeyFile(ca_keyfile))
    {
      std::cerr << "*** ERROR: Failed to write root CA private key file to '"
                << ca_keyfile << "'" << std::endl;
      return false;
    }
  }
  else if (!m_ca_pkey.readPrivateKeyFile(ca_keyfile))
  {
    std::cerr << "*** ERROR: Failed to read root CA private key file from '"
              << ca_keyfile << "'" << std::endl;
    return false;
  }

    // Read the root CA certificate or generate a new one if it does not exist
  std::string ca_crtfile;
  if (!m_cfg->getValue("ROOT_CA", "CRTFILE", ca_crtfile))
  {
    ca_crtfile = m_certs_dir + "/svxreflector_root_ca.crt";
  }
  bool generate_ca_cert = (access(ca_crtfile.c_str(), F_OK) != 0);
  if (!generate_ca_cert)
  {
    if (!m_ca_cert.readPemFile(ca_crtfile) ||
        !m_ca_cert.verify(m_ca_pkey) ||
        !m_ca_cert.timeIsWithinRange())
    {
      std::cerr << "*** ERROR: Failed to read root CA certificate file "
                   "from '" << ca_crtfile << "' or the cert is invalid."
                << std::endl;
      return false;
    }
  }
  if (generate_ca_cert)
  {
    std::cout << "Generating root CA certificate file '" << ca_crtfile << "'"
              << std::endl;
    m_ca_cert.setSerialNumber();
    m_ca_cert.setVersion(Async::SslX509::VERSION_3);

    std::string value;
    value = "SvxReflector Root CA";
    (void)m_cfg->getValue("ROOT_CA", "COMMON_NAME", value);
    if (value.empty())
    {
      std::cerr << "*** ERROR: The 'ROOT_CA/COMMON_NAME' variable is "
                   "unset which is needed for root CA certificate generation."
                << std::endl;
      return false;
    }
    m_ca_cert.addIssuerName("CN", value);
    if (m_cfg->getValue("ROOT_CA", "ORG_UNIT", value) &&
        !value.empty())
    {
      m_ca_cert.addIssuerName("OU", value);
    }
    if (m_cfg->getValue("ROOT_CA", "ORG", value) && !value.empty())
    {
      m_ca_cert.addIssuerName("O", value);
    }
    if (m_cfg->getValue("ROOT_CA", "LOCALITY", value) &&
        !value.empty())
    {
      m_ca_cert.addIssuerName("L", value);
    }
    if (m_cfg->getValue("ROOT_CA", "STATE", value) && !value.empty())
    {
      m_ca_cert.addIssuerName("ST", value);
    }
    if (m_cfg->getValue("ROOT_CA", "COUNTRY", value) && !value.empty())
    {
      m_ca_cert.addIssuerName("C", value);
    }
    m_ca_cert.setSubjectName(m_ca_cert.issuerName());
    Async::SslX509Extensions ca_exts;
    ca_exts.addBasicConstraints("critical, CA:TRUE");
    ca_exts.addKeyUsage("critical, cRLSign, digitalSignature, keyCertSign");
    if (m_cfg->getValue("ROOT_CA", "EMAIL_ADDRESS", value) &&
        !value.empty())
    {
      ca_exts.addSubjectAltNames("email:" + value);
    }
    m_ca_cert.addExtensions(ca_exts);
    m_ca_cert.setValidityTime(ROOT_CA_VALIDITY_DAYS);
    m_ca_cert.setPublicKey(m_ca_pkey);
    m_ca_cert.sign(m_ca_pkey);
    if (!m_ca_cert.writePemFile(ca_crtfile))
    {
      std::cout << "*** ERROR: Failed to write root CA certificate file '"
                << ca_crtfile << "'" << std::endl;
      return false;
    }
  }
  std::cout << "----------- Root CA Certificate ------------" << std::endl;
  m_ca_cert.print();
  std::cout << "--------------------------------------------" << std::endl;

  return true;
} /* Reflector::loadRootCAFiles */


bool Reflector::loadSigningCAFiles(void)
{
    // Read issuing CA private key or generate a new one if it does not exist
  std::string ca_keyfile;
  if (!m_cfg->getValue("ISSUING_CA", "KEYFILE", ca_keyfile))
  {
    ca_keyfile = m_keys_dir + "/svxreflector_issuing_ca.key";
  }
  if (access(ca_keyfile.c_str(), F_OK) != 0)
  {
    std::cout << "Issuing CA private key file not found. Generating '"
              << ca_keyfile << "'" << std::endl;
    if (!m_issue_ca_pkey.generate(2048))
    {
      std::cout << "*** ERROR: Failed to generate CA key" << std::endl;
      return false;
    }
    if (!ensureDirectoryExist(ca_keyfile) ||
        !m_issue_ca_pkey.writePrivateKeyFile(ca_keyfile))
    {
      std::cerr << "*** ERROR: Failed to write issuing CA private key file "
                   "to '" << ca_keyfile << "'" << std::endl;
      return false;
    }
  }
  else if (!m_issue_ca_pkey.readPrivateKeyFile(ca_keyfile))
  {
    std::cerr << "*** ERROR: Failed to read issuing CA private key file "
                 "from '" << ca_keyfile << "'" << std::endl;
    return false;
  }

    // Read the CA certificate or generate a new one if it does not exist
  std::string ca_crtfile;
  if (!m_cfg->getValue("ISSUING_CA", "CRTFILE", ca_crtfile))
  {
    ca_crtfile = m_certs_dir + "/svxreflector_issuing_ca.crt";
  }
  bool generate_ca_cert = (access(ca_crtfile.c_str(), F_OK) != 0);
  if (!generate_ca_cert)
  {
    generate_ca_cert = !m_issue_ca_cert.readPemFile(ca_crtfile) ||
                       !m_issue_ca_cert.verify(m_ca_pkey) ||
                       !m_issue_ca_cert.timeIsWithinRange();
    if (generate_ca_cert)
    {
      std::cerr << "*** WARNING: Failed to read issuing CA certificate "
                   "from '" << ca_crtfile << "' or the cert is invalid. "
                   "Generating new certificate." << std::endl;
      m_issue_ca_cert.clear();
    }
    else
    {
      int days=0, seconds=0;
      m_issue_ca_cert.validityTime(days, seconds);
      time_t tnow = time(NULL);
      time_t renew_time = tnow + (days*24*3600 + seconds)*RENEW_AFTER;
      if (!m_issue_ca_cert.timeIsWithinRange(tnow, renew_time))
      {
        std::cerr << "Time to renew the issuing CA certificate '"
                  << ca_crtfile << "'. It's valid until "
                  << m_issue_ca_cert.notAfterLocaltimeString() << "."
                  << std::endl;
        m_issue_ca_cert.clear();
        generate_ca_cert = true;
      }
    }
  }

  if (generate_ca_cert)
  {
    std::string ca_csrfile;
    if (!m_cfg->getValue("ISSUING_CA", "CSRFILE", ca_csrfile))
    {
      ca_csrfile = m_csrs_dir + "/svxreflector_issuing_ca.csr";
    }
    std::cout << "Generating issuing CA CSR file '" << ca_csrfile
              << "'" << std::endl;
    Async::SslCertSigningReq csr;
    csr.setVersion(Async::SslCertSigningReq::VERSION_1);
    std::string value;
    value = "SvxReflector Issuing CA";
    (void)m_cfg->getValue("ISSUING_CA", "COMMON_NAME", value);
    if (value.empty())
    {
      std::cerr << "*** ERROR: The 'ISSUING_CA/COMMON_NAME' variable is "
                   "unset which is needed for issuing CA certificate "
                   "generation." << std::endl;
      return false;
    }
    csr.addSubjectName("CN", value);
    if (m_cfg->getValue("ISSUING_CA", "ORG_UNIT", value) &&
        !value.empty())
    {
      csr.addSubjectName("OU", value);
    }
    if (m_cfg->getValue("ISSUING_CA", "ORG", value) && !value.empty())
    {
      csr.addSubjectName("O", value);
    }
    if (m_cfg->getValue("ISSUING_CA", "LOCALITY", value) && !value.empty())
    {
      csr.addSubjectName("L", value);
    }
    if (m_cfg->getValue("ISSUING_CA", "STATE", value) && !value.empty())
    {
      csr.addSubjectName("ST", value);
    }
    if (m_cfg->getValue("ISSUING_CA", "COUNTRY", value) && !value.empty())
    {
      csr.addSubjectName("C", value);
    }
    Async::SslX509Extensions exts;
    exts.addBasicConstraints("critical, CA:TRUE, pathlen:0");
    exts.addKeyUsage("critical, cRLSign, digitalSignature, keyCertSign");
    if (m_cfg->getValue("ISSUING_CA", "EMAIL_ADDRESS", value) &&
        !value.empty())
    {
      exts.addSubjectAltNames("email:" + value);
    }
    csr.addExtensions(exts);
    csr.setPublicKey(m_issue_ca_pkey);
    csr.sign(m_issue_ca_pkey);
    //csr.print();
    if (!csr.writePemFile(ca_csrfile))
    {
      std::cout << "*** ERROR: Failed to write issuing CA CSR file '"
                << ca_csrfile << "'" << std::endl;
      return false;
    }

    std::cout << "Generating issuing CA certificate file '" << ca_crtfile
              << "'" << std::endl;
    m_issue_ca_cert.setSerialNumber();
    m_issue_ca_cert.setVersion(Async::SslX509::VERSION_3);
    m_issue_ca_cert.setSubjectName(csr.subjectName());
    m_issue_ca_cert.addExtensions(csr.extensions());
    m_issue_ca_cert.setValidityTime(ISSUING_CA_VALIDITY_DAYS);
    m_issue_ca_cert.setPublicKey(m_issue_ca_pkey);
    m_issue_ca_cert.setIssuerName(m_ca_cert.subjectName());
    m_issue_ca_cert.sign(m_ca_pkey);
    if (!m_issue_ca_cert.writePemFile(ca_crtfile))
    {
      std::cout << "*** ERROR: Failed to write issuing CA certificate file '"
                << ca_crtfile << "'" << std::endl;
      return false;
    }
  }
  std::cout << "---------- Issuing CA Certificate ----------" << std::endl;
  m_issue_ca_cert.print();
  std::cout << "--------------------------------------------" << std::endl;

  startCertRenewTimer(m_issue_ca_cert, m_renew_issue_ca_cert_timer);

  return true;
} /* Reflector::loadSigningCAFiles */


bool Reflector::onVerifyPeer(TcpConnection *con, bool preverify_ok,
                             X509_STORE_CTX *x509_store_ctx)
{
  //std::cout << "### Reflector::onVerifyPeer: preverify_ok="
  //          << (preverify_ok ? "yes" : "no") << std::endl;

  Async::SslX509 cert(*x509_store_ctx);
  preverify_ok = preverify_ok && !cert.isNull();
  preverify_ok = preverify_ok && !cert.commonName().empty();
  if (!preverify_ok)
  {
    std::cout << "*** ERROR: Certificate verification failed for client"
              << std::endl;
    std::cout << "------------ Client Certificate -------------" << std::endl;
    cert.print();
    std::cout << "---------------------------------------------" << std::endl;
  }

  return preverify_ok;
} /* Reflector::onVerifyPeer */


bool Reflector::buildPath(const std::string& sec,    const std::string& tag,
                          const std::string& defdir, std::string& defpath)
{
  bool isdir = (defpath.back() == '/');
  std::string path(defpath);
  if (!m_cfg->getValue(sec, tag, path) || path.empty())
  {
    path = defpath;
  }
  //std::cout << "### sec=" << sec << "  tag=" << tag << "  defdir=" << defdir << "  defpath=" << defpath << "  path=" << path << std::endl;
  if ((path.front() != '/') && (path.front() != '.'))
  {
    path = defdir + "/" + defpath;
  }
  if (!ensureDirectoryExist(path))
  {
    return false;
  }
  if (isdir && (path.back() == '/'))
  {
    defpath = path.substr(0, path.size()-1);
  }
  else
  {
    defpath = std::move(path);
  }
  //std::cout << "### defpath=" << defpath << std::endl;
  return true;
} /* Reflector::buildPath */


bool Reflector::removeClientCert(const std::string& cn)
{
  std::cout << "### Reflector::removeClientCert: cn=" << cn << std::endl;
  return true;
} /* Reflector::removeClientCert */


void Reflector::runCAHook(const Async::Exec::Environment& env)
{
  auto ca_hook_cmd = m_cfg->getValue("GLOBAL", "CERT_CA_HOOK");
  if (!ca_hook_cmd.empty())
  {
    auto ca_hook = new Async::Exec(ca_hook_cmd);
    ca_hook->addEnvironmentVars(env);
    ca_hook->setTimeout(300); // Five minutes timeout
    ca_hook->stdoutData.connect(
        [=](const char* buf, int cnt)
        {
          std::cout << buf;
        });
    ca_hook->stderrData.connect(
        [=](const char* buf, int cnt)
        {
          std::cerr << buf;
        });
    ca_hook->exited.connect(
        [=](void) {
          if (ca_hook->ifExited())
          {
            if (ca_hook->exitStatus() != 0)
            {
              std::cerr << "*** ERROR: CA hook exited with exit status "
                        << ca_hook->exitStatus() << std::endl;
            }
          }
          else if (ca_hook->ifSignaled())
          {
            std::cerr << "*** ERROR: CA hook exited with signal "
                      << ca_hook->termSig() << std::endl;
          }
          Async::Application::app().runTask([=]{ delete ca_hook; });
        });
    ca_hook->run();
  }
} /* Reflector::runCAHook */

>>>>>>> 6ccf2f07

/*
 * This file has not been truncated
 */
<|MERGE_RESOLUTION|>--- conflicted
+++ resolved
@@ -32,16 +32,11 @@
 
 #include <cassert>
 #include <json/json.h>
-<<<<<<< HEAD
-#include <fstream>
-#include <algorithm>
-=======
 #include <unistd.h>
 #include <algorithm>
 #include <fstream>
 #include <iterator>
 #include <regex>
->>>>>>> 6ccf2f07
 
 
 /****************************************************************************
@@ -212,18 +207,11 @@
  ****************************************************************************/
 
 Reflector::Reflector(void)
-<<<<<<< HEAD
   : m_srv(0), m_udp_sock(0), m_tg_for_v1_clients(1), m_random_qsy_lo(0),
     m_random_qsy_hi(0), m_random_qsy_tg(0), m_http_server(0),
-    m_cmd_pty(0), cfg_filename("/tmp/userinfo.json"), debug(false)
-=======
-  : cfg_filename(""), debug(false), m_srv(0), m_udp_sock(0), 
-    m_tg_for_v1_clients(1), m_random_qsy_lo(0),
-    m_random_qsy_hi(0), m_random_qsy_tg(0),
-    m_http_server(0), m_cmd_pty(0),
+    m_cmd_pty(0), cfg_filename("/tmp/userinfo.json"), debug(false),
     m_keys_dir("private/"), m_pending_csrs_dir("pending_csrs/"),
     m_csrs_dir("csrs/"), m_certs_dir("certs/"), m_pki_dir("pki/")
->>>>>>> 6ccf2f07
 {
   TGHandler::instance()->talkerUpdated.connect(
       mem_fun(*this, &Reflector::onTalkerUpdated));
@@ -600,11 +588,7 @@
       {
         ReflectorClient *client = item.second;
         if (client->conState() == ReflectorClient::STATE_CONNECTED &&
-<<<<<<< HEAD
-           client->callsign() == gateway && v2_client_filter(client))
-=======
            client->callsign() == gateway && ge_v2_client_filter(client))
->>>>>>> 6ccf2f07
         {
           if (debug)
           {
@@ -1791,8 +1775,6 @@
 } /* Reflector::writeUserData */
 
 
-<<<<<<< HEAD
-=======
 string Reflector::jsonToString(Json::Value eventmessage)
 {
   Json::StreamWriterBuilder builder;
@@ -1800,6 +1782,158 @@
   std::string message = Json::writeString(builder, eventmessage);
   return message;
 } /* Reflector::jsonToString */
+
+
+void Reflector::ctrlPtyDataReceived(const void *buf, size_t count)
+{
+  const char* ptr = reinterpret_cast<const char*>(buf);
+  const std::string cmdline(ptr, ptr + count);
+  //std::cout << "### Reflector::ctrlPtyDataReceived: " << cmdline
+  //          << std::endl;
+  std::istringstream ss(cmdline);
+  std::ostringstream errss;
+  std::string cmd;
+  if (!(ss >> cmd))
+  {
+    errss << "Invalid PTY command '" << cmdline << "'";
+    goto write_status;
+  }
+  std::transform(cmd.begin(), cmd.end(), cmd.begin(), ::toupper);
+
+  if (cmd == "CFG")
+  {
+    std::string section, tag, value;
+    if (!(ss >> section >> tag >> value) || !ss.eof())
+    {
+      errss << "Invalid CFG PTY command '" << cmdline << "'. "
+               "Usage: CFG <section> <tag> <value>";
+      goto write_status;
+    }
+    m_cfg->setValue(section, tag, value);
+  }
+  else if (cmd == "CA")
+  {
+    std::string subcmd;
+    if (!(ss >> subcmd))
+    {
+      errss << "Invalid CA PTY command '" << cmdline << "'. "
+               "Usage: CA PENDING|SIGN <callsign>|LS|RM <callsign>";
+      goto write_status;
+    }
+    std::transform(subcmd.begin(), subcmd.end(), subcmd.begin(), ::toupper);
+    if (subcmd == "SIGN")
+    {
+      std::string cn;
+      if (!(ss >> cn))
+      {
+        errss << "Invalid CA SIGN PTY command '" << cmdline << "'. "
+                 "Usage: CA SIGN <callsign>";
+        goto write_status;
+      }
+      auto cert = signClientCsr(cn);
+      if (!cert.isNull())
+      {
+        std::cout << "---------- Signed Client Certificate ----------"
+                  << std::endl;
+        cert.print(" ");
+        std::cout << "-----------------------------------------------"
+                  << std::endl;
+      }
+      else
+      {
+        errss << "Certificate signing failed";
+      }
+    }
+    else if (subcmd == "RM")
+    {
+      std::string cn;
+      if (!(ss >> cn))
+      {
+        errss << "Invalid CA RM PTY command '" << cmdline << "'. "
+                 "Usage: CA RM <callsign>";
+        goto write_status;
+      }
+      if (removeClientCert(cn))
+
+      {
+        std::cout << cn << ": Removed client certificate and CSR"
+                  << std::endl;
+      }
+      else
+      {
+        errss << "Failed to remove certificate and CSR for '" << cn << "'";
+      }
+    }
+    else if (subcmd == "LS")
+    {
+      errss << "Not yet implemented";
+    }
+    else if (subcmd == "PENDING")
+    {
+      errss << "Not yet implemented";
+    }
+    else
+    {
+      errss << "Invalid CA PTY command '" << cmdline << "'. "
+               "Usage: CA PENDING|SIGN <callsign>|LS|RM <callsign>";
+      goto write_status;
+    }
+  }
+  else
+  {
+    errss << "Unknown PTY command '" << cmdline
+          << "'. Valid commands are: CFG";
+  }
+
+  write_status:
+    if (!errss.str().empty())
+    {
+      std::cerr << "*** ERROR: " << errss.str() << std::endl;
+      m_cmd_pty->write(std::string("ERR:") + errss.str() + "\n");
+      return;
+    }
+    m_cmd_pty->write("OK\n");
+} /* Reflector::ctrlPtyDataReceived */
+
+
+void Reflector::cfgUpdated(const std::string& section, const std::string& tag)
+{
+  std::string value;
+  if (!m_cfg->getValue(section, tag, value))
+  {
+    std::cout << "*** ERROR: Failed to read updated configuration variable '"
+              << section << "/" << tag << "'" << std::endl;
+    return;
+  }
+
+  if (section == "GLOBAL")
+  {
+    if (tag == "SQL_TIMEOUT_BLOCKTIME")
+    {
+      unsigned t = TGHandler::instance()->sqlTimeoutBlocktime();
+      if (!SvxLink::setValueFromString(t, value))
+      {
+        std::cout << "*** ERROR: Failed to set updated configuration "
+                     "variable '" << section << "/" << tag << "'" << std::endl;
+        return;
+      }
+      TGHandler::instance()->setSqlTimeoutBlocktime(t);
+      //std::cout << "### New value for " << tag << "=" << t << std::endl;
+    }
+    else if (tag == "SQL_TIMEOUT")
+    {
+      unsigned t = TGHandler::instance()->sqlTimeout();
+      if (!SvxLink::setValueFromString(t, value))
+      {
+        std::cout << "*** ERROR: Failed to set updated configuration "
+                     "variable '" << section << "/" << tag << "'" << std::endl;
+        return;
+      }
+      TGHandler::instance()->setSqlTimeout(t);
+      //std::cout << "### New value for " << tag << "=" << t << std::endl;
+    }
+  }
+} /* Reflector::cfgUpdated */
 
 
 void Reflector::requestNodeInfos(void)
@@ -1819,185 +1953,6 @@
 }
 
 
->>>>>>> 6ccf2f07
-void Reflector::ctrlPtyDataReceived(const void *buf, size_t count)
-{
-  const char* ptr = reinterpret_cast<const char*>(buf);
-  const std::string cmdline(ptr, ptr + count);
-  //std::cout << "### Reflector::ctrlPtyDataReceived: " << cmdline
-  //          << std::endl;
-  std::istringstream ss(cmdline);
-  std::ostringstream errss;
-  std::string cmd;
-  if (!(ss >> cmd))
-  {
-    errss << "Invalid PTY command '" << cmdline << "'";
-    goto write_status;
-  }
-  std::transform(cmd.begin(), cmd.end(), cmd.begin(), ::toupper);
-
-  if (cmd == "CFG")
-  {
-    std::string section, tag, value;
-    if (!(ss >> section >> tag >> value) || !ss.eof())
-    {
-      errss << "Invalid CFG PTY command '" << cmdline << "'. "
-               "Usage: CFG <section> <tag> <value>";
-      goto write_status;
-    }
-    m_cfg->setValue(section, tag, value);
-  }
-  else if (cmd == "CA")
-  {
-    std::string subcmd;
-    if (!(ss >> subcmd))
-    {
-      errss << "Invalid CA PTY command '" << cmdline << "'. "
-               "Usage: CA PENDING|SIGN <callsign>|LS|RM <callsign>";
-      goto write_status;
-    }
-    std::transform(subcmd.begin(), subcmd.end(), subcmd.begin(), ::toupper);
-    if (subcmd == "SIGN")
-    {
-      std::string cn;
-      if (!(ss >> cn))
-      {
-        errss << "Invalid CA SIGN PTY command '" << cmdline << "'. "
-                 "Usage: CA SIGN <callsign>";
-        goto write_status;
-      }
-      auto cert = signClientCsr(cn);
-      if (!cert.isNull())
-      {
-        std::cout << "---------- Signed Client Certificate ----------"
-                  << std::endl;
-        cert.print(" ");
-        std::cout << "-----------------------------------------------"
-                  << std::endl;
-      }
-      else
-      {
-        errss << "Certificate signing failed";
-      }
-    }
-    else if (subcmd == "RM")
-    {
-      std::string cn;
-      if (!(ss >> cn))
-      {
-        errss << "Invalid CA RM PTY command '" << cmdline << "'. "
-                 "Usage: CA RM <callsign>";
-        goto write_status;
-      }
-      if (removeClientCert(cn))
-
-      {
-        std::cout << cn << ": Removed client certificate and CSR"
-                  << std::endl;
-      }
-      else
-      {
-        errss << "Failed to remove certificate and CSR for '" << cn << "'";
-      }
-    }
-    else if (subcmd == "LS")
-    {
-      errss << "Not yet implemented";
-    }
-    else if (subcmd == "PENDING")
-    {
-      errss << "Not yet implemented";
-    }
-    else
-    {
-      errss << "Invalid CA PTY command '" << cmdline << "'. "
-               "Usage: CA PENDING|SIGN <callsign>|LS|RM <callsign>";
-      goto write_status;
-    }
-  }
-  else
-  {
-    errss << "Unknown PTY command '" << cmdline
-          << "'. Valid commands are: CFG";
-  }
-
-  write_status:
-    if (!errss.str().empty())
-    {
-      std::cerr << "*** ERROR: " << errss.str() << std::endl;
-      m_cmd_pty->write(std::string("ERR:") + errss.str() + "\n");
-      return;
-    }
-    m_cmd_pty->write("OK\n");
-} /* Reflector::ctrlPtyDataReceived */
-
-
-void Reflector::cfgUpdated(const std::string& section, const std::string& tag)
-{
-  std::string value;
-  if (!m_cfg->getValue(section, tag, value))
-  {
-    std::cout << "*** ERROR: Failed to read updated configuration variable '"
-              << section << "/" << tag << "'" << std::endl;
-    return;
-  }
-
-  if (section == "GLOBAL")
-  {
-    if (tag == "SQL_TIMEOUT_BLOCKTIME")
-    {
-      unsigned t = TGHandler::instance()->sqlTimeoutBlocktime();
-      if (!SvxLink::setValueFromString(t, value))
-      {
-        std::cout << "*** ERROR: Failed to set updated configuration "
-                     "variable '" << section << "/" << tag << "'" << std::endl;
-        return;
-      }
-      TGHandler::instance()->setSqlTimeoutBlocktime(t);
-      //std::cout << "### New value for " << tag << "=" << t << std::endl;
-    }
-    else if (tag == "SQL_TIMEOUT")
-    {
-      unsigned t = TGHandler::instance()->sqlTimeout();
-      if (!SvxLink::setValueFromString(t, value))
-      {
-        std::cout << "*** ERROR: Failed to set updated configuration "
-                     "variable '" << section << "/" << tag << "'" << std::endl;
-        return;
-      }
-      TGHandler::instance()->setSqlTimeout(t);
-      //std::cout << "### New value for " << tag << "=" << t << std::endl;
-    }
-  }
-} /* Reflector::cfgUpdated */
-
-
-<<<<<<< HEAD
-string Reflector::jsonToString(Json::Value eventmessage)
-{
-  Json::StreamWriterBuilder builder;
-  builder["indentation"] = "";
-  std::string message = Json::writeString(builder, eventmessage);
-  return message;
-} /* Reflector::jsonToString */
-
-
-void Reflector::requestNodeInfos(void)
-{
-  Json::Value status;
-  status["request"] = Json::Value("Request:info");
-
-  Json::StreamWriterBuilder builder;  // sending info request to all nodes
-  builder["commentStyle"] = "None";
-  builder["indentation"] = ""; //The JSON document is written on a single line
-  Json::StreamWriter* writer = builder.newStreamWriter();
-  std::stringstream os;
-  writer->write(status, &os);
-  delete writer;
-  broadcastMsg(MsgStateEvent("Reflector","Request:info", 
-                os.str()), v1_client_filter);
-}
-=======
 bool Reflector::loadCertificateFiles(void)
 {
   if (!buildPath("GLOBAL", "CERT_PKI_DIR", SVX_LOCAL_STATE_DIR, m_pki_dir) ||
@@ -2620,7 +2575,6 @@
   }
 } /* Reflector::runCAHook */
 
->>>>>>> 6ccf2f07
 
 /*
  * This file has not been truncated
