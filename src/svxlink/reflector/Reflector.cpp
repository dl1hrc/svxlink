--- conflicted
+++ resolved
@@ -126,12 +126,8 @@
 
 Reflector::Reflector(void)
   : m_srv(0), m_udp_sock(0), m_tg_for_v1_clients(1), m_random_qsy_lo(0),
-<<<<<<< HEAD
-    m_random_qsy_hi(0), m_random_qsy_tg(0), m_http_server(0),
+    m_random_qsy_hi(0), m_random_qsy_tg(0), m_http_server(0), m_cmd_pty(0),
     cfg_filename("/tmp/userinfo.json"), debug(false)
-=======
-    m_random_qsy_hi(0), m_random_qsy_tg(0), m_http_server(0), m_cmd_pty(0)
->>>>>>> 5636dffc
 {
   TGHandler::instance()->talkerUpdated.connect(
       mem_fun(*this, &Reflector::onTalkerUpdated));
@@ -236,7 +232,6 @@
         sigc::mem_fun(*this, &Reflector::httpClientDisconnected));
   }
 
-<<<<<<< HEAD
   m_cfg->getValue("GLOBAL", "DEBUG", debug);
 
   if (!m_cfg->getValue("GLOBAL", "USERFILE", cfg_filename))
@@ -252,7 +247,6 @@
     cout << "*** Can not read user data from json file: " << cfg_filename << endl;
   }
   
-=======
     // Path for command PTY
   string pty_path;
   m_cfg->getValue("GLOBAL", "COMMAND_PTY", pty_path);
@@ -273,7 +267,6 @@
 
   m_cfg->valueUpdated.connect(sigc::mem_fun(*this, &Reflector::cfgUpdated));
 
->>>>>>> 5636dffc
   return true;
 } /* Reflector::initialize */
 
@@ -893,7 +886,6 @@
 } /* Reflector::nextRandomQsyTg */
 
 
-<<<<<<< HEAD
 bool Reflector::getUserData(void)
 {
   // loading user info
@@ -977,14 +969,6 @@
 } /* Reflector::writeUserData */
 
 
-string Reflector::jsonToString(Json::Value eventmessage)
-{
-  Json::StreamWriterBuilder builder;
-  builder["indentation"] = "";
-  std::string message = Json::writeString(builder, eventmessage);
-  return message;
-} /* Reflector::jsonToString */
-=======
 void Reflector::ctrlPtyDataReceived(const void *buf, size_t count)
 {
   const char* ptr = reinterpret_cast<const char*>(buf);
@@ -1066,7 +1050,16 @@
     }
   }
 } /* Reflector::cfgUpdated */
->>>>>>> 5636dffc
+
+
+string Reflector::jsonToString(Json::Value eventmessage)
+{
+  Json::StreamWriterBuilder builder;
+  builder["indentation"] = "";
+  std::string message = Json::writeString(builder, eventmessage);
+  return message;
+} /* Reflector::jsonToString */
+
 
 
 /*
