/**
@file	 svxreflector.cpp
@brief   Main source file for the SvxReflector application
@author  Tobias Blomberg / SM0SVX
@date	 2017-02-11

The SvxReflector application is a central hub used to connect multiple SvxLink
nodes together.

\verbatim
SvxReflector - An audio reflector for connecting SvxLink Servers
Copyright (C) 2003-2022 Tobias Blomberg / SM0SVX

This program is free software; you can redistribute it and/or modify
it under the terms of the GNU General Public License as published by
the Free Software Foundation; either version 2 of the License, or
(at your option) any later version.

This program is distributed in the hope that it will be useful,
but WITHOUT ANY WARRANTY; without even the implied warranty of
MERCHANTABILITY or FITNESS FOR A PARTICULAR PURPOSE.  See the
GNU General Public License for more details.

You should have received a copy of the GNU General Public License
along with this program; if not, write to the Free Software
Foundation, Inc., 59 Temple Place, Suite 330, Boston, MA  02111-1307  USA
\endverbatim
*/



/****************************************************************************
 *
 * System Includes
 *
 ****************************************************************************/

#include <locale.h>
#include <signal.h>
#include <stdlib.h>
#include <unistd.h>
#include <fcntl.h>
#include <sys/types.h>
#include <grp.h>
#include <pwd.h>
#include <dirent.h>
#include <termios.h>
#include <errno.h>

#include <popt.h>
#include <sigc++/sigc++.h>

#include <cstdio>
#include <cstring>
#include <iostream>
#include <iomanip>


/****************************************************************************
 *
 * Project Includes
 *
 ****************************************************************************/

#include <AsyncCppApplication.h>
#include <AsyncFdWatch.h>
#include <AsyncConfig.h>
#include <config.h>


/****************************************************************************
 *
 * Local Includes
 *
 ****************************************************************************/

#include "version/SVXREFLECTOR.h"
#include "Reflector.h"


/****************************************************************************
 *
 * Namespaces to use
 *
 ****************************************************************************/

using namespace std;
using namespace Async;


/****************************************************************************
 *
 * Defines & typedefs
 *
 ****************************************************************************/

#define PROGRAM_NAME "SvxReflector"


/****************************************************************************
 *
 * Local class definitions
 *
 ****************************************************************************/



/****************************************************************************
 *
 * Prototypes
 *
 ****************************************************************************/

static void parse_arguments(int argc, const char **argv);
static void stdinHandler(FdWatch *w);
static void stdout_handler(FdWatch *w);
static void sighup_handler(int signal);
static void sigterm_handler(int signal);
static void handle_unix_signal(int signum);
static bool logfile_open(void);
static void logfile_reopen(const char *reason);
static bool logfile_write_timestamp(void);
static void logfile_write(const char *buf);
static void logfile_flush(void);


/****************************************************************************
 *
 * Exported Global Variables
 *
 ****************************************************************************/



/****************************************************************************
 *
 * Local Global Variables
 *
 ****************************************************************************/

static char             *pidfile_name = NULL;
static char             *logfile_name = NULL;
static char             *runasuser = NULL;
static char   	      	*config = NULL;
static int    	      	daemonize = 0;
static int    	      	logfd = -1;
static FdWatch	      	*stdin_watch = 0;
static FdWatch	      	*stdout_watch = 0;
static string         	tstamp_format;


/****************************************************************************
 *
 * MAIN
 *
 ****************************************************************************/

/*
 *----------------------------------------------------------------------------
 * Function:  main
 * Purpose:   Start everything...
 * Input:     argc  - The number of arguments passed to this program
 *    	      	      (including the program name).
 *    	      argv  - The arguments passed to this program. argv[0] is the
 *    	      	      program name.
 * Output:    Return 0 on success, else non-zero.
 * Author:    Tobias Blomberg, SM0SVX
 * Created:   2017-02-11
 * Remarks:   
 * Bugs:      
 *----------------------------------------------------------------------------
 */
int main(int argc, const char *argv[])
{
  setlocale(LC_ALL, "");

  CppApplication app;
  app.catchUnixSignal(SIGHUP);
  app.catchUnixSignal(SIGINT);
  app.catchUnixSignal(SIGTERM);
  app.unixSignalCaught.connect(sigc::ptr_fun(&handle_unix_signal));

  parse_arguments(argc, const_cast<const char **>(argv));

  int pipefd[2] = {-1, -1};
  int noclose = 0;
  if (logfile_name != 0)
  {
      /* Open the logfile */
    if (!logfile_open())
    {
      exit(1);
    }

      /* Create a pipe to route stdout through */
    if (pipe(pipefd) == -1)
    {
      perror("pipe");
      exit(1);
    }
    int flags = fcntl(pipefd[0], F_GETFL);
    if (flags == -1)
    {
      perror("fcntl(..., F_GETFL)");
      exit(1);
    }
    flags |= O_NONBLOCK;
    if (fcntl(pipefd[0], F_SETFL, flags) == -1)
    {
      perror("fcntl(..., F_SETFL)");
      exit(1);
    }
    stdout_watch = new FdWatch(pipefd[0], FdWatch::FD_WATCH_RD);
    stdout_watch->activity.connect(sigc::ptr_fun(&stdout_handler));

      /* Redirect stdout to the logpipe */
    if (dup2(pipefd[1], STDOUT_FILENO) == -1)
    {
      perror("dup2(stdout)");
      exit(1);
    }

      /* Redirect stderr to the logpipe */
    if (dup2(pipefd[1], STDERR_FILENO) == -1)
    {
      perror("dup2(stderr)");
      exit(1);
    }

      // We also need to close stdin but that is not a good idea since we need
      // the stdin filedescriptor to keep being allocated so that it is not
      // assigned to some other random filedescriptor allocation. That would
      // be very bad.
    int devnull = open("/dev/null", O_RDONLY);
    if (devnull == -1)
    {
      perror("open(/dev/null)");
      exit(1);
    }
    if (dup2(devnull, STDIN_FILENO) == -1)
    {
      perror("dup2(stdin)");
      exit(1);
    }
    close(devnull);

      /* Force stdout to line buffered mode */
    if (setvbuf(stdout, NULL, _IOLBF, 0) != 0)
    {
      perror("setlinebuf");
      exit(1);
    }

    atexit(logfile_flush);

      /* Tell the daemon function call not to close the file descriptors */
    noclose = 1;
  }

  if (daemonize)
  {
    if (daemon(0, noclose) == -1)
    {
      perror("daemon");
      exit(1);
    }
  }

  if (pidfile_name != NULL)
  {
    FILE *pidfile = fopen(pidfile_name, "w");
    if (pidfile == 0)
    {
      char err[256];
      sprintf(err, "fopen(\"%s\")", pidfile_name);
      perror(err);
      fflush(stderr);
      exit(1);
    }
    fprintf(pidfile, "%d\n", getpid());
    fclose(pidfile);
  }

  const char *home_dir = 0;
  if (runasuser != NULL)
  {
      // Setup supplementary group IDs
    if (initgroups(runasuser, getgid()))
    {
      perror("initgroups");
      exit(1);
    }

    struct passwd *passwd = getpwnam(runasuser);
    if (passwd == NULL)
    {
      perror("getpwnam");
      exit(1);
    }
    if (setgid(passwd->pw_gid) == -1)
    {
      perror("setgid");
      exit(1);
    }
    if (setuid(passwd->pw_uid) == -1)
    {
      perror("setuid");
      exit(1);
    }
    home_dir = passwd->pw_dir;
  }

  if (home_dir == 0)
  {
    home_dir = getenv("HOME");
  }
  if (home_dir == 0)
  {
    home_dir = ".";
  }

  tstamp_format = "%c";

  Config cfg;
  string cfg_filename;
  if (config != NULL)
  {
    cfg_filename = string(config);
    if (!cfg.open(cfg_filename))
    {
      cerr << "*** ERROR: Could not open configuration file: "
           << config << endl;
      exit(1);
    }
  }
  else
  {
    cfg_filename = string(home_dir);
    cfg_filename += "/.svxlink/svxreflector.conf";
    if (!cfg.open(cfg_filename))
    {
      cfg_filename = SVX_SYSCONF_INSTALL_DIR "/svxreflector.conf";
      if (!cfg.open(cfg_filename))
      {
        cerr << "*** ERROR: Could not open configuration file";
        if (errno != 0)
        {
          cerr << " (" << strerror(errno) << ")";
        }
        cerr << ".\n";
        cerr << "Tried the following paths:\n"
             << "\t" << home_dir << "/.svxlink/svxreflector.conf\n"
             << "\t" SVX_SYSCONF_INSTALL_DIR "/svxreflector.conf\n"
             << "Possible reasons for failure are: None of the files exist,\n"
             << "you do not have permission to read the file or there was a\n"
             << "syntax error in the file.\n";
        exit(1);
      }
    }
  }
  string main_cfg_filename(cfg_filename);

  string cfg_dir;
  if (cfg.getValue("GLOBAL", "CFG_DIR", cfg_dir))
  {
    if (cfg_dir[0] != '/')
    {
      int slash_pos = main_cfg_filename.rfind('/');
      if (slash_pos != -1)
      {
        cfg_dir = main_cfg_filename.substr(0, slash_pos+1) + cfg_dir;
      }
      else
      {
        cfg_dir = string("./") + cfg_dir;
      }
    }

    DIR *dir = opendir(cfg_dir.c_str());
    if (dir == NULL)
    {
      cerr << "*** ERROR: Could not read from directory spcified by "
           << "configuration variable GLOBAL/CFG_DIR=" << cfg_dir << endl;
      exit(1);
    }

    struct dirent *dirent;
    while ((dirent = readdir(dir)) != NULL)
    {
      char *dot = strrchr(dirent->d_name, '.');
      if ((dot == NULL) || (strcmp(dot, ".conf") != 0))
      {
        continue;
      }
      cfg_filename = cfg_dir + "/" + dirent->d_name;
      if (!cfg.open(cfg_filename))
       {
	 cerr << "*** ERROR: Could not open configuration file: "
	      << cfg_filename << endl;
	 exit(1);
       }
    }

    if (closedir(dir) == -1)
    {
      cerr << "*** ERROR: Error closing directory specified by"
           << "configuration variable GLOBAL/CFG_DIR=" << cfg_dir << endl;
      exit(1);
    }
  }

  cfg.getValue("GLOBAL", "TIMESTAMP_FORMAT", tstamp_format);

  cout << PROGRAM_NAME " v" SVXREFLECTOR_VERSION
<<<<<<< HEAD
          " Copyright (C) 2003-2021 Tobias Blomberg / SM0SVX\n\n";
=======
          " Copyright (C) 2003-2022 Tobias Blomberg / SM0SVX\n\n";
>>>>>>> 2b6e20e6
  cout << PROGRAM_NAME " comes with ABSOLUTELY NO WARRANTY. "
          "This is free software, and you are\n";
  cout << "welcome to redistribute it in accordance with the "
          "terms and conditions in the\n";
  cout << "GNU GPL (General Public License) version 2 or later.\n";
  cout << "This is a special SvxReflector version for Tetra users\n";
  cout << "modified by Adi / DL1HRC\n";

  cout << "\nUsing configuration file: " << main_cfg_filename << endl;

  struct termios org_termios = {0};
  if (logfile_name == 0)
  {
    struct termios termios;
    tcgetattr(STDIN_FILENO, &org_termios);
    termios = org_termios;
    termios.c_lflag &= ~(ICANON | ECHO);
    tcsetattr(STDIN_FILENO, TCSANOW, &termios);

    stdin_watch = new FdWatch(STDIN_FILENO, FdWatch::FD_WATCH_RD);
    stdin_watch->activity.connect(sigc::ptr_fun(&stdinHandler));
  }

  Reflector ref;
  if (ref.initialize(cfg))
  {
    app.exec();
  }
  else
  {
    cerr << ":-(" << endl;
  }

  logfile_flush();

  if (stdin_watch != 0)
  {
    delete stdin_watch;
    tcsetattr(STDIN_FILENO, TCSANOW, &org_termios);
  }

  if (stdout_watch != 0)
  {
    delete stdout_watch;
    close(pipefd[0]);
    close(pipefd[1]);
  }

  if (logfd != -1)
  {
    close(logfd);
  }

  return 0;
} /* main */


/****************************************************************************
 *
 * Functions
 *
 ****************************************************************************/

/*
 *----------------------------------------------------------------------------
 * Function:  parse_arguments
 * Purpose:   Parse the command line arguments.
 * Input:     argc  - Number of arguments in the command line
 *    	      argv  - Array of strings with the arguments
 * Output:    Returns 0 if all is ok, otherwise -1.
 * Author:    Tobias Blomberg, SM0SVX
 * Created:   2000-06-13
 * Remarks:   
 * Bugs:      
 *----------------------------------------------------------------------------
 */
static void parse_arguments(int argc, const char **argv)
{
  poptContext optCon;
  const struct poptOption optionsTable[] =
  {
    POPT_AUTOHELP
    {"pidfile", 0, POPT_ARG_STRING, &pidfile_name, 0,
            "Specify the name of the pidfile to use", "<filename>"},
    {"logfile", 0, POPT_ARG_STRING, &logfile_name, 0,
            "Specify the logfile to use (stdout and stderr)", "<filename>"},
    {"runasuser", 0, POPT_ARG_STRING, &runasuser, 0,
            "Specify the user to run SvxLink as", "<username>"},
    {"config", 0, POPT_ARG_STRING, &config, 0,
	    "Specify the configuration file to use", "<filename>"},
    /*
    {"int_arg", 'i', POPT_ARG_INT, &int_arg, 0,
	    "Description of int argument", "<an int>"},
    */
    {"daemon", 0, POPT_ARG_NONE, &daemonize, 0,
	    "Start " PROGRAM_NAME " as a daemon", NULL},
    {NULL, 0, 0, NULL, 0}
  };
  int err;
  //const char *arg = NULL;
  //int argcnt = 0;

  optCon = poptGetContext(PROGRAM_NAME, argc, argv, optionsTable, 0);
  poptReadDefaultConfig(optCon, 0);

  err = poptGetNextOpt(optCon);
  if (err != -1)
  {
    fprintf(stderr, "\t%s: %s\n",
	    poptBadOption(optCon, POPT_BADOPTION_NOALIAS),
	    poptStrerror(err));
    exit(1);
  }

  /*
  printf("string_arg  = %s\n", string_arg);
  printf("int_arg     = %d\n", int_arg);
  printf("bool_arg    = %d\n", bool_arg);
  */

    /* Parse arguments that do not begin with '-' (leftovers) */
  /*
  arg = poptGetArg(optCon);
  while (arg != NULL)
  {
    printf("arg %2d      = %s\n", ++argcnt, arg);
    arg = poptGetArg(optCon);
  }
  */

  poptFreeContext(optCon);

} /* parse_arguments */


static void stdinHandler(FdWatch *w)
{
  char buf[1];
  int cnt = ::read(STDIN_FILENO, buf, 1);
  if (cnt == -1)
  {
    fprintf(stderr, "*** error reading from stdin\n");
    Application::app().quit();
    return;
  }
  else if (cnt == 0)
  {
      /* Stdin file descriptor closed */
    delete stdin_watch;
    stdin_watch = 0;
    return;
  }

  switch (toupper(buf[0]))
  {
    case 'Q':
      Application::app().quit();
      break;

    case '\n':
      putchar('\n');
      break;

    default:
      break;
  }
} /* stdinHandler */


static void stdout_handler(FdWatch *w)
{
  ssize_t len =  0;
  do
  {
    char buf[256];
    len = read(w->fd(), buf, sizeof(buf)-1);
    if (len > 0)
    {
      buf[len] = 0;
      logfile_write(buf);
    }
  } while (len > 0);
} /* stdout_handler  */


static void sighup_handler(int signal)
{
  if (logfile_name == 0)
  {
    cout << "Ignoring SIGHUP\n";
    return;
  }
  logfile_reopen("SIGHUP received");
} /* sighup_handler */


static void sigterm_handler(int signal)
{
  const char *signame = 0;
  switch (signal)
  {
    case SIGTERM:
      signame = "SIGTERM";
      break;
    case SIGINT:
      signame = "SIGINT";
      break;
    default:
      signame = "???";
      break;
  }
  string msg("\n");
  msg += signame;
  msg += " received. Shutting down application...\n";
  logfile_write(msg.c_str());
  Application::app().quit();
} /* sigterm_handler */


static void handle_unix_signal(int signum)
{
  switch (signum)
  {
    case SIGHUP:
      sighup_handler(signum);
      break;
    case SIGINT:
    case SIGTERM:
      sigterm_handler(signum);
      break;
  }
} /* handle_unix_signal */


static bool logfile_open(void)
{
  if (logfd != -1)
  {
    close(logfd);
  }

  logfd = open(logfile_name, O_WRONLY | O_APPEND | O_CREAT, 00644);
  if (logfd == -1)
  {
    ostringstream ss;
    ss << "open(\"" << logfile_name << "\")";
    perror(ss.str().c_str());
    return false;
  }

  return true;

} /* logfile_open */


static void logfile_reopen(const char *reason)
{
  logfile_write_timestamp();
  string msg(reason);
  msg += ". Reopening logfile\n";
  if (write(logfd, msg.c_str(), msg.size()) == -1) {}

  logfile_open();

  logfile_write_timestamp();
  msg = reason;
  msg += ". Logfile reopened\n";
  if (write(logfd, msg.c_str(), msg.size()) == -1) {}
} /* logfile_reopen */


static bool logfile_write_timestamp(void)
{
  if (!tstamp_format.empty())
  {
    struct timeval tv;
    gettimeofday(&tv, NULL);
    string fmt(tstamp_format);
    const string frac_code("%f");
    size_t pos = fmt.find(frac_code);
    if (pos != string::npos)
    {
      stringstream ss;
      ss << setfill('0') << setw(3) << (tv.tv_usec / 1000);
      fmt.replace(pos, frac_code.length(), ss.str());
    }
    struct tm tm;
    char tstr[256];
    size_t tlen = strftime(tstr, sizeof(tstr), fmt.c_str(),
                           localtime_r(&tv.tv_sec, &tm));
    ssize_t ret = write(logfd, tstr, tlen);
    if (ret != static_cast<ssize_t>(tlen))
    {
      return false;
    }
    ret = write(logfd, ": ", 2);
    if (ret != 2)
    {
      return false;
    }
  }
  return true;
} /* logfile_write_timestamp */


static void logfile_write(const char *buf)
{
  if (logfd == -1)
  {
    cout << buf;
    return;
  }

  const char *ptr = buf;
  while (*ptr != 0)
  {
    static bool print_timestamp = true;
    ssize_t ret;

    if (print_timestamp)
    {
      if (!logfile_write_timestamp())
      {
        logfile_reopen("Write error");
        return;
      }
      print_timestamp = false;
    }

    size_t write_len = 0;
    const char *nl = strchr(ptr, '\n');
    if (nl != 0)
    {
      write_len = nl-ptr+1;
      print_timestamp = true;
    }
    else
    {
      write_len = strlen(ptr);
    }
    ret = write(logfd, ptr, write_len);
    if (ret != static_cast<ssize_t>(write_len))
    {
      logfile_reopen("Write error");
      return;
    }
    ptr += write_len;
  }
} /* logfile_write */


static void logfile_flush(void)
{
  cout.flush();
  cerr.flush();
  if (stdout_watch != 0)
  {
    stdout_handler(stdout_watch);
  }
} /*  logfile_flush */


/*
 * This file has not been truncated
 */
<|MERGE_RESOLUTION|>--- conflicted
+++ resolved
@@ -412,11 +412,7 @@
   cfg.getValue("GLOBAL", "TIMESTAMP_FORMAT", tstamp_format);
 
   cout << PROGRAM_NAME " v" SVXREFLECTOR_VERSION
-<<<<<<< HEAD
-          " Copyright (C) 2003-2021 Tobias Blomberg / SM0SVX\n\n";
-=======
           " Copyright (C) 2003-2022 Tobias Blomberg / SM0SVX\n\n";
->>>>>>> 2b6e20e6
   cout << PROGRAM_NAME " comes with ABSOLUTELY NO WARRANTY. "
           "This is free software, and you are\n";
   cout << "welcome to redistribute it in accordance with the "
