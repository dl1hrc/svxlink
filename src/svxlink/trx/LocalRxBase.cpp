--- conflicted
+++ resolved
@@ -679,19 +679,12 @@
 
 void LocalRxBase::setMuteState(MuteState new_mute_state)
 {
-<<<<<<< HEAD
-  std::cout << "### LocalRxBase::setMuteState[" << name()
-            << "]: new_mute_state=" << new_mute_state
-            << " mute_state=" << mute_state
-            << std::endl;
-=======
   auto mute_state = muteState();
 
   //std::cout << "### LocalRxBase::setMuteState[" << name()
   //          << "]: new_mute_state=" << new_mute_state
   //          << " mute_state=" << mute_state
   //          << std::endl;
->>>>>>> 3c1d2bb6
 
   while (mute_state != new_mute_state)
   {
@@ -913,11 +906,7 @@
 
 void LocalRxBase::onSquelchOpen(bool is_open)
 {
-<<<<<<< HEAD
-  if (mute_state == MUTE_ALL || mute_rx)
-=======
   if (muteState() == MUTE_ALL)
->>>>>>> 3c1d2bb6
   {
     return;
   }
