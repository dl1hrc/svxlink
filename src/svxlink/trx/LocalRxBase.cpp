--- conflicted
+++ resolved
@@ -482,12 +482,9 @@
   squelch_det->squelchOpen.connect(mem_fun(*this, &LocalRxBase::onSquelchOpen));
   fullband_splitter->addSink(squelch_det, true);
 
-<<<<<<< HEAD
-=======
   squelchOpen.connect(
       sigc::hide(sigc::mem_fun(*this, &LocalRxBase::publishSquelchState)));
 
->>>>>>> de572b56
     // Set up out of band AFSK demodulator if configured
   float voice_gain = 0.0f;
   bool ob_afsk_enable = false;
