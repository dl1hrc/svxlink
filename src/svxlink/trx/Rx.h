/**
@file	 Rx.h
@brief   The base class for a receiver
@author  Tobias Blomberg
@date	 2004-03-21

\verbatim
SvxLink - A Multi Purpose Voice Services System for Ham Radio Use
Copyright (C) 2003-2024 Tobias Blomberg / SM0SVX

This program is free software; you can redistribute it and/or modify
it under the terms of the GNU General Public License as published by
the Free Software Foundation; either version 2 of the License, or
(at your option) any later version.

This program is distributed in the hope that it will be useful,
but WITHOUT ANY WARRANTY; without even the implied warranty of
MERCHANTABILITY or FITNESS FOR A PARTICULAR PURPOSE.  See the
GNU General Public License for more details.

You should have received a copy of the GNU General Public License
along with this program; if not, write to the Free Software
Foundation, Inc., 59 Temple Place, Suite 330, Boston, MA  02111-1307  USA
\endverbatim
*/

#ifndef RX_INCLUDED
#define RX_INCLUDED


/****************************************************************************
 *
 * System Includes
 *
 ****************************************************************************/

#include <stdint.h>
#include <sigc++/sigc++.h>

#include <string>
#include <map>
#include <cassert>
#include <vector>


/****************************************************************************
 *
 * Project Includes
 *
 ****************************************************************************/

#include <Modulation.h>
#include <AsyncConfig.h>
#include <AsyncAudioSource.h>


/****************************************************************************
 *
 * Local Includes
 *
 ****************************************************************************/



/****************************************************************************
 *
 * Forward declarations
 *
 ****************************************************************************/

namespace Async
{
  class Timer;
  class Config;
};


/****************************************************************************
 *
 * Namespace
 *
 ****************************************************************************/

//namespace MyNameSpace
//{


/****************************************************************************
 *
 * Forward declarations of classes inside of the declared namespace
 *
 ****************************************************************************/

  

/****************************************************************************
 *
 * Defines & typedefs
 *
 ****************************************************************************/



/****************************************************************************
 *
 * Exported Global Variables
 *
 ****************************************************************************/



/****************************************************************************
 *
 * Class definitions
 *
 ****************************************************************************/

/**
@brief	The base class for a receiver
@author Tobias Blomberg
@date   2004-03-21

This class is used as the base class for all receivers.
*/
class Rx : public sigc::trackable, public Async::AudioSource
{
  public:
    /**
     * Muting state for the receiver
     */
    typedef enum
    {
      MUTE_NONE,    //! Nothing muted.
      MUTE_CONTENT, //! Mute only the content (audio, dtmf etc).
      MUTE_ALL      //! Mute everything. Also close the audio device.
    } MuteState;

    static const char ID_UNKNOWN = '?';   //! Unknown RX id

    /**
     * @brief   Translate a mute state to a printable sting
     * @returns Return a printable version of the given mute state
     */
    static std::string muteStateToString(MuteState mute_state);

    /**
     * @brief 	Default constuctor
     */
    explicit Rx(Async::Config &cfg, const std::string& name);
  
    /**
     * @brief 	Destructor
     */
    virtual ~Rx(void);

    /**
     * @brief   The config object
     * @returns Returns a reference to the configuration object
     */
    Async::Config& cfg(void) { return m_cfg; }

    /**
     * @brief 	Initialize the receiver object
     * @return 	Return \em true on success, or \em false on failure
     */
    virtual bool initialize(void);
    
    /**
     * @brief 	Return the name of the receiver
     * @return	Return the name of the receiver
     */
    const std::string& name(void) const { return m_name; }
    
    /**
     * @brief 	Set the verbosity level of the receiver
     * @param	verbose Set to \em false to keep the rx from printing things
     */
    virtual void setVerbose(bool verbose) { m_verbose = verbose; }

    /**
     * @brief 	Set the mute state for this receiver
     * @param 	new_mute_state The mute state to set for this receiver
     */
    virtual void setMuteState(MuteState new_mute_state)
    {
      m_mute_state = new_mute_state;
    }

    /**
     * @brief   Get the mute state for this receiver
     * @return  Returns the current mute state for this receiver
     */
    virtual MuteState muteState(void) const { return m_mute_state; }

    /**
     * @brief 	Check the squelch status
     * @return	Return \em true if the squelch is open or else \em false
     */
    bool squelchIsOpen(void) const { return m_sql_open; }

    const std::string& squelchActivityInfo(void) const { return m_sql_info; }

    /**
     * @brief 	Call this function to add a tone detector to the RX
     * @param 	fq The tone frequency to detect
     * @param 	bw The bandwidth of the detector
     * @param 	thresh The detection threshold in dB SNR
     * @param 	required_duration The required time in milliseconds that
     *	      	the tone must be active for activity to be reported.
     * @return	Return \em true if the Rx is capable of tone detection or
     *	      	\em false if it's not.
     */
    virtual bool addToneDetector(float fq, int bw, float thresh,
      	      	      	      	 int required_duration)
    {
      return false;
    }
    
    /**
     * @brief 	Read the current signal strength
     * @return	Returns the signal strength
     */
    virtual float signalStrength(void) const { return 0; }
    
    /**
     * @brief 	Find out RX ID of last receiver with squelch activity
     * @returns Returns the RX ID
     */
    virtual char sqlRxId(void) const { return ID_UNKNOWN; }
    
    /**
     * @brief 	Reset the receiver object to its default settings
     */
    virtual void reset(void) = 0;
    
    /**
     * @brief   Find out if the receiver is ready for operation
     * @returns Returns \em true if the receiver is ready for operation
     */
    virtual bool isReady(void) const { return true; }

    /**
     * @brief   Set the receiver frequency
     * @param   fq The frequency in Hz
     */
    virtual void setFq(unsigned fq) {}

    /**
     * @brief   Set the receiver modulation mode
     * @param   mod The modulation to set (@see Modulation::Type)
     */
    virtual void setModulation(Modulation::Type mod) {}

    /**
     * @brief 	A signal that indicates if the squelch is open or not
     * @param 	is_open \em True if the squelch is open or \em false if not
     */
    sigc::signal<void(bool)> squelchOpen;

    /**
     * @brief 	A signal that is emitted when a DTMF digit has been detected
     * @param 	digit The detected digit (0-9, A-D, *, #)
     * @param 	duration Tone duration in milliseconds
     */
    sigc::signal<void(char, int)> dtmfDigitDetected;

    /**
     * @brief 	A signal that is emitted when a valid selcall sequence has been
                detected
     * @param 	sequence the selcall sequence
     */
    sigc::signal<void(std::string)> selcallSequenceDetected;

    /**
     * @brief 	A signal that is emitted when a previously specified tone has
     *	      	been detected for the specified duration
     * @param 	fq The frequency of the tone
     */
    sigc::signal<void(float)> toneDetected;

    /**
     * @brief	A signal that is emitted when the signal level is updated
     * @param	siglev The new signal level
     */
    sigc::signal<void(float)> signalLevelUpdated;

    /**
     * @brief   A signal that is emitted when digital data have been received
     * @param   frame The data frame that was received
     */
    sigc::signal<void(std::vector<uint8_t>&)> dataReceived;

    /**
     * @brief	A signal that is emitted to publish a state update event
     * @param	event_name The name of the event
     * @param   msg The state update message
     *
     * This signal is emitted when a receiver wish to publish a state update
     * message. A state update message is a free text message that can be used
     * by subscribers to act on certain state changes within SvxLink. The
     * event name must be unique within SvxLink. The recommended format is
     * <context>:<name>, e.g. Rx:sql_state.
     */
    sigc::signal<void(const std::string&,
                 const std::string&)> publishStateEvent;

    /**
     * @brief   A signal that is emitted when the ready state changes
     */
<<<<<<< HEAD
    sigc::signal<void> readyStateChanged;
    
    
    /**
     * @brief 	Set the Sql state for this receiver
     * @param 	is_open The Sql state to set for this receiver
     */
    virtual void setSql(bool is_open) {};
=======
    sigc::signal<void()> readyStateChanged;
>>>>>>> 133ed7e3

  protected:
    /**
     * @brief   Set the state of the squelch
     * @param   is_open Set to \em true if the squelch is open and to
     *                  \em false if it is closed.
     * @param   info Information about the squelch event
     *
     * This function is used by a receiver implementation to set the state of
     * the squelch, if it's opened or closed. The info argument is used to
     * supply a short text string containing information about why the squelch
     * opened or closed. It may be a signal level or a CTCSS frequency.
     */
    void setSquelchState(bool is_open, const std::string& info="");

    void setAudioSourceHandler(Async::AudioSource* src);

  private:
    std::string         m_name;
    bool                m_verbose;
    bool                m_sql_open;
    Async::Config&      m_cfg;
    //Async::Timer*       m_sql_tmo_timer;
    std::string         m_sql_info;
    MuteState           m_mute_state;

    //void sqlTimeout(Async::Timer *t);

};  /* class Rx */


class RxFactory
{
  public:
    static Rx *createNamedRx(Async::Config& cfg, const std::string& name);

    RxFactory(const std::string &name);
    virtual ~RxFactory(void);
    
  protected:
    virtual Rx *createRx(Async::Config& cfg, const std::string& name) = 0;
  
  private:
    static std::map<std::string, RxFactory*> rx_factories;
    
    std::string m_name;

};  /* class RxFactory */


//} /* namespace */

#endif /* RX_INCLUDED */



/*
 * This file has not been truncated
 */
<|MERGE_RESOLUTION|>--- conflicted
+++ resolved
@@ -307,18 +307,14 @@
     /**
      * @brief   A signal that is emitted when the ready state changes
      */
-<<<<<<< HEAD
-    sigc::signal<void> readyStateChanged;
-    
-    
+    sigc::signal<void()> readyStateChanged;
+
     /**
      * @brief 	Set the Sql state for this receiver
      * @param 	is_open The Sql state to set for this receiver
      */
     virtual void setSql(bool is_open) {};
-=======
-    sigc::signal<void()> readyStateChanged;
->>>>>>> 133ed7e3
+
 
   protected:
     /**
