/**
@file	 Logic.h
@brief   The logic core of the SvxLink Server application
@author  Tobias Blomberg / SM0SVX
@date	 2004-03-23

This is the logic core of the SvxLink Server application. This is where
everything is tied together. It is also the base class for implementing
specific logic core classes (e.g. SimplexLogic and RepeaterLogic).

\verbatim
SvxLink - A Multi Purpose Voice Services System for Ham Radio Use
Copyright (C) 2004-2022  Tobias Blomberg / SM0SVX

This program is free software; you can redistribute it and/or modify
it under the terms of the GNU General Public License as published by
the Free Software Foundation; either version 2 of the License, or
(at your option) any later version.

This program is distributed in the hope that it will be useful,
but WITHOUT ANY WARRANTY; without even the implied warranty of
MERCHANTABILITY or FITNESS FOR A PARTICULAR PURPOSE.  See the
GNU General Public License for more details.

You should have received a copy of the GNU General Public License
along with this program; if not, write to the Free Software
Foundation, Inc., 59 Temple Place, Suite 330, Boston, MA  02111-1307  USA
\endverbatim
*/


#ifndef LOGIC_INCLUDED
#define LOGIC_INCLUDED


/****************************************************************************
 *
 * System Includes
 *
 ****************************************************************************/

#include <string>
#include <list>
#include <map>
#include <vector>
#include <stdint.h>

#include <sigc++/sigc++.h>


/****************************************************************************
 *
 * Project Includes
 *
 ****************************************************************************/

#include <LocationInfo.h>
#include <AsyncAtTimer.h>
#include <AsyncTimer.h>
#include <Tx.h>


/****************************************************************************
 *
 * Local Includes
 *
 ****************************************************************************/

#include "LogicBase.h"
#include "CmdParser.h"



/****************************************************************************
 *
 * Forward declarations
 *
 ****************************************************************************/

namespace Async
{
  class Config;
  class AudioMixer;
  class AudioAmp;
  class AudioSelector;
  class AudioSplitter;
  class AudioValve;
  class AudioStreamStateDetector;
  class AudioRecorder;
  class AudioSource;
  class AudioSink;
  class Pty;
};


/****************************************************************************
 *
 * Namespace
 *
 ****************************************************************************/

//namespace MyNameSpace
//{


/****************************************************************************
 *
 * Forward declarations of classes inside of the declared namespace
 *
 ****************************************************************************/

class Rx;
class MsgHandler;
class Module;
class EventHandler;
class Command;
class QsoRecorder;
class DtmfDigitHandler;


/****************************************************************************
 *
 * Defines & typedefs
 *
 ****************************************************************************/



/****************************************************************************
 *
 * Exported Global Variables
 *
 ****************************************************************************/



/****************************************************************************
 *
 * Class definitions
 *
 ****************************************************************************/

/**
@brief	This class implements the functions in common for RF logic cores
@author Tobias Blomberg
@date   2004-03-23

This class is used as the base class for all logic cores that implement "RF"
behaviour. That is, logic cores which are primarily intended to operate a radio
channel, e.g. RepeaterLogic and SimplexLogic.
*/
class Logic : public LogicBase
{
  public:

    /**
     * @brief 	Default constructor
     */
    Logic(void);

    /**
     * @brief   Initialize the logic core
     * @param   cfgobj      A previously initialized configuration object
     * @param   plugin_name The name of the logic core
     * @return  Returns \em true on success or \em false on failure
     */
    virtual bool initialize(Async::Config& cfgobj,
                            const std::string& plugin_name) override;

    virtual void processEvent(const std::string& event, const Module *module=0);
    void setEventVariable(const std::string& name, const std::string& value);
    virtual void playFile(const std::string& path);
    virtual void playSilence(int length);
    virtual void playTone(int fq, int amp, int len);
    virtual void playDtmf(const std::string& digits, int amp, int len);
    void recordStart(const std::string& filename, unsigned max_time);
    void recordStop(void);
    void injectDtmf(const std::string& digits, int len);

    virtual bool activateModule(Module *module);
    virtual void deactivateModule(Module *module);
    Module *activeModule(void) const { return active_module; }
    Module *findModule(int id);
    Module *findModule(const std::string& name);
    std::list<Module*> moduleList(void) const { return modules; }

    const std::string& callsign(void) const { return m_callsign; }

    Rx &rx(void) const { return *m_rx; }
    Tx &tx(void) const { return *m_tx; }

    void sendDtmf(const std::string& digits);

    void injectDtmfDigit(char digit, int duration_ms)
    {
      dtmfDigitDetectedP(digit, duration_ms);
    }

    void setReportEventsAsIdle(bool idle) { report_events_as_idle = idle; }

    bool isWritingMessage(void);
    virtual void setOnline(bool online);

    virtual Async::AudioSink *logicConIn(void);
    virtual Async::AudioSource *logicConOut(void);

    virtual void remoteCmdReceived(LogicBase* src_logic,
                                   const std::string& cmd);
    virtual void remoteReceivedTgUpdated(LogicBase *src_logic, uint32_t tg);


    CmdParser *cmdParser(void) { return &cmd_parser; }

  protected:
    /**
     * @brief 	Destructor
     */
    virtual ~Logic(void) override;

    virtual void squelchOpen(bool is_open);
    virtual void allMsgsWritten(void);
    virtual void dtmfDigitDetected(char digit, int duration);
    virtual void audioStreamStateChange(bool is_active, bool is_idle);
    virtual bool getIdleState(void) const;
    virtual void transmitterStateChange(bool is_transmitting);
    virtual void selcallSequenceDetected(std::string sequence);
    virtual void dtmfCtrlPtyCmdReceived(const void *buf, size_t count);
    virtual void commandPtyCmdReceived(const void *buf, size_t count);

    void clearPendingSamples(void);
    void enableRgrSoundTimer(bool enable);
    void rxValveSetOpen(bool do_open);
    void rptValveSetOpen(bool do_open);
    void checkIdle(void);
    void setTxCtrlMode(Tx::TxCtrlMode mode);

  private:

    typedef enum
    {
      TX_CTCSS_ALWAYS=1, TX_CTCSS_SQL_OPEN=2, TX_CTCSS_LOGIC=4,
      TX_CTCSS_MODULE=8, TX_CTCSS_ANNOUNCEMENT=16
    } TxCtcssType;

    struct AprsStatistics : public LocationInfo::AprsStatistics
    {
      time_t last_rx_sec;
      time_t last_tx_sec;
    };

    Rx	      	      	      	    *m_rx;
    Tx	      	      	      	    *m_tx;
    MsgHandler	      	      	    *msg_handler;
    Module    	      	      	    *active_module;
    std::list<Module*>	      	    modules;
    std::string       	      	    m_callsign;
    std::list<std::string>    	    cmd_queue;
    Async::Timer      	      	    exec_cmd_on_sql_close_timer;
    Async::Timer      	      	    rgr_sound_timer;
    float       	      	    report_ctcss;
    std::map<int, std::string>	    macros;
    EventHandler      	      	    *event_handler;
    Async::AudioSelector      	    *logic_con_out;
    Async::AudioSplitter	    *logic_con_in;
    CmdParser 	      	      	    cmd_parser;
    Async::AtTimer      	    every_minute_timer;
    Async::AtTimer      	    every_second_timer;
    Async::AudioRecorder  	    *recorder;
    Async::AudioMixer	      	    *tx_audio_mixer;
    Async::AudioAmp   	      	    *fx_gain_ctrl;
    Async::AudioSelector      	    *tx_audio_selector;
    Async::AudioSplitter      	    *rx_splitter;
    Async::AudioValve 	      	    *rx_valve;
    Async::AudioValve 	      	    *rpt_valve;
    Async::AudioSelector      	    *audio_from_module_selector;
    Async::AudioSplitter      	    *audio_to_module_splitter;
    Async::AudioSelector      	    *audio_to_module_selector;
    Async::AudioStreamStateDetector *state_det;
    int                             fx_gain_normal;
    int                             fx_gain_low;
    unsigned       	      	    long_cmd_digits;
    std::string       	      	    long_cmd_module;
    bool      	      	      	    report_events_as_idle;
    QsoRecorder                     *qso_recorder;
    uint8_t			    tx_ctcss;
    uint8_t			    tx_ctcss_mask;
    std::string                     sel5_from;
    std::string                     sel5_to;
    AprsStatistics                  aprs_stats;
    Tx::TxCtrlMode                  currently_set_tx_ctrl_mode;
    bool                            is_online;
    std::string                     online_cmd;
    DtmfDigitHandler                *dtmf_digit_handler;
    Async::Pty                      *state_pty;
    Async::Pty                      *dtmf_ctrl_pty;
    std::map<uint16_t, uint32_t>    m_ctcss_to_tg;
    Async::Pty                      *command_pty;
    Async::Timer                    m_ctcss_to_tg_timer;
    float                           m_ctcss_to_tg_last_fq;

    void loadModules(void);
    void loadModule(const std::string& module_name);
    void unloadModules(void);
    void processCommandQueue(void);
    void processCommand(const std::string &cmd, bool force_core_cmd=false);
    void processMacroCmd(const std::string &macro_cmd);
    void putCmdOnQueue(void);
    void sendRgrSound(void);
    void timeoutNextMinute(void);
	void timeoutNextSecond(void);
    void everyMinute(Async::AtTimer *t);
	void everySecond(Async::AtTimer *t);
    void dtmfDigitDetectedP(char digit, int duration);
    void cleanup(void);
    void updateTxCtcss(bool do_set, TxCtcssType type);
    void logicConInStreamStateChanged(bool is_active, bool is_idle);
    void audioFromModuleStreamStateChanged(bool is_active, bool is_idle);
    void onPublishStateEvent(const std::string &event_name,
                             const std::string &msg);
    void detectedTone(float fq);
    void cfgUpdated(const std::string& section, const std::string& tag);
    void talkerInfo(const std::string &event_name, const std::string &msg);
<<<<<<< HEAD

=======
>>>>>>> d5d3c35b
};  /* class Logic */


//} /* namespace */

#endif /* LOGIC_INCLUDED */



/*
 * This file has not been truncated
 */
<|MERGE_RESOLUTION|>--- conflicted
+++ resolved
@@ -320,10 +320,6 @@
     void detectedTone(float fq);
     void cfgUpdated(const std::string& section, const std::string& tag);
     void talkerInfo(const std::string &event_name, const std::string &msg);
-<<<<<<< HEAD
-
-=======
->>>>>>> d5d3c35b
 };  /* class Logic */
 
 
