--- conflicted
+++ resolved
@@ -289,11 +289,9 @@
     std::string                     online_cmd;
     DtmfDigitHandler                *dtmf_digit_handler;
     Async::Pty                      *state_pty;
-<<<<<<< HEAD
-    std::map<int, float>           tx_ctcss_rx;
-=======
     Async::Pty                      *dtmf_ctrl_pty;
->>>>>>> 7f2a0631
+    std::map<int, float>            tx_ctcss_rx;
+
 
     void loadModules(void);
     void loadModule(const std::string& module_name);
