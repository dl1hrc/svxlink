/**
@file	 Logic.h
@brief   The logic core of the SvxLink Server application
@author  Tobias Blomberg / SM0SVX
@date	 2004-03-23

This is the logic core of the SvxLink Server application. This is where
everything is tied together. It is also the base class for implementing
specific logic core classes (e.g. SimplexLogic and RepeaterLogic).

\verbatim
SvxLink - A Multi Purpose Voice Services System for Ham Radio Use
Copyright (C) 2004-2025  Tobias Blomberg / SM0SVX

This program is free software; you can redistribute it and/or modify
it under the terms of the GNU General Public License as published by
the Free Software Foundation; either version 2 of the License, or
(at your option) any later version.

This program is distributed in the hope that it will be useful,
but WITHOUT ANY WARRANTY; without even the implied warranty of
MERCHANTABILITY or FITNESS FOR A PARTICULAR PURPOSE.  See the
GNU General Public License for more details.

You should have received a copy of the GNU General Public License
along with this program; if not, write to the Free Software
Foundation, Inc., 59 Temple Place, Suite 330, Boston, MA  02111-1307  USA
\endverbatim
*/


#ifndef LOGIC_INCLUDED
#define LOGIC_INCLUDED


/****************************************************************************
 *
 * System Includes
 *
 ****************************************************************************/

#include <string>
#include <list>
#include <map>
#include <vector>
#include <stdint.h>

#include <sigc++/sigc++.h>


/****************************************************************************
 *
 * Project Includes
 *
 ****************************************************************************/

#include <LocationInfo.h>
#include <AsyncAtTimer.h>
#include <AsyncTimer.h>
#include <Tx.h>


/****************************************************************************
 *
 * Local Includes
 *
 ****************************************************************************/

#include "LogicBase.h"
#include "CmdParser.h"



/****************************************************************************
 *
 * Forward declarations
 *
 ****************************************************************************/

namespace Async
{
  class Config;
  class AudioMixer;
  class AudioAmp;
  class AudioSelector;
  class AudioSplitter;
  class AudioValve;
  class AudioStreamStateDetector;
  class AudioRecorder;
  class AudioSource;
  class AudioSink;
  class Pty;
};


/****************************************************************************
 *
 * Namespace
 *
 ****************************************************************************/

//namespace MyNameSpace
//{


/****************************************************************************
 *
 * Forward declarations of classes inside of the declared namespace
 *
 ****************************************************************************/

class Rx;
class MsgHandler;
class Module;
class EventHandler;
class Command;
class QsoRecorder;
class DtmfDigitHandler;


/****************************************************************************
 *
 * Defines & typedefs
 *
 ****************************************************************************/



/****************************************************************************
 *
 * Exported Global Variables
 *
 ****************************************************************************/



/****************************************************************************
 *
 * Class definitions
 *
 ****************************************************************************/

/**
@brief	This class implements the functions in common for RF logic cores
@author Tobias Blomberg
@date   2004-03-23

This class is used as the base class for all logic cores that implement "RF"
behaviour. That is, logic cores which are primarily intended to operate a radio
channel, e.g. RepeaterLogic and SimplexLogic.
*/
class Logic : public LogicBase
{
  public:

    /**
     * @brief 	Default constructor
     */
    Logic(void);

    /**
     * @brief   Initialize the logic core
     * @param   cfgobj      A previously initialized configuration object
     * @param   plugin_name The name of the logic core
     * @return  Returns \em true on success or \em false on failure
     */
    virtual bool initialize(Async::Config& cfgobj,
                            const std::string& plugin_name) override;

    virtual void processEvent(const std::string& event, const Module *module=0);
    void setEventVariable(const std::string& name, const std::string& value);
    virtual void playFile(const std::string& path);
    virtual void playSilence(int length);
    virtual void playTone(int fq, int amp, int len);
    virtual void playDtmf(const std::string& digits, int amp, int len);
    void recordStart(const std::string& filename, unsigned max_time);
    void recordStop(void);
    void injectDtmf(const std::string& digits, int len);

    virtual bool activateModule(Module *module);
    virtual void deactivateModule(Module *module);
    Module *activeModule(void) const { return active_module; }
    Module *findModule(int id);
    Module *findModule(const std::string& name);
    std::list<Module*> moduleList(void) const { return modules; }

    const std::string& callsign(void) const { return m_callsign; }

    Rx &rx(void) const { return *m_rx; }
    Tx &tx(void) const { return *m_tx; }

    void sendDtmf(const std::string& digits);

    void injectDtmfDigit(char digit, int duration_ms)
    {
      dtmfDigitDetectedP(digit, duration_ms);
    }

    void setReportEventsAsIdle(bool idle) { report_events_as_idle = idle; }

    bool isWritingMessage(void);
    virtual void setOnline(bool online);

    virtual Async::AudioSink *logicConIn(void);
    virtual Async::AudioSource *logicConOut(void);

    virtual void remoteCmdReceived(LogicBase* src_logic,
                                   const std::string& cmd);
    virtual void remoteReceivedTgUpdated(LogicBase *src_logic, uint32_t tg);


    CmdParser *cmdParser(void) { return &cmd_parser; }

    void processMacroCmd(const std::string &macro_cmd);

  protected:
    /**
     * @brief 	Destructor
     */
    virtual ~Logic(void) override;

    virtual void squelchOpen(bool is_open);
    virtual void allMsgsWritten(void);
    virtual void dtmfDigitDetected(char digit, int duration);
    virtual void audioStreamStateChange(bool is_active, bool is_idle);
    virtual bool getIdleState(void) const;
    virtual void transmitterStateChange(bool is_transmitting);
    virtual void selcallSequenceDetected(std::string sequence);
    virtual void dtmfCtrlPtyCmdReceived(const void *buf, size_t count);
    virtual void commandPtyCmdReceived(const void *buf, size_t count);

    void clearPendingSamples(void);
    void enableRgrSoundTimer(bool enable);
    void rxValveSetOpen(bool do_open);
    void rptValveSetOpen(bool do_open);
    void checkIdle(void);
    void setTxCtrlMode(Tx::TxCtrlMode mode);

  private:

    typedef enum
    {
      TX_CTCSS_ALWAYS=1, TX_CTCSS_SQL_OPEN=2, TX_CTCSS_LOGIC=4,
      TX_CTCSS_MODULE=8, TX_CTCSS_ANNOUNCEMENT=16
    } TxCtcssType;

    Rx	      	      	      	    *m_rx;
    Tx	      	      	      	    *m_tx;
    MsgHandler	      	      	    *msg_handler;
    Module    	      	      	    *active_module;
    std::list<Module*>	      	    modules;
    std::string       	      	    m_callsign;
    std::list<std::string>    	    cmd_queue;
    Async::Timer      	      	    exec_cmd_on_sql_close_timer;
    Async::Timer      	      	    rgr_sound_timer;
    float       	      	    report_ctcss;
    std::map<int, std::string>	    macros;
    EventHandler      	      	    *event_handler;
    Async::AudioSelector      	    *logic_con_out;
    Async::AudioSplitter	    *logic_con_in;
    CmdParser 	      	      	    cmd_parser;
    Async::AtTimer      	    every_minute_timer;
    Async::AtTimer      	    every_second_timer;
    Async::AudioRecorder  	    *recorder;
    Async::AudioMixer	      	    *tx_audio_mixer;
    Async::AudioAmp   	      	    *fx_gain_ctrl;
    Async::AudioSelector      	    *tx_audio_selector;
    Async::AudioSplitter      	    *rx_splitter;
    Async::AudioValve 	      	    *rx_valve;
    Async::AudioValve 	      	    *rpt_valve;
    Async::AudioSelector      	    *audio_from_module_selector;
    Async::AudioSplitter      	    *audio_to_module_splitter;
    Async::AudioSelector      	    *audio_to_module_selector;
    Async::AudioStreamStateDetector *state_det;
    int                             fx_gain_normal;
    int                             fx_gain_low;
    unsigned       	      	    long_cmd_digits;
    std::string       	      	    long_cmd_module;
    bool      	      	      	    report_events_as_idle;
    QsoRecorder                     *qso_recorder;
    uint8_t			    tx_ctcss;
    uint8_t			    tx_ctcss_mask;
    std::string                     sel5_from;
    std::string                     sel5_to;
    Tx::TxCtrlMode                  currently_set_tx_ctrl_mode;
    bool                            is_online;
    std::string                     online_cmd;
    DtmfDigitHandler                *dtmf_digit_handler;
    Async::Pty                      *state_pty;
    Async::Pty                      *dtmf_ctrl_pty;
    std::map<uint16_t, uint32_t>    m_ctcss_to_tg;
    Async::Pty                      *command_pty;
    Async::Timer                    m_ctcss_to_tg_timer;
    float                           m_ctcss_to_tg_last_fq;
    std::string                     m_macro_prefix                {"D"};

    void loadModules(void);
    void loadModule(const std::string& module_name);
    void unloadModules(void);
    void processCommandQueue(void);
    void processCommand(const std::string &cmd, bool force_core_cmd=false);
    void putCmdOnQueue(void);
    void sendRgrSound(void);
    void timeoutNextMinute(void);
	void timeoutNextSecond(void);
    void everyMinute(Async::AtTimer *t);
	void everySecond(Async::AtTimer *t);
    void dtmfDigitDetectedP(char digit, int duration);
    void cleanup(void);
    void updateTxCtcss(bool do_set, TxCtcssType type);
    void logicConInStreamStateChanged(bool is_active, bool is_idle);
    void audioFromModuleStreamStateChanged(bool is_active, bool is_idle);
    void onPublishStateEvent(const std::string &event_name,
                             const std::string &msg);
    void detectedTone(float fq);
    void cfgUpdated(const std::string& section, const std::string& tag);
<<<<<<< HEAD
    void talkerInfo(const std::string &event_name, const std::string &msg);
=======
    bool getConfigValue(const std::string& section, const std::string& tag,
                        std::string& value);
    void signalLevelUpdated(float siglev);
>>>>>>> 90ad36c3

};  /* class Logic */


//} /* namespace */

#endif /* LOGIC_INCLUDED */



/*
 * This file has not been truncated
 */
<|MERGE_RESOLUTION|>--- conflicted
+++ resolved
@@ -314,13 +314,9 @@
                              const std::string &msg);
     void detectedTone(float fq);
     void cfgUpdated(const std::string& section, const std::string& tag);
-<<<<<<< HEAD
-    void talkerInfo(const std::string &event_name, const std::string &msg);
-=======
     bool getConfigValue(const std::string& section, const std::string& tag,
                         std::string& value);
     void signalLevelUpdated(float siglev);
->>>>>>> 90ad36c3
 
 };  /* class Logic */
 
