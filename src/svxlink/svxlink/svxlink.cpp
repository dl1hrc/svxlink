/**
@file	 svxlink.cpp
@brief   The main file for the SvxLink server
@author  Tobias Blomberg / SM0SVX
@date	 2004-03-28

\verbatim
SvxLink - A Multi Purpose Voice Services System for Ham Radio Use
Copyright (C) 2003-2025 Tobias Blomberg / SM0SVX

This program is free software; you can redistribute it and/or modify
it under the terms of the GNU General Public License as published by
the Free Software Foundation; either version 2 of the License, or
(at your option) any later version.

This program is distributed in the hope that it will be useful,
but WITHOUT ANY WARRANTY; without even the implied warranty of
MERCHANTABILITY or FITNESS FOR A PARTICULAR PURPOSE.  See the
GNU General Public License for more details.

You should have received a copy of the GNU General Public License
along with this program; if not, write to the Free Software
Foundation, Inc., 59 Temple Place, Suite 330, Boston, MA  02111-1307  USA
\endverbatim
*/

/****************************************************************************
 *
 * System Includes
 *
 ****************************************************************************/

#include <termios.h>
#include <popt.h>
#include <locale.h>
#include <signal.h>
#include <sys/types.h>
#include <sys/stat.h>
#include <fcntl.h>
#include <dirent.h>
#include <pwd.h>
#include <grp.h>

#include <string>
#include <iostream>
#include <algorithm>
#include <vector>


/****************************************************************************
 *
 * Project Includes
 *
 ****************************************************************************/

#include <AsyncCppApplication.h>
#include <AsyncConfig.h>
#include <AsyncTimer.h>
#include <AsyncFdWatch.h>
#include <AsyncAudioIO.h>
#include <LocationInfo.h>
#include <common.h>
#include <config.h>
#include <LogWriter.h>


/****************************************************************************
 *
 * Local Includes
 *
 ****************************************************************************/

#include "version/SVXLINK.h"
#include "Logic.h"
#include "LinkManager.h"


/****************************************************************************
 *
 * Namespaces to use
 *
 ****************************************************************************/

using namespace std;
using namespace Async;
using namespace sigc;


/****************************************************************************
 *
 * Defines & typedefs
 *
 ****************************************************************************/

#define PROGRAM_NAME "SvxLink"


/****************************************************************************
 *
 * Local class definitions
 *
 ****************************************************************************/



/****************************************************************************
 *
 * Prototypes
 *
 ****************************************************************************/

static void parse_arguments(int argc, const char **argv);
static void stdinHandler(FdWatch *w);
static void initialize_logics(Config &cfg);
static void sighup_handler(int signal);
static void sigterm_handler(int signal);
static void handle_unix_signal(int signum);


/****************************************************************************
 *
 * Exported Global Variables
 *
 ****************************************************************************/



/****************************************************************************
 *
 * Local Global Variables
 *
 ****************************************************************************/

namespace {
  char*                 pidfile_name = nullptr;
  char*                 logfile_name = nullptr;
  char*                 runasuser = nullptr;
  char*                 config = nullptr;
  int                   daemonize = 0;
  int                   reset = 0;
  int                   quiet = 0;
  vector<LogicBase*>    logic_vec;
  FdWatch*              stdin_watch = 0;
  LogWriter             logwriter;
};


/****************************************************************************
 *
 * MAIN
 *
 ****************************************************************************/


/*
 *----------------------------------------------------------------------------
 * Function:  main
 * Purpose:   Start everything...
 * Input:     argc  - The number of arguments passed to this program
 *    	      	      (including the program name).
 *    	      argv  - The arguments passed to this program. argv[0] is the
 *    	      	      program name.
 * Output:    Return 0 on success, else non-zero.
 * Author:    Tobias Blomberg, SM0SVX
 * Created:   2004-03-28
 * Remarks:
 * Bugs:
 *----------------------------------------------------------------------------
 */
int main(int argc, char **argv)
{
  setlocale(LC_ALL, "");

  CppApplication app;
  app.catchUnixSignal(SIGHUP);
  app.catchUnixSignal(SIGINT);
  app.catchUnixSignal(SIGTERM);
  app.unixSignalCaught.connect(sigc::ptr_fun(&handle_unix_signal));

  parse_arguments(argc, const_cast<const char **>(argv));

  int noclose = 0;
  if (quiet || (logfile_name != 0))
  {
    int devnull = open("/dev/null", O_RDWR);
    if (devnull == -1)
    {
      perror("open(/dev/null)");
      exit(1);
    }

    if (quiet)
    {
        /* Redirect stdout to /dev/null */
      dup2(devnull, STDOUT_FILENO);
    }

    if (logfile_name != 0)
    {
      logwriter.setDestinationName(logfile_name);
      if (!quiet)
      {
        logwriter.redirectStdout();
      }
      logwriter.redirectStderr();
      logwriter.start();

        /* Redirect stdin to /dev/null */
      if (dup2(devnull, STDIN_FILENO) == -1)
      {
        perror("dup2(stdin)");
        exit(1);
      }

        /* Tell the daemon function call not to close the file descriptors */
      noclose = 1;
    }
    close(devnull);
  }

  if (daemonize)
  {
    if (daemon(0, noclose) == -1)
    {
      perror("daemon");
      exit(1);
    }
  }

  if (pidfile_name != NULL)
  {
    FILE *pidfile = fopen(pidfile_name, "w");
    if (pidfile == 0)
    {
      char err[256];
      sprintf(err, "fopen(\"%s\")", pidfile_name);
      perror(err);
      fflush(stderr);
      exit(1);
    }
    fprintf(pidfile, "%d\n", getpid());
    fclose(pidfile);
  }

  const char *home_dir = 0;
  if (runasuser != NULL)
  {
      // Setup supplementary group IDs
    if (initgroups(runasuser, getgid()))
    {
      perror("initgroups");
      exit(1);
    }

    struct passwd *passwd = getpwnam(runasuser);
    if (passwd == NULL)
    {
      perror("getpwnam");
      exit(1);
    }
    if (setgid(passwd->pw_gid) == -1)
    {
      perror("setgid");
      exit(1);
    }
    if (setuid(passwd->pw_uid) == -1)
    {
      perror("setuid");
      exit(1);
    }
    home_dir = passwd->pw_dir;
  }

  if (home_dir == 0)
  {
    home_dir = getenv("HOME");
  }
  if (home_dir == 0)
  {
    home_dir = ".";
  }
<<<<<<< HEAD

  tstamp_format = "%c";

=======
  
>>>>>>> 90ad36c3
  Config cfg;
  string cfg_filename;
  if (config != NULL)
  {
    cfg_filename = string(config);
    if (!cfg.open(cfg_filename))
    {
      cerr << "*** ERROR: Could not open configuration file: "
      	   << config << endl;
      exit(1);
    }
  }
  else
  {
    cfg_filename = string(home_dir);
    cfg_filename += "/.svxlink/svxlink.conf";
    if (!cfg.open(cfg_filename))
    {
      cfg_filename = SVX_SYSCONF_INSTALL_DIR "/svxlink.conf";
      if (!cfg.open(cfg_filename))
      {
	cfg_filename = SYSCONF_INSTALL_DIR "/svxlink.conf";
	if (!cfg.open(cfg_filename))
	{
	  cerr << "*** ERROR: Could not open configuration file";
          if (errno != 0)
          {
            cerr << " (" << strerror(errno) << ")";
          }
          cerr << ".\n";
	  cerr << "Tried the following paths:\n"
      	       << "\t" << home_dir << "/.svxlink/svxlink.conf\n"
      	       << "\t" SVX_SYSCONF_INSTALL_DIR "/svxlink.conf\n"
	       << "\t" SYSCONF_INSTALL_DIR "/svxlink.conf\n"
	       << "Possible reasons for failure are: None of the files exist,\n"
	       << "you do not have permission to read the file or there was a\n"
	       << "syntax error in the file.\n";
	  exit(1);
	}
      }
    }
  }
  string main_cfg_filename(cfg_filename);

  string cfg_dir;
  if (cfg.getValue("GLOBAL", "CFG_DIR", cfg_dir))
  {
    if (cfg_dir[0] != '/')
    {
      int slash_pos = main_cfg_filename.rfind('/');
      if (slash_pos != -1)
      {
      	cfg_dir = main_cfg_filename.substr(0, slash_pos+1) + cfg_dir;
      }
      else
      {
      	cfg_dir = string("./") + cfg_dir;
      }
    }

    DIR *dir = opendir(cfg_dir.c_str());
    if (dir == NULL)
    {
      cerr << "*** ERROR: Could not read from directory spcified by "
      	   << "configuration variable GLOBAL/CFG_DIR=" << cfg_dir << endl;
      exit(1);
    }

    struct dirent *dirent;
    while ((dirent = readdir(dir)) != NULL)
    {
      char *dot = strrchr(dirent->d_name, '.');
      if ((dot == NULL) || (dirent->d_name[0] == '.') ||
          (strcmp(dot, ".conf") != 0))
      {
      	continue;
      }
      cfg_filename = cfg_dir + "/" + dirent->d_name;
      if (!cfg.open(cfg_filename))
       {
	 cerr << "*** ERROR: Could not open configuration file: "
	      << cfg_filename << endl;
	 exit(1);
       }
    }

    if (closedir(dir) == -1)
    {
      cerr << "*** ERROR: Error closing directory specified by"
      	   << "configuration variable GLOBAL/CFG_DIR=" << cfg_dir << endl;
      exit(1);
    }
  }

<<<<<<< HEAD
  cfg.getValue("GLOBAL", "TIMESTAMP_FORMAT", tstamp_format);
=======
  std::string tstamp_format = "%c";
  cfg.getValue("GLOBAL", "TIMESTAMP_FORMAT", tstamp_format);
  logwriter.setTimestampFormat(tstamp_format);
>>>>>>> 90ad36c3

  cout << PROGRAM_NAME " v" SVXLINK_VERSION
          " Copyright (C) 2003-2025 Tobias Blomberg / SM0SVX\n\n";
  cout << PROGRAM_NAME " comes with ABSOLUTELY NO WARRANTY. "
          "This is free software, and you are\n";
  cout << "welcome to redistribute it in accordance with the terms "
          "and conditions in the\n";
  cout << "GNU GPL (General Public License) version 2 or later.\n";

  cout << "\nUsing configuration file: " << main_cfg_filename << endl;

  string value;
  if (cfg.getValue("GLOBAL", "CARD_SAMPLE_RATE", value))
  {
    int rate = atoi(value.c_str());
    if (rate == 48000)
    {
      AudioIO::setBlocksize(1024);
      AudioIO::setBlockCount(4);
    }
    else if (rate == 16000)
    {
      AudioIO::setBlocksize(512);
      AudioIO::setBlockCount(2);
    }
    #if INTERNAL_SAMPLE_RATE <= 8000
    else if (rate == 8000)
    {
      AudioIO::setBlocksize(256);
      AudioIO::setBlockCount(2);
    }
    #endif
    else
    {
      cerr << "*** ERROR: Illegal sound card sample rate specified for "
      	      "config variable GLOBAL/CARD_SAMPLE_RATE. Valid rates are "
	      #if INTERNAL_SAMPLE_RATE <= 8000
	      "8000, "
	      #endif
	      "16000 and 48000\n";
      exit(1);
    }
    AudioIO::setSampleRate(rate);
    cout << "--- Using sample rate " << rate << "Hz\n";
  }
  
  size_t card_channels = 2;
  cfg.getValue("GLOBAL", "CARD_CHANNELS", card_channels);
  AudioIO::setChannels(card_channels);

    // Init locationinfo
  if (cfg.getValue("GLOBAL", "LOCATION_INFO", value))
  {
    if (!LocationInfo::initialize(cfg, value))
    {
      std::cerr << "*** ERROR: Could not initialize the location info "
                << "subsystem. Check configuration section [" << value << "]."
                << std::endl;
      exit(1);
    }
  }

    // Init Logiclinking
  if (cfg.getValue("GLOBAL", "LINKS", value))
  {
    if (!LinkManager::initialize(cfg, value))
    {
      cerr << "*** ERROR: Could not initialize link manager. "
           << "GLOBAL/LINKS=" << value << ".\n";
      exit(1);
    }
  }

  initialize_logics(cfg);

  if (LinkManager::hasInstance())
  {
    LinkManager::instance()->allLogicsStarted();
  }

  struct termios org_termios;
  if (logfile_name == 0)
  {
    struct termios termios;
    tcgetattr(STDIN_FILENO, &org_termios);
    termios = org_termios;
    termios.c_lflag &= ~(ICANON | ECHO);
    tcsetattr(STDIN_FILENO, TCSANOW, &termios);

    stdin_watch = new FdWatch(STDIN_FILENO, FdWatch::FD_WATCH_RD);
    // must explicitly specify name space for ptr_fun() to avoid conflict
    // with ptr_fun() in /usr/include/c++/4.5/bits/stl_function.h
    stdin_watch->activity.connect(sigc::ptr_fun(&stdinHandler));
  }

  if (reset)
  {
    std::cout << "Initialization done. Exiting." << std::endl;
    Async::Application::app().quit();
  }

  std::cout << "NOTICE: Initialization done. Starting main application."
            << std::endl;
  app.exec();

  LinkManager::deleteInstance();
  LocationInfo::deleteInstance();

<<<<<<< HEAD
  logfile_flush();

=======
>>>>>>> 90ad36c3
  if (stdin_watch != 0)
  {
    delete stdin_watch;
    tcsetattr(STDIN_FILENO, TCSANOW, &org_termios);
  }

  vector<LogicBase*>::iterator lit;
  for (lit=logic_vec.begin(); lit!=logic_vec.end(); lit++)
  {
    Async::Plugin::unload(*lit);
  }
  logic_vec.clear();

<<<<<<< HEAD
  if (logfd != -1)
  {
    close(logfd);
  }

  return 0;

=======
  return 0;
>>>>>>> 90ad36c3
} /* main */


/****************************************************************************
 *
 * Functions
 *
 ****************************************************************************/

/*
 *----------------------------------------------------------------------------
 * Function:  parse_arguments
 * Purpose:   Parse the command line arguments.
 * Input:     argc  - Number of arguments in the command line
 *    	      argv  - Array of strings with the arguments
 * Output:    Returns 0 if all is ok, otherwise -1.
 * Author:    Tobias Blomberg, SM0SVX
 * Created:   2000-06-13
 * Remarks:
 * Bugs:
 *----------------------------------------------------------------------------
 */
static void parse_arguments(int argc, const char **argv)
{
  int print_version = 0;

  poptContext optCon;
  const struct poptOption optionsTable[] =
  {
    POPT_AUTOHELP
    {"pidfile", 0, POPT_ARG_STRING, &pidfile_name, 0,
	    "Specify the name of the pidfile to use", "<filename>"},
    {"logfile", 0, POPT_ARG_STRING, &logfile_name, 0,
	    "Specify the logfile to use (stdout and stderr)", "<filename>"},
    {"runasuser", 0, POPT_ARG_STRING, &runasuser, 0,
	    "Specify the user to run SvxLink as", "<username>"},
    {"config", 0, POPT_ARG_STRING, &config, 0,
	    "Specify the configuration file to use", "<filename>"},
    /*
    {"int_arg", 'i', POPT_ARG_INT, &int_arg, 0,
	    "Description of int argument", "<an int>"},
    */
    {"daemon", 0, POPT_ARG_NONE, &daemonize, 0,
	    "Start SvxLink as a daemon", NULL},
    {"reset", 0, POPT_ARG_NONE, &reset, 0,
	    "Initialize all hardware to initial state then quit", NULL},
    {"quiet", 0, POPT_ARG_NONE, &quiet, 0,
	    "Don't print any info messages, just warnings and errors", NULL},
    {"version", 0, POPT_ARG_NONE, &print_version, 0,
	    "Print the application version string", NULL},
    {NULL, 0, 0, NULL, 0}
  };
  int err;
  //const char *arg = NULL;
  //int argcnt = 0;

  optCon = poptGetContext(PROGRAM_NAME, argc, argv, optionsTable, 0);
  poptReadDefaultConfig(optCon, 0);

  err = poptGetNextOpt(optCon);
  if (err != -1)
  {
    fprintf(stderr, "\t%s: %s\n",
	    poptBadOption(optCon, POPT_BADOPTION_NOALIAS),
	    poptStrerror(err));
    exit(1);
  }

  /*
  printf("string_arg  = %s\n", string_arg);
  printf("int_arg     = %d\n", int_arg);
  printf("bool_arg    = %d\n", bool_arg);
  */

    /* Parse arguments that do not begin with '-' (leftovers) */
  /*
  arg = poptGetArg(optCon);
  while (arg != NULL)
  {
    printf("arg %2d      = %s\n", ++argcnt, arg);
    arg = poptGetArg(optCon);
  }
  */

  poptFreeContext(optCon);

  if (print_version)
  {
    std::cout << SVXLINK_VERSION << std::endl;
    exit(0);
  }
} /* parse_arguments */


static void stdinHandler(FdWatch *w)
{
  char buf[1];
  int cnt = ::read(STDIN_FILENO, buf, 1);
  if (cnt == -1)
  {
    fprintf(stderr, "*** ERROR: Reading from stdin failed\n");
    Application::app().quit();
    return;
  }
  else if (cnt == 0)
  {
      /* Stdin file descriptor closed */
    delete stdin_watch;
    stdin_watch = 0;
    return;
  }

  switch (toupper(buf[0]))
  {
    case 'Q':
      Application::app().quit();
      break;

    case '\n':
      putchar('\n');
      break;

    case '0': case '1': case '2': case '3':
    case '4': case '5': case '6': case '7':
    case '8': case '9': case 'A': case 'B':
    case 'C': case 'D': case '*': case '#':
    case 'H':
    {
      Logic *logic = dynamic_cast<Logic*>(logic_vec[0]);
      if (logic != 0)
      {
        logic->injectDtmfDigit(buf[0], 100);
      }
      break;
    }

    default:
      break;
  }
}


static void initialize_logics(Config &cfg)
{
  string logics;
  if (!cfg.getValue("GLOBAL", "LOGICS", logics) || logics.empty())
  {
    cerr << "*** ERROR: Config variable GLOBAL/LOGICS is not set\n";
    exit(1);
  }

  std::string logic_core_path(SVX_LOGIC_CORE_INSTALL_DIR);
  cfg.getValue("GLOBAL", "LOGIC_CORE_PATH", logic_core_path);

  string::iterator comma;
  string::iterator begin = logics.begin();
  do
  {
    comma = find(begin, logics.end(), ',');
    string logic_name;
    if (comma == logics.end())
    {
      logic_name = string(begin, logics.end());
    }
    else
    {
      logic_name = string(begin, comma);
      begin = comma + 1;
    }

    cout << "\nStarting logic: " << logic_name << endl;

    string logic_type;
    if (!cfg.getValue(logic_name, "TYPE", logic_type) || logic_type.empty())
    {
      cerr << "*** ERROR: Logic TYPE not specified for logic \""
      	   << logic_name << "\". Skipping...\n";
      continue;
    }
    std::string logic_plugin_filename =
      logic_core_path.empty()
        ? logic_type + "Logic.so"
        : logic_core_path + "/" + logic_type + "Logic.so";
    //std::cout << "### logic_plugin_filename=" << logic_plugin_filename
    //          << std::endl;
    LogicBase *logic = Async::Plugin::load<LogicBase>(logic_plugin_filename);
    if (logic != nullptr)
    {
      std::cout << "\tFound plugin: " << logic->pluginPath() << std::endl;
      if (!logic->initialize(cfg, logic_name))
      {
        Async::Plugin::unload(logic);
        logic = nullptr;
      }
    }
    if (logic == nullptr)
    {
      cerr << "*** ERROR: Could not load or initialize Logic object \""
      	   << logic_name << "\". Skipping...\n";
      continue;
    }

    logic_vec.push_back(logic);
  } while (comma != logics.end());

  if (logic_vec.size() == 0)
  {
    cerr << "*** ERROR: No logics available. Bailing out...\n";
    exit(1);
  }
} /* initialize_logics */


static void sighup_handler(int signal)
{
  if (logfile_name == 0)
  {
    cout << "Ignoring SIGHUP\n";
    return;
  }
  std::cout << "SIGHUP received" << std::endl;
  logwriter.reopenLogfile();
} /* sighup_handler */


static void sigterm_handler(int signal)
{
  const char *signame = 0;
  switch (signal)
  {
    case SIGTERM:
      signame = "SIGTERM";
      break;
    case SIGINT:
      signame = "SIGINT";
      break;
    default:
      signame = "Unknown signal";
      break;
  }

  std::cout << "\nNOTICE: " << signame
            << " received. Shutting down application..."
            << std::endl;
  Application::app().quit();
} /* sigterm_handler */


static void handle_unix_signal(int signum)
{
  switch (signum)
  {
    case SIGHUP:
      sighup_handler(signum);
      break;
    case SIGINT:
    case SIGTERM:
      sigterm_handler(signum);
      break;
  }
} /* handle_unix_signal */


<<<<<<< HEAD
static bool logfile_open(void)
{
  if (logfd != -1)
  {
    close(logfd);
  }

  logfd = open(logfile_name, O_WRONLY | O_APPEND | O_CREAT, 00644);
  if (logfd == -1)
  {
    cerr << "open(\"" << logfile_name << "\"): " << strerror(errno) << endl;
    return false;
  }

  return true;

} /* logfile_open */


static void logfile_reopen(const char *reason)
{
  logfile_write_timestamp();
  string msg(reason);
  msg += ". Reopening logfile\n";
  if (write(logfd, msg.c_str(), msg.size()) == -1) {}

  logfile_open();

  logfile_write_timestamp();
  msg = reason;
  msg += ". Logfile reopened\n";
  if (write(logfd, msg.c_str(), msg.size()) == -1) {}
} /* logfile_reopen */


static bool logfile_write_timestamp(void)
{
  if (!tstamp_format.empty())
  {
    struct timeval tv;
    gettimeofday(&tv, NULL);
    string fmt(tstamp_format);
    const string frac_code("%f");
    size_t pos = fmt.find(frac_code);
    if (pos != string::npos)
    {
      stringstream ss;
      ss << setfill('0') << setw(3) << (tv.tv_usec / 1000);
      fmt.replace(pos, frac_code.length(), ss.str());
    }
    struct tm tm;
    char tstr[256];
    size_t tlen = strftime(tstr, sizeof(tstr), fmt.c_str(),
                           localtime_r(&tv.tv_sec, &tm));
    ssize_t ret = write(logfd, tstr, tlen);
    if (ret != static_cast<ssize_t>(tlen))
    {
      return false;
    }
    ret = write(logfd, ": ", 2);
    if (ret != 2)
    {
      return false;
    }
  }
  return true;
} /* logfile_write_timestamp */


static void logfile_write(const char *buf)
{
  if (logfd == -1)
  {
    cout << buf;
    return;
  }

  const char *ptr = buf;
  while (*ptr != 0)
  {
    static bool print_timestamp = true;
    ssize_t ret;

    if (print_timestamp)
    {
      if (!logfile_write_timestamp())
      {
        logfile_reopen("Write error");
        return;
      }
      print_timestamp = false;
    }

    size_t write_len = 0;
    const char *nl = strchr(ptr, '\n');
    if (nl != 0)
    {
      write_len = nl-ptr+1;
      print_timestamp = true;
    }
    else
    {
      write_len = strlen(ptr);
    }
    ret = write(logfd, ptr, write_len);
    if (ret != static_cast<ssize_t>(write_len))
    {
      logfile_reopen("Write error");
      return;
    }
    ptr += write_len;
  }
} /* logfile_write */


static void logfile_flush(void)
{
  cout.flush();
  cerr.flush();
  if (stdout_watch != 0)
  {
    stdout_handler(stdout_watch);
  }
} /*  logfile_flush */



=======
>>>>>>> 90ad36c3
/*
 * This file has not been truncated
 */<|MERGE_RESOLUTION|>--- conflicted
+++ resolved
@@ -279,13 +279,7 @@
   {
     home_dir = ".";
   }
-<<<<<<< HEAD
-
-  tstamp_format = "%c";
-
-=======
   
->>>>>>> 90ad36c3
   Config cfg;
   string cfg_filename;
   if (config != NULL)
@@ -380,13 +374,9 @@
     }
   }
 
-<<<<<<< HEAD
-  cfg.getValue("GLOBAL", "TIMESTAMP_FORMAT", tstamp_format);
-=======
   std::string tstamp_format = "%c";
   cfg.getValue("GLOBAL", "TIMESTAMP_FORMAT", tstamp_format);
   logwriter.setTimestampFormat(tstamp_format);
->>>>>>> 90ad36c3
 
   cout << PROGRAM_NAME " v" SVXLINK_VERSION
           " Copyright (C) 2003-2025 Tobias Blomberg / SM0SVX\n\n";
@@ -495,11 +485,6 @@
   LinkManager::deleteInstance();
   LocationInfo::deleteInstance();
 
-<<<<<<< HEAD
-  logfile_flush();
-
-=======
->>>>>>> 90ad36c3
   if (stdin_watch != 0)
   {
     delete stdin_watch;
@@ -513,17 +498,7 @@
   }
   logic_vec.clear();
 
-<<<<<<< HEAD
-  if (logfd != -1)
-  {
-    close(logfd);
-  }
-
   return 0;
-
-=======
-  return 0;
->>>>>>> 90ad36c3
 } /* main */
 
 
@@ -787,136 +762,6 @@
 } /* handle_unix_signal */
 
 
-<<<<<<< HEAD
-static bool logfile_open(void)
-{
-  if (logfd != -1)
-  {
-    close(logfd);
-  }
-
-  logfd = open(logfile_name, O_WRONLY | O_APPEND | O_CREAT, 00644);
-  if (logfd == -1)
-  {
-    cerr << "open(\"" << logfile_name << "\"): " << strerror(errno) << endl;
-    return false;
-  }
-
-  return true;
-
-} /* logfile_open */
-
-
-static void logfile_reopen(const char *reason)
-{
-  logfile_write_timestamp();
-  string msg(reason);
-  msg += ". Reopening logfile\n";
-  if (write(logfd, msg.c_str(), msg.size()) == -1) {}
-
-  logfile_open();
-
-  logfile_write_timestamp();
-  msg = reason;
-  msg += ". Logfile reopened\n";
-  if (write(logfd, msg.c_str(), msg.size()) == -1) {}
-} /* logfile_reopen */
-
-
-static bool logfile_write_timestamp(void)
-{
-  if (!tstamp_format.empty())
-  {
-    struct timeval tv;
-    gettimeofday(&tv, NULL);
-    string fmt(tstamp_format);
-    const string frac_code("%f");
-    size_t pos = fmt.find(frac_code);
-    if (pos != string::npos)
-    {
-      stringstream ss;
-      ss << setfill('0') << setw(3) << (tv.tv_usec / 1000);
-      fmt.replace(pos, frac_code.length(), ss.str());
-    }
-    struct tm tm;
-    char tstr[256];
-    size_t tlen = strftime(tstr, sizeof(tstr), fmt.c_str(),
-                           localtime_r(&tv.tv_sec, &tm));
-    ssize_t ret = write(logfd, tstr, tlen);
-    if (ret != static_cast<ssize_t>(tlen))
-    {
-      return false;
-    }
-    ret = write(logfd, ": ", 2);
-    if (ret != 2)
-    {
-      return false;
-    }
-  }
-  return true;
-} /* logfile_write_timestamp */
-
-
-static void logfile_write(const char *buf)
-{
-  if (logfd == -1)
-  {
-    cout << buf;
-    return;
-  }
-
-  const char *ptr = buf;
-  while (*ptr != 0)
-  {
-    static bool print_timestamp = true;
-    ssize_t ret;
-
-    if (print_timestamp)
-    {
-      if (!logfile_write_timestamp())
-      {
-        logfile_reopen("Write error");
-        return;
-      }
-      print_timestamp = false;
-    }
-
-    size_t write_len = 0;
-    const char *nl = strchr(ptr, '\n');
-    if (nl != 0)
-    {
-      write_len = nl-ptr+1;
-      print_timestamp = true;
-    }
-    else
-    {
-      write_len = strlen(ptr);
-    }
-    ret = write(logfd, ptr, write_len);
-    if (ret != static_cast<ssize_t>(write_len))
-    {
-      logfile_reopen("Write error");
-      return;
-    }
-    ptr += write_len;
-  }
-} /* logfile_write */
-
-
-static void logfile_flush(void)
-{
-  cout.flush();
-  cerr.flush();
-  if (stdout_watch != 0)
-  {
-    stdout_handler(stdout_watch);
-  }
-} /*  logfile_flush */
-
-
-
-=======
->>>>>>> 90ad36c3
 /*
  * This file has not been truncated
  */