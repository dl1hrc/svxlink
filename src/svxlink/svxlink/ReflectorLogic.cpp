--- conflicted
+++ resolved
@@ -737,28 +737,16 @@
     Json::Value user_info;
     is >> user_info;
     user_info["TG"] = m_selected_tg;
-<<<<<<< HEAD
-    string ud =jsonToString(user_info);
-
-     // cout << "sende: " << event_name << "," << ud << endl;
-=======
     string ud = jsonToString(user_info);
 
->>>>>>> aed2167b
     MsgStateEvent msg(logic->name(), event_name, ud);
     sendMsg(msg);
   }
   else if (event_name == "Sds:info" || event_name == "DvUsers:info" ||
            event_name == "Rssi:info" || event_name == "System:info" ||
-<<<<<<< HEAD
-           event_name == "Qso:info" || event_name == "Register:info")
-  {
-   // cout << "sende: " << event_name << "," << data << endl;
-=======
            event_name == "Qso:info" || event_name == "Register:info" ||
            event_name == "ForwardSds:info")
   {
->>>>>>> aed2167b
     MsgStateEvent msg(logic->name(), event_name, data);
     sendMsg(msg);
   }
@@ -1916,17 +1904,8 @@
 string ReflectorLogic::jsonToString(Json::Value eventmessage)
 {
   Json::StreamWriterBuilder builder;
-<<<<<<< HEAD
-  std::unique_ptr<Json::StreamWriter> writer(builder.newStreamWriter());
-  std::ostringstream ostream;
-  writer->write(eventmessage, &ostream);
-  std::string message = ostream.str();
-  message.erase(std::remove_if(message.begin(), message.end(), 
-                [](unsigned char x){return std::iscntrl(x);}));
-=======
   builder["indentation"] = "";
   std::string message = Json::writeString(builder, eventmessage);
->>>>>>> aed2167b
   return message;
 } /* ReflectorLogic::jsonToString */
 
