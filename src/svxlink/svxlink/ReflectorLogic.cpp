--- conflicted
+++ resolved
@@ -2701,7 +2701,6 @@
 } /* ReflectorLogic::handlePlayDtmf */
 
 
-<<<<<<< HEAD
 string ReflectorLogic::jsonToString(Json::Value eventmessage)
 {
   Json::StreamWriterBuilder builder;
@@ -2713,14 +2712,14 @@
                 [](unsigned char x){return std::iscntrl(x);}));
   return message;
 } /* ReflectorLogic::jsonToString */
-=======
+
+
 bool ReflectorLogic::getConfigValue(const std::string& section,
                                     const std::string& tag,
                                     std::string& value)
 {
   return cfg().getValue(section, tag, value, true);
 } /* ReflectorLogic::getConfigValue */
->>>>>>> 6b56a264
 
 
 bool ReflectorLogic::loadClientCertificate(void)
