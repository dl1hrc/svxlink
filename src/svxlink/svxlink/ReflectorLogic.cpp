--- conflicted
+++ resolved
@@ -732,11 +732,7 @@
     sendMsg(msg);
   }
   else if (event_name == "Sds:info" || event_name == "DvUsers:info" ||
-<<<<<<< HEAD
-           event_name == "Rssi:info")
-=======
            event_name == "Rssi:info" ||event_name == "System:info")
->>>>>>> 28c333d2
   {
    // cout << "sende: " << event_name << "," << data << endl;
     MsgStateEvent msg(logic->name(), event_name, data);
