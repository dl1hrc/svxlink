/**
@file	 ReflectorLogic.cpp
@brief   A logic core that connect to the SvxReflector
@author  Tobias Blomberg / SM0SVX
@date	 2017-02-12

\verbatim
SvxLink - A Multi Purpose Voice Services System for Ham Radio Use
Copyright (C) 2003-2024 Tobias Blomberg / SM0SVX

This program is free software; you can redistribute it and/or modify
it under the terms of the GNU General Public License as published by
the Free Software Foundation; either version 2 of the License, or
(at your option) any later version.

This program is distributed in the hope that it will be useful,
but WITHOUT ANY WARRANTY; without even the implied warranty of
MERCHANTABILITY or FITNESS FOR A PARTICULAR PURPOSE.  See the
GNU General Public License for more details.

You should have received a copy of the GNU General Public License
along with this program; if not, write to the Free Software
Foundation, Inc., 59 Temple Place, Suite 330, Boston, MA  02111-1307  USA
\endverbatim
*/

/****************************************************************************
 *
 * System Includes
 *
 ****************************************************************************/

#include <unistd.h>
//#include <openssl/x509.h>
//#include <openssl/x509v3.h>

#include <sstream>
#include <iostream>
#include <fstream>
#include <iomanip>
#include <algorithm>
#include <iterator>
#include <streambuf>
#include <limits>
#include <numeric>


/****************************************************************************
 *
 * Project Includes
 *
 ****************************************************************************/

#include <AsyncApplication.h>
#include <AsyncTcpClient.h>
#include <AsyncDigest.h>
#include <AsyncSslKeypair.h>
#include <AsyncSslCertSigningReq.h>
#include <AsyncEncryptedUdpSocket.h>
#include <AsyncIpAddress.h>
#include <AsyncAudioPassthrough.h>
#include <AsyncAudioValve.h>
#include <version/SVXLINK.h>
#include <config.h>


/****************************************************************************
 *
 * Local Includes
 *
 ****************************************************************************/

#include "ReflectorLogic.h"
#include "EventHandler.h"


/****************************************************************************
 *
 * Namespaces to use
 *
 ****************************************************************************/

using namespace std;
using namespace Async;



/****************************************************************************
 *
 * Defines & typedefs
 *
 ****************************************************************************/



/****************************************************************************
 *
 * Local class definitions
 *
 ****************************************************************************/



/****************************************************************************
 *
 * Prototypes
 *
 ****************************************************************************/

namespace {
  //void splitFilename(const std::string& filename, std::string& dirname,
  //    std::string& basename)
  //{
  //  std::string ext;
  //  basename = filename;

  //  size_t basenamepos = filename.find_last_of('/');
  //  if (basenamepos != string::npos)
  //  {
  //    if (basenamepos + 1 < filename.size())
  //    {
  //      basename = filename.substr(basenamepos + 1);
  //    }
  //    dirname = filename.substr(0, basenamepos + 1);
  //  }

  //  size_t extpos = basename.find_last_of('.');
  //  if (extpos != string::npos)
  //  {
  //    if (extpos+1 < basename.size())
  //    ext = basename.substr(extpos+1);
  //    basename.erase(extpos);
  //  }
  //}

  template <class T>
  void hexdump(const T& d)
  {
    std::ostringstream ss;
    std::string sep(48, '-');
    ss << sep << "\n";
    ss << std::setfill('0') << std::hex;
    size_t cnt = 0;
    for (const auto& byte : d)
    {
      std::string spacer(" ");
      if (++cnt % 16 == 0)
      {
        spacer = "\n";
      }
      ss << std::setw(2) << unsigned(byte) << spacer;
    }
    std::cout << ss.str() << ((cnt % 16 > 0) ? "\n" : "")
              << sep << std::endl;
  }
};


/****************************************************************************
 *
 * Exported Global Variables
 *
 ****************************************************************************/



/****************************************************************************
 *
 * Exported Global functions
 *
 ****************************************************************************/

extern "C" {
  LogicBase* construct(void) { return new ReflectorLogic; }
}


/****************************************************************************
 *
 * Local Global Variables
 *
 ****************************************************************************/

namespace {
  MsgProtoVer proto_ver;
};


/****************************************************************************
 *
 * Public member functions
 *
 ****************************************************************************/

ReflectorLogic::ReflectorLogic(void)
  : m_msg_type(0), m_udp_sock(0),
    m_logic_con_in(0), m_logic_con_out(0),
    m_reconnect_timer(60000, Timer::TYPE_ONESHOT, false),
    /*m_next_udp_tx_seq(0),*/ m_next_udp_rx_seq(0),
    m_heartbeat_timer(1000, Timer::TYPE_PERIODIC, false), m_dec(0),
    m_flush_timeout_timer(3000, Timer::TYPE_ONESHOT, false),
    m_udp_heartbeat_tx_cnt_reset(DEFAULT_UDP_HEARTBEAT_TX_CNT_RESET),
    m_udp_heartbeat_tx_cnt(0), m_udp_heartbeat_rx_cnt(0),
    m_tcp_heartbeat_tx_cnt(0), m_tcp_heartbeat_rx_cnt(0),
    m_con_state(STATE_DISCONNECTED), m_enc(0), m_default_tg(0),
    m_tg_select_timeout(DEFAULT_TG_SELECT_TIMEOUT),
    m_tg_select_inhibit_timeout(DEFAULT_TG_SELECT_TIMEOUT),
    m_tg_select_timer(1000, Async::Timer::TYPE_PERIODIC),
    m_tg_select_timeout_cnt(0), m_selected_tg(0), m_previous_tg(0),
    m_event_handler(0),
    m_report_tg_timer(500, Async::Timer::TYPE_ONESHOT, false),
    m_tg_local_activity(false), m_last_qsy(0), m_logic_con_in_valve(0),
    m_mute_first_tx_loc(true), m_mute_first_tx_rem(false),
    m_tmp_monitor_timer(1000, Async::Timer::TYPE_PERIODIC),
    m_tmp_monitor_timeout(DEFAULT_TMP_MONITOR_TIMEOUT), m_use_prio(true),
    m_qsy_pending_timer(-1), m_verbose(true)
{
  m_reconnect_timer.expired.connect(
      sigc::hide(mem_fun(*this, &ReflectorLogic::reconnect)));
  m_heartbeat_timer.expired.connect(
      mem_fun(*this, &ReflectorLogic::handleTimerTick));
  m_flush_timeout_timer.expired.connect(
      mem_fun(*this, &ReflectorLogic::flushTimeout));
  timerclear(&m_last_talker_timestamp);

  m_tg_select_timer.expired.connect(sigc::hide(
        sigc::mem_fun(*this, &ReflectorLogic::tgSelectTimerExpired)));
  m_report_tg_timer.expired.connect(sigc::hide(
        sigc::mem_fun(*this, &ReflectorLogic::processTgSelectionEvent)));
  m_tmp_monitor_timer.expired.connect(sigc::hide(
        sigc::mem_fun(*this, &ReflectorLogic::checkTmpMonitorTimeout)));
  m_qsy_pending_timer.expired.connect(sigc::hide(
        sigc::mem_fun(*this, &ReflectorLogic::qsyPendingTimeout)));

  m_con.connected.connect(
      sigc::mem_fun(*this, &ReflectorLogic::onConnected));
  m_con.disconnected.connect(
      sigc::mem_fun(*this, &ReflectorLogic::onDisconnected));
  m_con.frameReceived.connect(
      sigc::mem_fun(*this, &ReflectorLogic::onFrameReceived));
  m_con.verifyPeer.connect(
      sigc::mem_fun(*this, &ReflectorLogic::onVerifyPeer));
  m_con.sslConnectionReady.connect(
      sigc::mem_fun(*this, &ReflectorLogic::onSslConnectionReady));
  //m_con.setMaxFrameSize(ReflectorMsg::MAX_PREAUTH_FRAME_SIZE);
  m_con.setMaxFrameSize(ReflectorMsg::MAX_POSTAUTH_FRAME_SIZE);
} /* ReflectorLogic::ReflectorLogic */


bool ReflectorLogic::initialize(Async::Config& cfgobj, const std::string& logic_name)
{
    // Must create logic connection objects before calling LogicBase::initialize
  m_logic_con_in = new Async::AudioStreamStateDetector;
  m_logic_con_in->sigStreamStateChanged.connect(
      sigc::mem_fun(*this, &ReflectorLogic::onLogicConInStreamStateChanged));
  m_logic_con_out = new Async::AudioStreamStateDetector;
  m_logic_con_out->sigStreamStateChanged.connect(
      sigc::mem_fun(*this, &ReflectorLogic::onLogicConOutStreamStateChanged));

  if (!LogicBase::initialize(cfgobj, logic_name))
  {
    return false;
  }

  cfg().getValue(name(), "VERBOSE", m_verbose);

  std::vector<std::string> hosts;
  if (cfg().getValue(name(), "HOST", hosts))
  {
    std::cout << "*** WARNING: The " << name()
              << "/HOST configuration variable is deprecated. "
                 "Use HOSTS instead." << std::endl;
  }
  cfg().getValue(name(), "HOSTS", hosts);
  std::string srv_domain;
  cfg().getValue(name(), "DNS_DOMAIN", srv_domain);
  if (srv_domain.empty() && hosts.empty())
  {
    std::cerr << "*** ERROR: At least one of HOSTS or DNS_DOMAIN must be "
                 "specified in " << name() << std::endl;
     return false;
  }

  if (!srv_domain.empty())
  {
    m_con.setService("svxreflector", "tcp", srv_domain);
  }
  if (!hosts.empty())
  {
    uint16_t reflector_port = 5300;
    if (cfg().getValue(name(), "PORT", reflector_port))
    {
      std::cout << "*** WARNING: The " << name()
                << "/PORT configuration variable is deprecated. "
                   "Use HOST_PORT instead." << std::endl;
    }
    cfg().getValue(name(), "HOST_PORT", reflector_port);
    DnsResourceRecordSRV::Prio prio = 100;
    cfg().getValue(name(), "HOST_PRIO", prio);
    DnsResourceRecordSRV::Prio prio_inc = 1;
    cfg().getValue(name(), "HOST_PRIO_INC", prio_inc);
    DnsResourceRecordSRV::Weight weight = 100 / hosts.size();
    cfg().getValue(name(), "HOST_WEIGHT", weight);
    for (const auto& host_spec : hosts)
    {
      std::string host = host_spec;
      uint16_t port = reflector_port;
      auto colon = host.find(':');
      if (colon != std::string::npos)
      {
        host = host_spec.substr(0, colon);
        port = atoi(host_spec.substr(colon+1).c_str());
      }
      m_con.addStaticSRVRecord(0, prio, weight, port, host);
      prio += prio_inc;
    }
  }

  if (!cfg().getValue(name(), "CERT_PKI_DIR", m_pki_dir) || m_pki_dir.empty())
  {
    m_pki_dir = std::string(SVX_LOCAL_STATE_DIR) + "/pki";
  }
  if (!m_pki_dir.empty() && (access(m_pki_dir.c_str(), F_OK) != 0))
  {
    std::cout << name()
              << ": Create PKI directory \"" << m_pki_dir << "\""
              << std::endl;
    if (mkdir(m_pki_dir.c_str(), 0777) != 0)
    {
      std::cerr << "*** ERROR: Could not create PKI directory \""
                << m_pki_dir << "\" in logic \"" << name() << "\""
                << std::endl;
      return false;
    }
  }

  if (!cfg().getValue(name(), "CALLSIGN", m_callsign) || m_callsign.empty())
  {
    std::cerr << "*** ERROR: " << name()
              << "/CALLSIGN missing in configuration or is empty"
              << std::endl;
    return false;
  }

  if (!cfg().getValue(name(), "CERT_KEYFILE", m_keyfile))
  {
    m_keyfile = m_pki_dir + "/" + m_callsign + ".key";
  }
  if (access(m_keyfile.c_str(), F_OK) != 0)
  {
    std::cout << name()
              << ": Certificate key file not found. Generating key file \""
              << m_keyfile << "\"" << std::endl;
    Async::SslKeypair keypair;
    keypair.generate(2048);
    if (!keypair.writePrivateKeyFile(m_keyfile))
    {
      std::cerr << "*** ERROR: Failed to write private key file to \""
                << m_keyfile << "\" in logic \"" << name() << "\""
                << std::endl;
      return false;
    }
  }
  if (!m_ssl_pkey.readPrivateKeyFile(m_keyfile))
  {
    std::cerr << "*** ERROR: Failed to read private key file from \""
              << m_keyfile << "\" in logic \"" << name() << "\""
              << std::endl;
    return false;
  }

  m_ssl_csr.setVersion(Async::SslCertSigningReq::VERSION_1);
  m_ssl_csr.addSubjectName("CN", m_callsign);
  const std::vector<std::vector<std::string>> subject_names{
    {SN_givenName,              LN_givenName,               "GIVEN_NAME"},
    {SN_surname,                LN_surname,                 "SURNAME"},
    {SN_organizationalUnitName, LN_organizationalUnitName,  "ORG_UNIT"},
    {SN_organizationName,       LN_organizationName,        "ORG"},
    {SN_localityName,           LN_localityName,            "LOCALITY"},
    {SN_stateOrProvinceName,    LN_stateOrProvinceName,     "STATE"},
    {SN_countryName,            LN_countryName,             "COUNTRY"},
  };
  std::string value;
  const std::string prefix = "CERT_SUBJ_";
  for (const auto& snames : subject_names)
  {
    if (std::accumulate(snames.begin(), snames.end(), false,
          [&](bool found, const std::string& cfgsname)
          {
            return found || cfg().getValue(name(), prefix + cfgsname, value);
          }) &&
        !value.empty())
    {
      if (!m_ssl_csr.addSubjectName(snames[0], value))
      {
        std::cerr << "*** ERROR: Failed to set subject name '" << snames[0]
                  << "' in certificate signing request." << std::endl;
        return false;
      }
    }
  }
  Async::SslX509Extensions csr_exts;
  csr_exts.addBasicConstraints("critical, CA:FALSE");
  csr_exts.addKeyUsage(
      "critical, digitalSignature, keyEncipherment, keyAgreement");
  csr_exts.addExtKeyUsage("clientAuth");
  std::vector<std::string> cert_email;
  if (cfg().getValue(name(), "CERT_EMAIL", cert_email) && !cert_email.empty())
  {
    std::string csr_san;
    for (const auto& email : cert_email)
    {
      if (!csr_san.empty())
      {
        csr_san += ",";
      }
      csr_san += std::string("email:") + email;
    }
    csr_exts.addSubjectAltNames(csr_san);
  }
  m_ssl_csr.addExtensions(csr_exts);
  m_ssl_csr.setPublicKey(m_ssl_pkey);
  m_ssl_csr.sign(m_ssl_pkey);

  if (!cfg().getValue(name(), "CERT_CSRFILE", m_csrfile))
  {
    m_csrfile = m_pki_dir + "/" + m_callsign + ".csr";
  }
  Async::SslCertSigningReq req(nullptr);
  if (!req.readPemFile(m_csrfile) || !req.verify(m_ssl_pkey) ||
      (m_ssl_csr.digest() != req.digest()))
  {
    std::cout << name() << ": Saving certificate signing request file '"
              << m_csrfile << "'" << std::endl;
    //std::cout << "### New CSR" << std::endl;
    if (!m_ssl_csr.writePemFile(m_csrfile))
    {
      // FIXME: Read SSL error stack

      std::cerr << "*** ERROR: Failed to write certificate signing "
                   "request file to '"
                << m_csrfile << "' in logic '" << name() << "'"
                << std::endl;
      return false;
    }
  }
  //m_ssl_csr.print();

  if (!cfg().getValue(name(), "CERT_CRTFILE", m_crtfile))
  {
    m_crtfile = m_pki_dir + "/" + m_callsign + ".crt";
  }

  if (!loadClientCertificate())
  {
    std::cerr << "*** WARNING[" << name() << "]: Failed to load client "
                 "certificate. Ifnoring on-disk stored certificate file '"
              << m_crtfile << "'." << std::endl;
  }

  cfg().getValue(name(), "CERT_DOWNLOAD_CA_BUNDLE", m_download_ca_bundle);
  if (!cfg().getValue(name(), "CERT_CAFILE", m_cafile))
  {
    m_cafile = m_pki_dir + "/ca-bundle.crt";
  }
  if (!m_ssl_ctx.setCaCertificateFile(m_cafile))
  {
    if (m_download_ca_bundle)
    {
      std::cerr << "*** WARNING[" << name() << "]: Failed to read CA file '"
                << m_cafile << "'. Will try to retrieve it from the server."
                << std::endl;
    }
    else
    {
      std::cerr << "*** ERROR[" << name() << "]: Failed to read CA file '"
                << m_cafile << "' and CERT_DOWNLOAD_CA_BUNDLE is false."
                << std::endl;
      return false;
    }
  }

  string event_handler_str;
  if (!cfg().getValue(name(), "EVENT_HANDLER", event_handler_str) ||
      event_handler_str.empty())
  {
    std::cerr << "*** ERROR: Config variable " << name()
              << "/EVENT_HANDLER not set or empty" << std::endl;
    return false;
  }

  std::vector<std::string> monitor_tgs;
  cfg().getValue(name(), "MONITOR_TGS", monitor_tgs);
  for (std::vector<std::string>::iterator it=monitor_tgs.begin();
       it!=monitor_tgs.end(); ++it)
  {
    std::istringstream is(*it);
    MonitorTgEntry mte;
    is >> mte.tg;
    char modifier;
    while (is >> modifier)
    {
      if (modifier == '+')
      {
        mte.prio += 1;
      }
      else
      {
        cerr << "*** ERROR: Illegal format for config variable MONITOR_TGS "
             << "entry \"" << *it << "\"" << endl;
        return false;
      }
    }
    m_monitor_tgs.insert(mte);
  }

#if 0
  string audio_codec("GSM");
  if (AudioDecoder::isAvailable("OPUS") && AudioEncoder::isAvailable("OPUS"))
  {
    audio_codec = "OPUS";
  }
  else if (AudioDecoder::isAvailable("SPEEX") &&
           AudioEncoder::isAvailable("SPEEX"))
  {
    audio_codec = "SPEEX";
  }
  cfg().getValue(name(), "AUDIO_CODEC", audio_codec);
#endif

  AudioSource *prev_src = m_logic_con_in;

  cfg().getValue(name(), "MUTE_FIRST_TX_LOC", m_mute_first_tx_loc);
  cfg().getValue(name(), "MUTE_FIRST_TX_REM", m_mute_first_tx_rem);
  if (m_mute_first_tx_loc || m_mute_first_tx_rem)
  {
    m_logic_con_in_valve = new Async::AudioValve;
    m_logic_con_in_valve->setOpen(false);
    prev_src->registerSink(m_logic_con_in_valve);
    prev_src = m_logic_con_in_valve;
  }

  m_enc_endpoint = prev_src;
  prev_src = 0;

    // Create dummy audio codec used before setting the real encoder
  if (!setAudioCodec("DUMMY")) { return false; }
  prev_src = m_dec;

    // Create jitter buffer
  AudioFifo *fifo = new Async::AudioFifo(2*INTERNAL_SAMPLE_RATE);
  prev_src->registerSink(fifo, true);
  prev_src = fifo;
  unsigned jitter_buffer_delay = 0;
  cfg().getValue(name(), "JITTER_BUFFER_DELAY", jitter_buffer_delay);
  if (jitter_buffer_delay > 0)
  {
    fifo->setPrebufSamples(jitter_buffer_delay * INTERNAL_SAMPLE_RATE / 1000);
  }

  prev_src->registerSink(m_logic_con_out, true);
  prev_src = 0;

  cfg().getValue(name(), "DEFAULT_TG", m_default_tg);
  if (!cfg().getValue(name(), "TG_SELECT_TIMEOUT", 1U,
                      std::numeric_limits<unsigned>::max(),
                      m_tg_select_timeout, true))
  {
    std::cerr << "*** ERROR[" << name()
              << "]: Illegal value (" << m_tg_select_timeout
              << ") for TG_SELECT_TIMEOUT" << std::endl;
    return false;
  }

  m_tg_select_inhibit_timeout = m_tg_select_timeout;
  if (!cfg().getValue(name(), "TG_SELECT_INHIBIT_TIMEOUT", 0U,
                      std::numeric_limits<unsigned>::max(),
                      m_tg_select_inhibit_timeout, true))
  {
    std::cout << "*** ERROR[" << name()
              << "]: Illegal value (" << m_tg_select_inhibit_timeout
              << ") for TG_SELECT_INHIBIT_TIMEOUT" << std::endl;
    return false;
  }

  int qsy_pending_timeout = -1;
  if (cfg().getValue(name(), "QSY_PENDING_TIMEOUT", qsy_pending_timeout) &&
      (qsy_pending_timeout > 0))
  {
    m_qsy_pending_timer.setTimeout(1000 * qsy_pending_timeout);
  }

  m_event_handler = new EventHandler(event_handler_str, name());
  if (LinkManager::hasInstance())
  {
    m_event_handler->playFile.connect(
          sigc::mem_fun(*this, &ReflectorLogic::handlePlayFile));
    m_event_handler->playSilence.connect(
          sigc::mem_fun(*this, &ReflectorLogic::handlePlaySilence));
    m_event_handler->playTone.connect(
          sigc::mem_fun(*this, &ReflectorLogic::handlePlayTone));
    m_event_handler->playDtmf.connect(
          sigc::mem_fun(*this, &ReflectorLogic::handlePlayDtmf));
  }
  m_event_handler->setConfigValue.connect(
      sigc::mem_fun(cfg(), &Async::Config::setValue<std::string>));
  m_event_handler->setVariable("logic_name", name().c_str());

  m_event_handler->processEvent("namespace eval Logic {}");
  list<string> cfgvars = cfg().listSection(name());
  list<string>::const_iterator cfgit;
  for (cfgit=cfgvars.begin(); cfgit!=cfgvars.end(); ++cfgit)
  {
    string var = "Logic::CFG_" + *cfgit;
    string value;
    cfg().getValue(name(), *cfgit, value);
    m_event_handler->setVariable(var, value);
  }

  if (!m_event_handler->initialize())
  {
    return false;
  }

  cfg().getValue(name(), "TMP_MONITOR_TIMEOUT", m_tmp_monitor_timeout);

  std::string node_info_file;
  if (cfg().getValue(name(), "NODE_INFO_FILE", node_info_file))
  {
    std::ifstream node_info_is(node_info_file.c_str(), std::ios::in);
    if (node_info_is.good())
    {
      try
      {
        if (!(node_info_is >> m_node_info))
        {
          std::cerr << "*** ERROR: Failure while reading node information file "
                       "\"" << node_info_file << "\""
                    << std::endl;
          return false;
        }
      }
      catch (const Json::Exception& e)
      {
        std::cerr << "*** ERROR: Failure while reading node information "
                     "file \"" << node_info_file << "\": "
                  << e.what()
                  << std::endl;
        return false;
      }
    }
    else
    {
      std::cerr << "*** ERROR: Could not open node information file "
                   "\"" << node_info_file << "\""
                << std::endl;
      return false;
    }
  }
  m_node_info["sw"] = "SvxLink";
  m_node_info["swVer"] = SVXLINK_APP_VERSION;
  m_node_info["projVer"] = PROJECT_VERSION;

  cfg().getValue(name(), "UDP_HEARTBEAT_INTERVAL",
      m_udp_heartbeat_tx_cnt_reset);

  connect();

  return true;
} /* ReflectorLogic::initialize */


void ReflectorLogic::remoteCmdReceived(LogicBase* src_logic,
                                       const std::string& cmd)
{
  //cout << "### src_logic=" << src_logic->name() << "  cmd=" << cmd << endl;
  if (cmd == "*")
  {
    processEvent("report_tg_status");
  }
  //else if (cmd[0] == '0') // Help
  //{

  //}
  else if (cmd[0] == '1') // Select TG
  {
    const std::string subcmd(cmd.substr(1));
    if (!subcmd.empty()) // Select specified TG
    {
      istringstream is(subcmd);
      uint32_t tg;
      if (is >> tg)
      {
        selectTg(tg, "tg_command_activation", true);
        m_tg_local_activity = true;
        m_use_prio = false;
      }
      else
      {
        processEvent(std::string("command_failed ") + cmd);
      }
    }
    else // Select previous TG
    {
      selectTg(m_previous_tg, "tg_command_activation", true);
      m_tg_local_activity = true;
      m_use_prio = false;
    }
  }
  else if (cmd[0] == '2')   // QSY
  {
    if ((m_selected_tg != 0) && isLoggedIn())
    {
      const std::string subcmd(cmd.substr(1));
      if (subcmd.empty())
      {
        cout << name() << ": Requesting QSY to random TG" << endl;
        sendMsg(MsgRequestQsy());
      }
      else
      {
        std::istringstream is(subcmd);
        uint32_t tg = 0;
        if (is >> tg)
        {
          cout << name() << ": Requesting QSY to TG #" << tg << endl;
          sendMsg(MsgRequestQsy(tg));
        }
        else
        {
          processEvent("tg_qsy_failed");
        }
      }
    }
    else
    {
      processEvent("tg_qsy_failed");
    }
  }
  else if (cmd == "3")   // Follow last QSY
  {
    if ((m_last_qsy > 0) && (m_last_qsy != m_selected_tg))
    {
      selectTg(m_last_qsy, "tg_command_activation", true);
      m_tg_local_activity = true;
      m_use_prio = false;
    }
    else
    {
      processEvent(std::string("command_failed ") + cmd);
    }
  }
  else if (cmd[0] == '4')   // Temporarily monitor talk group
  {
    std::ostringstream os;
    const std::string subcmd(cmd.substr(1));
    if ((m_tmp_monitor_timeout > 0) && !subcmd.empty())
    {
      istringstream is(subcmd);
      uint32_t tg = 0;
      if (is >> tg)
      {
        const MonitorTgsSet::iterator it = m_monitor_tgs.find(tg);
        if (it != m_monitor_tgs.end())
        {
          if ((*it).timeout > 0)
          {
            std::cout << name() << ": Refresh temporary monitor for TG #"
                      << tg << std::endl;
              // NOTE: (*it).timeout is mutable
            (*it).timeout = m_tmp_monitor_timeout;
            os << "tmp_monitor_add " << tg;
          }
          else
          {
            std::cout << "*** WARNING: Not allowed to add a temporary montior "
                         "for TG #" << tg << " which is being permanently "
                         "monitored" << std::endl;
            os << "command_failed " << cmd;
          }
        }
        else
        {
          std::cout << name() << ": Add temporary monitor for TG #"
                    << tg << std::endl;
          MonitorTgEntry mte(tg);
          mte.timeout = m_tmp_monitor_timeout;
          m_monitor_tgs.insert(mte);
          sendMsg(MsgTgMonitor(std::set<uint32_t>(
                  m_monitor_tgs.begin(), m_monitor_tgs.end())));
          os << "tmp_monitor_add " << tg;
        }
      }
      else
      {
        std::cout << "*** WARNING: Failed to parse temporary TG monitor "
                     "command: " << cmd << std::endl;
        os << "command_failed " << cmd;
      }
    }
    else
    {
      std::cout << "*** WARNING: Ignoring temporary TG monitoring command ("
                << cmd << ") since that function is not enabled or there "
                   "were no TG specified" << std::endl;
      os << "command_failed " << cmd;
    }
    processEvent(os.str());
  }
  else
  {
    processEvent(std::string("unknown_command ") + cmd);
  }
} /* ReflectorLogic::remoteCmdReceived */


void ReflectorLogic::remoteReceivedTgUpdated(LogicBase *logic, uint32_t tg)
{
  //cout << "### ReflectorLogic::remoteReceivedTgUpdated: logic="
  //     << logic->name() << "  tg=" << tg
  //     << "  m_mute_first_tx_loc=" << m_mute_first_tx_loc << endl;
  if ((m_selected_tg == 0) && (tg > 0))
  {
    selectTg(tg, "tg_local_activation", !m_mute_first_tx_loc);
    m_tg_local_activity = !m_mute_first_tx_loc;
    m_use_prio = false;
  }
} /* ReflectorLogic::remoteReceivedTgUpdated */


void ReflectorLogic::remoteReceivedPublishStateEvent(
    LogicBase *logic, const std::string& event_name, const std::string& data)
{
  cout << "### ReflectorLogic::remoteReceivedPublishStateEvent:"
       << " logic=" << logic->name()
       << " event_name=" << event_name
       << " data=" << data
       << endl;
  //sendMsg(MsgStateEvent(logic->name(), event_name, msg));
  if (event_name == "Voter:sql_state")
  {
    //MsgUdpSignalStrengthValues msg;
    MsgSignalStrengthValues msg;
    std::istringstream is(data);
    Json::Value rx_arr;
    is >> rx_arr;
    for (Json::Value::ArrayIndex i = 0; i != rx_arr.size(); i++)
    {
      Json::Value& rx_data = rx_arr[i];
      std::string name = rx_data.get("name", "").asString();
      std::string id_str = rx_data.get("id", "?").asString();
      if (id_str.size() != 1)
      {
        return;
      }
      char id = id_str[0];
      int siglev = rx_data.get("siglev", 0).asInt();
      siglev = std::min(std::max(siglev, 0), 100);
      bool is_enabled = rx_data.get("enabled", false).asBool();
      bool sql_open = rx_data.get("sql_open", false).asBool();
      bool is_active = rx_data.get("active", false).asBool();
      //MsgUdpSignalStrengthValues::Rx rx(id, siglev);
      MsgSignalStrengthValues::Rx rx(id, siglev);
      rx.setEnabled(is_enabled);
      rx.setSqlOpen(sql_open);
      rx.setActive(is_active);
      msg.pushBack(rx);
    }
    //sendUdpMsg(msg);
    sendMsg(msg);
  }
  else if (event_name == "Rx:sql_state")
  {
    //MsgUdpSignalStrengthValues msg;
    MsgSignalStrengthValues msg;
    std::istringstream is(data);
    Json::Value rx_data;
    is >> rx_data;
    std::string name = rx_data.get("name", "").asString();
    std::string id_str = rx_data.get("id", "?").asString();
    if (id_str.size() != 1)
    {
      return;
    }
    char id = id_str[0];
    int siglev = rx_data.get("siglev", 0).asInt();
    siglev = std::min(std::max(siglev, 0), 100);
    bool sql_open = rx_data.get("sql_open", false).asBool();
    //MsgUdpSignalStrengthValues::Rx rx(id, siglev);
    MsgSignalStrengthValues::Rx rx(id, siglev);
    rx.setEnabled(true);
    rx.setSqlOpen(sql_open);
    rx.setActive(sql_open);
    msg.pushBack(rx);
    //sendUdpMsg(msg);
    sendMsg(msg);
  }
  else if (event_name == "Tx:state")
  {
    MsgTxStatus msg;
    std::istringstream is(data);
    Json::Value tx_data;
    is >> tx_data;
    std::string name = tx_data.get("name", "").asString();
    std::string id_str = tx_data.get("id", "?").asString();
    if (id_str.size() != 1)
    {
      return;
    }
    char id = id_str[0];
    if (id != '\0')
    {
      bool transmit = tx_data.get("transmit", false).asBool();
      MsgTxStatus::Tx tx(id);
      tx.setTransmit(transmit);
      msg.pushBack(tx);
      sendMsg(msg);
    }
  }
  else if (event_name == "MultiTx:state")
  {
    MsgTxStatus msg;
    std::istringstream is(data);
    Json::Value tx_arr;
    is >> tx_arr;
    for (Json::Value::ArrayIndex i = 0; i != tx_arr.size(); i++)
    {
      Json::Value& tx_data = tx_arr[i];
      std::string name = tx_data.get("name", "").asString();
      std::string id_str = tx_data.get("id", "").asString();
      if (id_str.size() != 1)
      {
        return;
      }
      char id = id_str[0];
      if (id != '\0')
      {
        bool transmit = tx_data.get("transmit", false).asBool();
        MsgTxStatus::Tx tx(id);
        tx.setTransmit(transmit);
        msg.pushBack(tx);
      }
    }
    sendMsg(msg);
  }
  else if (event_name == "QsoInfo:state")
  {
    std::istringstream is(data);
    Json::Value user_info;
    is >> user_info;
    user_info["TG"] = m_selected_tg;
    string ud = jsonToString(user_info);

    MsgStateEvent msg(logic->name(), event_name, ud);
    sendMsg(msg);
  }
  else if (event_name == "Sds:info" || event_name == "DvUsers:info" ||
           event_name == "Rssi:info" || event_name == "System:info" ||
           event_name == "Qso:info" || event_name == "Register:info" ||
           event_name == "ForwardSds:info")
  {
    MsgStateEvent msg(logic->name(), event_name, data);
    sendMsg(msg);
  }
} /* ReflectorLogic::remoteReceivedPublishStateEvent */


/****************************************************************************
 *
 * Protected member functions
 *
 ****************************************************************************/

ReflectorLogic::~ReflectorLogic(void)
{
  disconnect();
  delete m_event_handler;
  m_event_handler = 0;
  delete m_udp_sock;
  m_udp_sock = 0;
  delete m_logic_con_in;
  m_logic_con_in = 0;
  delete m_enc;
  m_enc = 0;
  delete m_dec;
  m_dec = 0;
  delete m_logic_con_in_valve;
  m_logic_con_in_valve = 0;
} /* ReflectorLogic::~ReflectorLogic */




/****************************************************************************
 *
 * Private member functions
 *
 ****************************************************************************/

void ReflectorLogic::onConnected(void)
{
  std::cout << name() << ": Connection established to "
            << m_con.remoteHost() << ":" << m_con.remotePort()
            << " (" << (m_con.isPrimary() ? "primary" : "secondary") << ")"
            << std::endl;
  sendMsg(proto_ver);
  m_udp_heartbeat_tx_cnt = m_udp_heartbeat_tx_cnt_reset;
  m_udp_heartbeat_rx_cnt = UDP_HEARTBEAT_RX_CNT_RESET;
  m_tcp_heartbeat_tx_cnt = TCP_HEARTBEAT_TX_CNT_RESET;
  m_tcp_heartbeat_rx_cnt = TCP_HEARTBEAT_RX_CNT_RESET;
  m_heartbeat_timer.setEnable(true);
  //m_next_udp_tx_seq = 0;
  m_next_udp_rx_seq = 0;
  timerclear(&m_last_talker_timestamp);
  //m_con_state = STATE_EXPECT_AUTH_CHALLENGE;
  //m_con.setMaxFrameSize(ReflectorMsg::MAX_SSL_SETUP_FRAME_SIZE);
  m_con_state = STATE_EXPECT_CA_INFO;
  //m_con.setMaxFrameSize(ReflectorMsg::MAX_PREAUTH_FRAME_FRAME_SIZE);
  processEvent("reflector_connection_status_update 1");
} /* ReflectorLogic::onConnected */


void ReflectorLogic::onDisconnected(TcpConnection*,
                                    TcpConnection::DisconnectReason reason)
{
  cout << name() << ": Disconnected from " << m_con.remoteHost() << ":"
       << m_con.remotePort() << ": "
       << TcpConnection::disconnectReasonStr(reason) << endl;
  //m_reconnect_timer.setTimeout(1000 + std::rand() % 5000);
  m_reconnect_timer.setEnable(reason == TcpConnection::DR_ORDERED_DISCONNECT);
  delete m_udp_sock;
  m_udp_sock = 0;
  //m_next_udp_tx_seq = 0;
  m_next_udp_rx_seq = 0;
  m_heartbeat_timer.setEnable(false);
  if (m_flush_timeout_timer.isEnabled())
  {
    m_flush_timeout_timer.setEnable(false);
    m_enc->allEncodedSamplesFlushed();
  }
  if (timerisset(&m_last_talker_timestamp))
  {
    m_dec->flushEncodedSamples();
    timerclear(&m_last_talker_timestamp);
  }
  m_con_state = STATE_DISCONNECTED;
  processEvent("reflector_connection_status_update 0");
} /* ReflectorLogic::onDisconnected */


bool ReflectorLogic::onVerifyPeer(TcpConnection *con, bool preverify_ok,
                                  X509_STORE_CTX *x509_store_ctx)
{
  //std::cout << "### ReflectorLogic::onVerifyPeer: preverify_ok="
  //          << (preverify_ok ? "yes" : "no") << std::endl;

  Async::SslX509 cert(*x509_store_ctx);
  preverify_ok = preverify_ok && !cert.isNull();
  preverify_ok = preverify_ok && !cert.commonName().empty();
  if (!preverify_ok)
  {
    std::cout << "*** ERROR[" << name()
              << "]: Certificate verification failed for reflector server"
              << std::endl;
    std::cout << "------------- Peer Certificate --------------" << std::endl;
    cert.print();
    std::cout << "---------------------------------------------" << std::endl;
  }

  return preverify_ok;
} /* ReflectorLogic::onVerifyPeer */


void ReflectorLogic::onSslConnectionReady(TcpConnection*)
{
  std::cout << name() << ": Encrypted connection established" << std::endl;

  if (m_con_state != STATE_EXPECT_SSL_CON_READY)
  {
    std::cerr << "*** ERROR["
              << name() << "]: Unexpected SSL connection readiness"
              << std::endl;
    disconnect();
    return;
  }

  if (m_con.sslVerifyResult() != X509_V_OK)
  {
    std::cerr << "*** ERROR["
              << name() << "]: SSL Certificate verification failed"
              << std::endl;
    disconnect();
    return;
  }

  auto peer_cert = m_con.sslPeerCertificate();
  //std::cout << "###   Common Name=" << peer_cert.commonName() << std::endl;

  bool cert_match_host = false;
  std::string remote_name = m_con.remoteHostName();
  if (!remote_name.empty())
  {
    if (remote_name[remote_name.size()-1] == '.')
    {
      remote_name.erase(remote_name.size()-1);
    }
    //std::cout << "### Remote hostname=" << remote_name << std::endl;
    cert_match_host |= peer_cert.matchHost(remote_name);
  }
  cert_match_host |= peer_cert.matchIp(m_con.remoteHost());
  if (!cert_match_host)
  {
    std::cerr << "*** EROR[" << name()
              << "]: The server certificate does not match the remote "
                 "hostname ("<< remote_name << ") nor the IP address ("
              << m_con.remoteHost() << ")"
              << std::endl;
    disconnect();
    return;
  }

  //m_con.setMaxFrameSize(ReflectorMsg::MAX_POST_SSL_SETUP_FRAME_SIZE);

  m_con_state = STATE_EXPECT_AUTH_ANSWER;
} /* ReflectorLogic::onSslConnectionReady */


void ReflectorLogic::onFrameReceived(FramedTcpConnection*,
                                     std::vector<uint8_t>& data)
{
  //std::cout << "### ReflectorLogic::onFrameReceived: data.size()="
  //          << data.size() << std::endl;
  char *buf = reinterpret_cast<char*>(&data.front());
  int len = data.size();

  stringstream ss;
  ss.write(buf, len);

  ReflectorMsg header;
  if (!header.unpack(ss))
  {
    std::cerr << "*** ERROR[" << name()
              << "]: Unpacking failed for TCP message header" << std::endl;
    disconnect();
    return;
  }

  if ((header.type() > 100) && !isTcpLoggedIn())
  {
    cerr << "*** ERROR[" << name() << "]: Unexpected protocol message received"
         << endl;
    disconnect();
    return;
  }

  m_tcp_heartbeat_rx_cnt = TCP_HEARTBEAT_RX_CNT_RESET;

  switch (header.type())
  {
    case MsgHeartbeat::TYPE:
      break;
    case MsgError::TYPE:
      handleMsgError(ss);
      break;
    case MsgProtoVerDowngrade::TYPE:
      handleMsgProtoVerDowngrade(ss);
      break;
    case MsgAuthChallenge::TYPE:
      handleMsgAuthChallenge(ss);
      break;
    case MsgAuthOk::TYPE:
      handleMsgAuthOk();
      break;
    case MsgCAInfo::TYPE:
      handleMsgCAInfo(ss);
      break;
    case MsgStartEncryption::TYPE:
      handleMsgStartEncryption();
      break;
    case MsgCABundle::TYPE:
      handleMsgCABundle(ss);
      break;
    case MsgClientCsrRequest::TYPE:
      handleMsgClientCsrRequest();
      break;
    case MsgClientCert::TYPE:
      handleMsgClientCert(ss);
      break;
    case MsgServerInfo::TYPE:
      handleMsgServerInfo(ss);
      break;
    case MsgNodeList::TYPE:
      handleMsgNodeList(ss);
      break;
    case MsgNodeJoined::TYPE:
      handleMsgNodeJoined(ss);
      break;
    case MsgNodeLeft::TYPE:
      handleMsgNodeLeft(ss);
      break;
    case MsgTalkerStart::TYPE:
      handleMsgTalkerStart(ss);
      break;
    case MsgTalkerStop::TYPE:
      handleMsgTalkerStop(ss);
      break;
    case MsgRequestQsy::TYPE:
      handleMsgRequestQsy(ss);
      break;
    case MsgStateEvent::TYPE:
      handleMsgStateEvent(ss);
      break;
<<<<<<< HEAD
=======
    case MsgStartUdpEncryption::TYPE:
      handlMsgStartUdpEncryption(ss);
      break;
>>>>>>> 6ccf2f07
    default:
      // Better just ignoring unknown messages for easier addition of protocol
      // messages while being backwards compatible

      //cerr << "*** WARNING[" << name()
      //     << "]: Unknown protocol message received: msg_type="
      //     << header.type() << endl;
      break;
  }
} /* ReflectorLogic::onFrameReceived */


void ReflectorLogic::handleMsgError(std::istream& is)
{
  MsgError msg;
  if (!msg.unpack(is))
  {
    cerr << "*** ERROR[" << name() << "]: Could not unpack MsgAuthError" << endl;
    disconnect();
    return;
  }
  cout << name() << ": Error message received from server: " << msg.message()
       << endl;
  disconnect();
} /* ReflectorLogic::handleMsgError */


void ReflectorLogic::handleMsgProtoVerDowngrade(std::istream& is)
{
  MsgProtoVerDowngrade msg;
  if (!msg.unpack(is))
  {
    std::cerr << "*** ERROR[" << name() 
              << "]: Could not unpack MsgProtoVerDowngrade" << std::endl;
    disconnect();
    return;
  }
#if 0
  if (msg.majorVer() == 2)
  {
    std::cout << name()
	      << ": The server is requesting protocol downgrade to v"
	      << msg.majorVer() << "." << msg.minorVer() << ". Complying."
	      << std::endl;
    sendMsg(MsgProtoVer(msg.majorVer(), msg.minorVer()));
    m_con_state = STATE_EXPECT_AUTH_CHALLENGE;
  }
  else
#endif
  {
    std::cout << name()
         << ": Server too old and we cannot downgrade to protocol version "
         << msg.majorVer() << "." << msg.minorVer() << " from "
         << proto_ver.majorVer() << "." << proto_ver.minorVer()
         << std::endl;
    disconnect();
  }
} /* ReflectorLogic::handleMsgProtoVerDowngrade */


void ReflectorLogic::handleMsgAuthChallenge(std::istream& is)
{
  if ((m_con_state != STATE_EXPECT_AUTH_ANSWER) /* &&
      (m_con_state != STATE_EXPECT_CERT) &&
      (m_con_state != STATE_EXPECT_AUTH_RESPONSE) */)
  {
    cerr << "*** ERROR[" << name() << "]: Unexpected MsgAuthChallenge\n";
    disconnect();
    return;
  }

  MsgAuthChallenge msg;
  if (!msg.unpack(is))
  {
    std::cerr << "*** ERROR[" << name()
              << "]: Could not unpack MsgAuthChallenge" << std::endl;
    disconnect();
    return;
  }
  const uint8_t *challenge = msg.challenge();
  if (challenge == 0)
  {
    cerr << "*** ERROR[" << name() << "]: Illegal challenge received\n";
    disconnect();
    return;
  }

  std::string auth_key;
  cfg().getValue(name(), "AUTH_KEY", auth_key);
  sendMsg(MsgAuthResponse(m_callsign, auth_key, challenge));
  //m_con_state = STATE_EXPECT_AUTH_ANSWER;
} /* ReflectorLogic::handleMsgAuthChallenge */


void ReflectorLogic::handleMsgAuthOk(void)
{
  if (m_con_state != STATE_EXPECT_AUTH_ANSWER)
  {
    cerr << "*** ERROR[" << name() << "]: Unexpected MsgAuthOk\n";
    disconnect();
    return;
  }
  std::cout << name() << ": Authentication OK" << std::endl;
  m_con_state = STATE_EXPECT_SERVER_INFO;
  //m_con.setMaxFrameSize(ReflectorMsg::MAX_POSTAUTH_FRAME_SIZE);

  auto cert = m_con.sslCertificate();
  if (!cert.isNull())
  {
    struct stat csrst, crtst;
    if ((stat(m_csrfile.c_str(), &csrst) == 0) &&
        (stat(m_crtfile.c_str(), &crtst) == 0) &&
        (csrst.st_mtim.tv_sec > crtst.st_mtim.tv_sec))
    {
      //std::cout << "### CSR mtime=" << csrst.st_mtim.tv_sec
      //          << "  CRT mtime=" << crtst.st_mtim.tv_sec
      //          << std::endl;
      std::cout << name()
                << ": The CSR is newer than the certificate. Sending "
                   "certificate signing request to server." << std::endl;
      sendMsg(MsgClientCsr(m_ssl_csr.pem()));
    }
  }
} /* ReflectorLogic::handleMsgAuthOk */


void ReflectorLogic::handleMsgCAInfo(std::istream& is)
{
  if (m_con_state != STATE_EXPECT_CA_INFO)
  {
    std::cerr << "*** ERROR[" << name()
              << "]: Unexpected MsgCAInfo" << std::endl;
    disconnect();
    return;
  }

  MsgCAInfo msg;
  if (!msg.unpack(is))
  {
    std::cerr << "*** ERROR[" << name() << "]: Could not unpack MsgCAInfo"
              << std::endl;
    disconnect();
    return;
  }

  //std::cout << "### ca_size=" << msg.pemSize()
  //          //<< "  ca_url='" << msg.url() << "'"
  //          << std::endl;
  //std::cout << "### Message digest size: " << msg.md().size() << std::endl;
  //hexdump(msg.md());

  bool request_ca_bundle = false;
  if (m_download_ca_bundle)
  {
    std::ifstream ca_ifs(m_cafile);
    request_ca_bundle = !ca_ifs.good();
    if (ca_ifs.good())
    {
      std::string ca_pem(std::istreambuf_iterator<char>{ca_ifs}, {});
      auto ca_md = Async::Digest().md("sha256", ca_pem);
      request_ca_bundle = (ca_md != msg.md());
      if (request_ca_bundle)
      {
        //std::cout << "### Local CA PEM\n" << ca_pem << std::endl;
        //std::cout << "SHA256 Digest\n";
        //hexdump(ca_md);

          // FIXME: Don't overwrite CA bundle if we have one already. To do
          //        that we need to implement verification of the new bundle.
        std::cout << "*** WARNING[" << name()
                  << "]: You need to update your CA bundle to the latest "
                     "version. Contact the reflector sysop."  << std::endl;
        request_ca_bundle = false;
      }
    }
    ca_ifs.close();
  }
  if (request_ca_bundle)
  {
    //std::cout << "### Requesting CA Bundle" << std::endl;
    sendMsg(MsgCABundleRequest());
    m_con_state = STATE_EXPECT_CA_BUNDLE;
  }
  else
  {
    //std::cout << "### Requesting encrypted communications channel"
    //          << std::endl;
    //m_con.setMaxFrameSize(ReflectorMsg::MAX_SSL_SETUP_FRAME_SIZE);
    sendMsg(MsgStartEncryptionRequest());
    m_con_state = STATE_EXPECT_START_ENCRYPTION;
  }
} /* ReflectorLogic::handleMsgCAInfo */


void ReflectorLogic::handleMsgCABundle(std::istream& is)
{
  //std::cout << "### ReflectorLogic::handleMsgCABundle" << std::endl;

  if (m_con_state != STATE_EXPECT_CA_BUNDLE)
  {
    std::cerr << "*** ERROR[" << name()
         << "]: Unexpected MsgCABundle" << std::endl;
    disconnect();
    return;
  }
  MsgCABundle msg;
  if (!msg.unpack(is))
  {
    std::cerr << "*** ERROR[" << name() << "]: Could not unpack MsgCABundle"
              << std::endl;
    disconnect();
    return;
  }

  //std::cout << "### CA:\n" << msg.caPem() << std::endl;
  //std::cout << "### Signature:\n";
  //hexdump(msg.signature());
  Async::SslX509 signing_cert;
  signing_cert.readPem(msg.certPem());
  //std::cout << "### Signing cert chain:\n" << std::string(48, '-') << "\n";
  //signing_cert.print();
  //std::cout << std::string(48, '-') << "\n";

  if (msg.caPem().empty())
  {
    std::cerr << "*** ERROR[" << name() << "]: Received empty CA bundle"
              << std::endl;
    disconnect();
    return;
  }

  Async::Digest dgst;
  auto signing_cert_pubkey = signing_cert.publicKey();
  //std::cout << "### Signing public key:\n"
  //          << signing_cert_pubkey.publicKeyPem() << std::endl;
  bool signature_ok =
    dgst.signVerifyInit(MsgCABundle::MD_ALG, signing_cert_pubkey) &&
    dgst.signVerifyUpdate(msg.caPem()) &&
    dgst.signVerifyFinal(msg.signature());
  //std::cout << "### Signature check: " << (signature_ok ? "OK" : "FAIL")
  //          << std::endl;
  if (!signature_ok)
  {
    // FIXME: Add more info to the warning printout
    std::cout << "*** WARNING[" << name()
              << "]: Received CA bundle with invalid signature" << std::endl;
    disconnect();
    return;
  }

  // FIXME: Verify signing certificate against old CA, then write new CA
  //        bundle file if it's ok

  if (!msg.caPem().empty())
  {
    std::cout << name() << ": Writing received CA bundle to '" << m_cafile
              << "'" << std::endl;
    std::ofstream ofs(m_cafile);
    if (ofs.good())
    {
      ofs << msg.caPem();
      ofs.close();
    }
    else
    {
      std::cerr << "*** ERROR[" << name() << "]: Could not write CA file '"
                << m_cafile << "'" << std::endl;
    }

    if (!m_ssl_ctx.setCaCertificateFile(m_cafile))
    {
      std::cerr << "*** ERROR[" << name() << "]: Failed to read CA file '"
                << m_cafile << "'" << std::endl;
      disconnect();
      return;
    }
  }

  sendMsg(MsgStartEncryptionRequest());
  m_con_state = STATE_EXPECT_START_ENCRYPTION;
} /* ReflectorLogic::handleMsgCABundle */


void ReflectorLogic::handleMsgStartEncryption(void)
{
  //std::cout << "### ReflectorLogic::handleMsgStartEncryption" << std::endl;

  if (m_con_state != STATE_EXPECT_START_ENCRYPTION)
  {
    std::cerr << "*** ERROR[" << name()
         << "]: Unexpected MsgStartEncryption" << std::endl;
    disconnect();
    return;
  }

  std::cout << name() << ": Setting up encrypted communications channel"
            << std::endl;

  m_con.enableSsl(true);
  m_con_state = STATE_EXPECT_SSL_CON_READY;
} /* ReflectorLogic::handleMsgStartEncryption */


void ReflectorLogic::handleMsgClientCsrRequest(void)
{
  if (m_con_state != STATE_EXPECT_AUTH_ANSWER)
  {
    std::cerr << "*** ERROR[" << name() << "]: Unexpected MsgClientCsrRequest"
              << std::endl;
    disconnect();
    return;
  }

  //Async::SslCertSigningReq req;
  //if (!req.readPemFile(m_csrfile) || req.isNull())
  //{
  //  std::cerr << "*** ERROR[" << name() << "]: Missing or invalid CSR file "
  //               "'" << m_csrfile << "'" << std::endl;
  //  disconnect();
  //  return;
  //}

  std::cout << name() << ": Sending requested Certificate Signing Request "
                         "to server" << std::endl;

  sendMsg(MsgClientCsr(m_ssl_csr.pem()));
  //m_con_state = STATE_EXPECT_CERT;
} /* ReflectorLogic::handleMsgClientCsrRequest */


void ReflectorLogic::handleMsgClientCert(std::istream& is)
{
  if (m_con_state < STATE_EXPECT_AUTH_ANSWER)
  {
    std::cerr << "*** ERROR[" << name() << "]: Unexpected MsgClientCert"
              << std::endl;
    disconnect();
    return;
  }
  MsgClientCert msg;
  if (!msg.unpack(is))
  {
    cerr << "*** ERROR[" << name() << "]: Could not unpack MsgClientCert\n";
    disconnect();
    return;
  }

  if (msg.certPem().empty())
  {
    std::cout << name() << ": Received an empty certificate. "
              //<< "Sending Certificate Signing Request to server."
              << std::endl;
    //sendMsg(MsgClientCsr(m_ssl_csr.pem()));
    disconnect();
    return;
  }

  std::cout << name() << ": Received certificate from server"
            << std::endl;
  Async::SslX509 cert;
  if (!cert.readPem(msg.certPem()) || cert.isNull())
  {
    std::cerr << "*** ERROR[" << name()
              << "]: Failed to parse certificate PEM data from server"
              << std::endl;
    disconnect();
    return;
  }
  std::cout << "---------- New Client Certificate -----------" << std::endl;
  cert.print();
  std::cout << "---------------------------------------------" << std::endl;

  if (cert.publicKey() != m_ssl_csr.publicKey())
  {
    std::cerr << "*** ERROR[" << name() << "]: The client certificate "
                 "received from the server does not match our current "
                 "private key. "
                 //"Sending Certificate Signing Request."
              << std::endl;
    //sendMsg(MsgClientCsr(m_ssl_csr.pem()));
    disconnect();
    return;
  }

  std::ofstream ofs(m_crtfile);
  if (!ofs.good() || !(ofs << msg.certPem()))
  {
    std::cerr << "*** ERROR[" << name()
              << "]: Failed to write certificate file to \""
              << m_crtfile << "\"" << std::endl;
    disconnect();
    return;
  }
  ofs.close();

  //if (!cert.writePemFile(m_crtfile))
  //{
  //  std::cerr << "*** ERROR[" << name()
  //            << "]: Failed to write certificate file to \""
  //            << m_crtfile << "\"" << std::endl;
  //  disconnect();
  //  return;
  //}

  if (!loadClientCertificate())
  {
    std::cout << name() << ": Failed to load client certificate. "
              //<< "Sending certificate signing request to server"
              << std::endl;
    //sendMsg(MsgClientCsr(m_ssl_csr.pem()));
    disconnect();
    return;
  }

  reconnect();
} /* ReflectorLogic::handleMsgClientCert */


void ReflectorLogic::handleMsgServerInfo(std::istream& is)
{
  if (m_con_state != STATE_EXPECT_SERVER_INFO)
  {
    cerr << "*** ERROR[" << name() << "]: Unexpected MsgServerInfo\n";
    disconnect();
    return;
  }
  MsgServerInfo msg;
  if (!msg.unpack(is))
  {
    cerr << "*** ERROR[" << name() << "]: Could not unpack MsgServerInfo\n";
    disconnect();
    return;
  }
  m_client_id = msg.clientId();

  //cout << "### MsgServerInfo: clientId=" << msg.clientId()
  //     << " codecs=";
  //std::copy(msg.codecs().begin(), msg.codecs().end(),
  //     std::ostream_iterator<std::string>(cout, " "));
  //cout << " nodes=";
  //std::copy(msg.nodes().begin(), msg.nodes().end(),
  //     std::ostream_iterator<std::string>(cout, " "));
  //cout << endl;

  cout << name() << ": Connected nodes: ";
  const vector<string>& nodes = msg.nodes();
  if (!nodes.empty())
  {
    vector<string>::const_iterator it = nodes.begin();
    cout << *it++;
    for (; it != nodes.end(); ++it)
    {
      cout << ", " << *it;
    }
  }
  cout << endl;

  string selected_codec;
  for (vector<string>::const_iterator it = msg.codecs().begin();
       it != msg.codecs().end();
       ++it)
  {
    if (codecIsAvailable(*it))
    {
      selected_codec = *it;
      setAudioCodec(selected_codec);
      break;
    }
  }
  cout << name() << ": ";
  if (!selected_codec.empty())
  {
    std::cout << "Using audio codec \"" << selected_codec << "\"" << std::endl;
  }
  else
  {
    std::cout << "No supported codec :-(" << std::endl;
    disconnect();
    return;
  }

  /*
  const Async::EncryptedUdpSocket::Cipher* cipher = nullptr;
  for (const auto& cipher_name : msg.udpCiphers())
  {
    cipher = EncryptedUdpSocket::fetchCipher(cipher_name);
    if (cipher != nullptr)
    {
      break;
    }
  }
  */
  std::cout << name() << ": ";
  const auto cipher = EncryptedUdpSocket::fetchCipher(UdpCipher::NAME);
  if (cipher != nullptr)
  {
    std::cout << "Using UDP cipher " << EncryptedUdpSocket::cipherName(cipher)
              << std::endl;
  }
  else
  {
    std::cout << "Unsupported UDP cipher " << UdpCipher::NAME
              << " :-(" << std::endl;
    disconnect();
    return;
  }

  delete m_udp_sock;
  m_udp_cipher_iv_cntr = 1;
  m_udp_sock = new Async::EncryptedUdpSocket;
  m_udp_cipher_iv_rand.resize(UdpCipher::IVRANDLEN);
  const char* err = "unknown reason";
  if ((err="memory allocation failure",     (m_udp_sock == nullptr)) ||
      (err="initialization failure",        !m_udp_sock->initOk()) ||
      (err="unsupported cipher",            !m_udp_sock->setCipher(cipher)) ||
      (err="cipher IV rand generation failure",
       !Async::EncryptedUdpSocket::randomBytes(m_udp_cipher_iv_rand)) ||
      (err="cipher key generation failure", !m_udp_sock->setCipherKey()))
  {
    std::cerr << "*** ERROR[" << name() << "]: Could not create UDP socket "
                 "due to " << err << std::endl;
    delete m_udp_sock;
    m_udp_sock = nullptr;
    disconnect();
    return;
  }
  m_udp_sock->setCipherAADLength(UdpCipher::AADLEN);
  m_udp_sock->setTagLength(UdpCipher::TAGLEN);
  m_udp_sock->cipherDataReceived.connect(
      mem_fun(*this, &ReflectorLogic::udpCipherDataReceived));
  m_udp_sock->dataReceived.connect(
      mem_fun(*this, &ReflectorLogic::udpDatagramReceived));

  m_con_state = STATE_EXPECT_START_UDP_ENCRYPTION;

  std::ostringstream node_info_os;
  Json::StreamWriterBuilder builder;
  builder["commentStyle"] = "None";
  builder["indentation"] = ""; //The JSON document is written on a single line
  Json::StreamWriter* writer = builder.newStreamWriter();
  writer->write(m_node_info, &node_info_os);
  delete writer;
  MsgNodeInfo node_info_msg(m_udp_cipher_iv_rand, m_udp_sock->cipherKey(),
                            node_info_os.str());
  sendMsg(node_info_msg);

#if 0
    // Set up RX and TX sites node information
  MsgNodeInfo::RxSite rx_site;
  MsgNodeInfo::TxSite tx_site;
  rx_site.setRxName("Rx1");
  tx_site.setTxName("Tx1");
  rx_site.setQthName(cfg().getValue("LocationInfo", "QTH_NAME"));
  tx_site.setQthName(cfg().getValue("LocationInfo", "QTH_NAME"));
  int32_t antenna_height = 0;
  if (cfg().getValue("LocationInfo", "ANTENNA_HEIGHT", antenna_height))
  {
    rx_site.setAntennaHeight(antenna_height);
    tx_site.setAntennaHeight(antenna_height);
  }
  float antenna_dir = -1.0f;
  cfg().getValue("LocationInfo", "ANTENNA_DIR", antenna_dir);
  rx_site.setAntennaDirection(antenna_dir);
  tx_site.setAntennaDirection(antenna_dir);
  double rf_frequency = 0;
  cfg().getValue("LocationInfo", "FREQUENCY", rf_frequency);
  if (rf_frequency < 0.0f)
  {
    rf_frequency = 0.0f;
  }
  rx_site.setRfFrequency(static_cast<uint64_t>(1000000.0f * rf_frequency));
  tx_site.setRfFrequency(static_cast<uint64_t>(1000000.0f * rf_frequency));
  vector<float> ctcss_frequencies;
  //ctcss_frequencies.push_back(136.5);
  //rx_site.setCtcssFrequencies(ctcss_frequencies);
  //tx_site.setCtcssFrequencies(ctcss_frequencies);
  float tx_power = 0.0f;
  cfg().getValue("LocationInfo", "TX_POWER", tx_power);
  tx_site.setTxPower(tx_power);
  MsgNodeInfo::TxSites tx_sites;
  tx_sites.push_back(tx_site);
  MsgNodeInfo::RxSites rx_sites;
  rx_sites.push_back(rx_site);

    // Send node information to the server
  MsgNodeInfo node_info; node_info
    .setSwInfo("SvxLink v" SVXLINK_VERSION)
    .setTxSites(tx_sites)
    .setRxSites(rx_sites);
  sendMsg(node_info);
#endif

  //if (m_selected_tg > 0)
  //{
  //  cout << name() << ": Selecting TG #" << m_selected_tg << endl;
  //  sendMsg(MsgSelectTG(m_selected_tg));
  //}

  //if (!m_monitor_tgs.empty())
  //{
  //  sendMsg(MsgTgMonitor(
  //        std::set<uint32_t>(m_monitor_tgs.begin(), m_monitor_tgs.end())));
  //}

  //sendUdpMsg(MsgUdpHeartbeat());
    // Send an empty datagram to open upp any firewalls
  //m_udp_sock->UdpSocket::write(
  //    m_con.remoteHost(), m_con.remotePort(), nullptr, 0);
  //sendUdpRegisterMsg();

} /* ReflectorLogic::handleMsgServerInfo */


void ReflectorLogic::handleMsgNodeList(std::istream& is)
{
  MsgNodeList msg;
  if (!msg.unpack(is))
  {
    cerr << "*** ERROR[" << name() << "]: Could not unpack MsgNodeList\n";
    disconnect();
    return;
  }
  cout << name() << ": Connected nodes: ";
  const vector<string>& nodes = msg.nodes();
  if (!nodes.empty())
  {
    vector<string>::const_iterator it = nodes.begin();
    cout << *it++;
    for (; it != nodes.end(); ++it)
    {
      cout << ", " << *it;
    }
  }
  cout << endl;
} /* ReflectorLogic::handleMsgNodeList */


void ReflectorLogic::handleMsgNodeJoined(std::istream& is)
{
  MsgNodeJoined msg;
  if (!msg.unpack(is))
  {
    cerr << "*** ERROR[" << name() << "]: Could not unpack MsgNodeJoined\n";
    disconnect();
    return;
  }
  if (m_verbose)
  {
    std::cout << name() << ": Node joined: " << msg.callsign() << std::endl;
  }
} /* ReflectorLogic::handleMsgNodeJoined */


void ReflectorLogic::handleMsgNodeLeft(std::istream& is)
{
  MsgNodeLeft msg;
  if (!msg.unpack(is))
  {
    cerr << "*** ERROR[" << name() << "]: Could not unpack MsgNodeLeft\n";
    disconnect();
    return;
  }
  if (m_verbose)
  {
    std::cout << name() << ": Node left: " << msg.callsign() << std::endl;
  }
} /* ReflectorLogic::handleMsgNodeLeft */


void ReflectorLogic::handleMsgTalkerStart(std::istream& is)
{
  MsgTalkerStart msg;
  if (!msg.unpack(is))
  {
    cerr << "*** ERROR[" << name() << "]: Could not unpack MsgTalkerStart\n";
    disconnect();
    return;
  }
  cout << name() << ": Talker start on TG #" << msg.tg() << ": "
       << msg.callsign() << endl;

    // Select the incoming TG if idle
  if (m_tg_select_timeout_cnt == 0)
  {
    selectTg(msg.tg(), "tg_remote_activation", !m_mute_first_tx_rem);
  }
  else if (m_use_prio)
  {
    uint32_t selected_tg_prio = 0;
    MonitorTgsSet::const_iterator selected_tg_it =
      m_monitor_tgs.find(MonitorTgEntry(m_selected_tg));
    if (selected_tg_it != m_monitor_tgs.end())
    {
      selected_tg_prio = selected_tg_it->prio;
    }
    MonitorTgsSet::const_iterator talker_tg_it =
      m_monitor_tgs.find(MonitorTgEntry(msg.tg()));
    if ((talker_tg_it != m_monitor_tgs.end()) &&
        (talker_tg_it->prio > selected_tg_prio))
    {
      std::cout << name() << ": Activity on prioritized TG #"
                << msg.tg() << ". Switching!" << std::endl;
      selectTg(msg.tg(), "tg_remote_prio_activation", !m_mute_first_tx_rem);
    }
  }

  std::ostringstream ss;
  ss << "talker_start " << msg.tg() << " " << msg.callsign();
  processEvent(ss.str());

  Json::Value event(Json::objectValue);
  event["tg"] = msg.tg();
  event["callsign"] = msg.callsign();
  publishStateEvent("Reflector:talker_start", jsonToString(event));
} /* ReflectorLogic::handleMsgTalkerStart */


void ReflectorLogic::handleMsgTalkerStop(std::istream& is)
{
  MsgTalkerStop msg;
  if (!msg.unpack(is))
  {
    cerr << "*** ERROR[" << name() << "]: Could not unpack MsgTalkerStop\n";
    disconnect();
    return;
  }
  cout << name() << ": Talker stop on TG #" << msg.tg() << ": "
       << msg.callsign() << endl;

  std::ostringstream ss;
  ss << "talker_stop " << msg.tg() << " " << msg.callsign();
  processEvent(ss.str());
} /* ReflectorLogic::handleMsgTalkerStop */


void ReflectorLogic::handleMsgRequestQsy(std::istream& is)
{
  MsgRequestQsy msg;
  if (!msg.unpack(is))
  {
    cerr << "*** ERROR[" << name() << "]: Could not unpack MsgRequestQsy\n";
    disconnect();
    return;
  }
  cout << name() << ": Server QSY request for TG #" << msg.tg() << endl;
  if (m_tg_local_activity)
  {
    selectTg(msg.tg(), "tg_qsy", true);
  }
  else
  {
    m_last_qsy = msg.tg();
    selectTg(0, "", false);
    std::ostringstream os;
    if (m_qsy_pending_timer.timeout() > 0)
    {
      cout << name() << ": Server QSY request pending" << endl;
      os << "tg_qsy_pending " << msg.tg();
      m_qsy_pending_timer.setEnable(true);
      m_use_prio = false;
      m_tg_select_timeout_cnt = 1 + m_qsy_pending_timer.timeout() / 1000;
    }
    else
    {
      cout << name()
           << ": Server QSY request ignored due to no local activity" << endl;
      os << "tg_qsy_ignored " << msg.tg();
      m_use_prio = true;
      m_tg_select_timeout_cnt = 0;
    }
    processEvent(os.str());
  }
} /* ReflectorLogic::handleMsgRequestQsy */


void ReflectorLogic::handleMsgStateEvent(std::istream& is)
{
  MsgStateEvent msg;
  if (!msg.unpack(is))
  {
    cerr << "*** ERROR[" << name() << "]: Could not unpack MsgStateEvent\n";
    disconnect();
    return;
  }

  publishStateEvent(msg.name(), msg.msg());
} /* ReflectorLogic::handleMsgStateEvent */


<<<<<<< HEAD
=======
void ReflectorLogic::handlMsgStartUdpEncryption(std::istream& is)
{
  //std::cout << "### ReflectorLogic::handlMsgStartUdpEncryption" << std::endl;

  if (m_con_state != STATE_EXPECT_START_UDP_ENCRYPTION)
  {
    std::cerr << "*** ERROR[" << name()
              << "]: Unexpected MsgStartUdpEncryption message" << std::endl;
    disconnect();
    return;
  }

  MsgStartUdpEncryption msg;
  if (!msg.unpack(is))
  {
    std::cerr << "*** ERROR[" << name()
              << "]: Could not unpack MsgStartUdpEncryption" << std::endl;
    disconnect();
    return;
  }
  m_con_state = STATE_EXPECT_UDP_HEARTBEAT;
  sendUdpRegisterMsg();
} /* ReflectorLogic::handlMsgStartUdpEncryption */


>>>>>>> 6ccf2f07
void ReflectorLogic::sendMsg(const ReflectorMsg& msg)
{
  if (!isConnected())
  {
    return;
  }

  m_tcp_heartbeat_tx_cnt = TCP_HEARTBEAT_TX_CNT_RESET;

  ostringstream ss;
  ReflectorMsg header(msg.type());
  if (!header.pack(ss) || !msg.pack(ss))
  {
    cerr << "*** ERROR[" << name()
         << "]: Failed to pack reflector TCP message\n";
    disconnect();
    return;
  }
  if (m_con.write(ss.str().data(), ss.str().size()) == -1)
  {
    std::cerr << "*** ERROR[" << name()
              << "]: Failed to write message to network connection"
              << std::endl;
    disconnect();
  }
} /* ReflectorLogic::sendMsg */


void ReflectorLogic::sendEncodedAudio(const void *buf, int count)
{
  if (!isLoggedIn())
  {
    return;
  }

  if (m_flush_timeout_timer.isEnabled())
  {
    m_flush_timeout_timer.setEnable(false);
  }
  sendUdpMsg(MsgUdpAudio(buf, count));
} /* ReflectorLogic::sendEncodedAudio */


void ReflectorLogic::flushEncodedAudio(void)
{
  if (!isLoggedIn())
  {
    flushTimeout();
    return;
  }
  sendUdpMsg(MsgUdpFlushSamples());
  m_flush_timeout_timer.setEnable(true);
} /* ReflectorLogic::flushEncodedAudio */


bool ReflectorLogic::udpCipherDataReceived(const IpAddress& addr, uint16_t port,
                                           void *buf, int count)
{
  if (static_cast<size_t>(count) < UdpCipher::AADLEN)
  {
    std::cout << "### ReflectorLogic::udpCipherDataReceived: Datagram too "
                 "short to hold associated data" << std::endl;
    return true;
  }
  stringstream ss;
  ss.write(reinterpret_cast<const char *>(buf), UdpCipher::AADLEN);
  if (!m_aad.unpack(ss))
  {
    std::cout << "*** WARNING: Unpacking associated data failed for UDP "
                 "datagram from " << addr << ":" << port << std::endl;
    return true;
  }
  //std::cout << "### ReflectorLogic::udpCipherDataReceived: m_aad.iv_cntr="
  //          << m_aad.iv_cntr << std::endl;
  m_udp_sock->setCipherIV(UdpCipher::IV{m_udp_cipher_iv_rand, 0,
                                        m_aad.iv_cntr});
  return false;
} /* ReflectorLogic::udpCipherDataReceived */


void ReflectorLogic::udpDatagramReceived(const IpAddress& addr, uint16_t port,
                                         void* aad, void *buf, int count)
{
  if (!isTcpLoggedIn())
  {
    return;
  }

  if (aad != nullptr)
  {
    //std::cout << "### ReflectorLogic::udpDatagramReceived: m_aad.iv_cntr="
    //          << m_aad.iv_cntr << std::endl;
  }

  if (addr != m_con.remoteHost())
  {
    cout << "*** WARNING[" << name()
         << "]: UDP packet received from wrong source address "
         << addr << ". Should be " << m_con.remoteHost() << "." << endl;
    return;
  }
  if (port != m_con.remotePort())
  {
    cout << "*** WARNING[" << name()
         << "]: UDP packet received with wrong source port number "
         << port << ". Should be " << m_con.remotePort() << "." << endl;
    return;
  }

  stringstream ss;
  ss.write(reinterpret_cast<const char *>(buf), count);

  ReflectorUdpMsg header;
  if (!header.unpack(ss))
  {
    cout << "*** WARNING[" << name()
         << "]: Unpacking failed for UDP message header" << endl;
    return;
  }

  //if (header.clientId() != m_client_id)
  //{
  //  cout << "*** WARNING[" << name()
  //       << "]: UDP packet received with wrong client id "
  //       << header.clientId() << ". Should be " << m_client_id << "." << endl;
  //  return;
  //}

    // Check sequence number
  if (m_aad.iv_cntr < m_next_udp_rx_seq) // Frame out of sequence (ignore)
  {
    std::cout << name()
              << ": Dropping out of sequence UDP frame with seq="
              << m_aad.iv_cntr << std::endl;
    return;
  }
  else if (m_aad.iv_cntr > m_next_udp_rx_seq) // Frame lost
  {
    std::cout << name() << ": UDP frame(s) lost. Expected seq="
              << m_next_udp_rx_seq
              << " but received " << m_aad.iv_cntr
              << ". Resetting next expected sequence number to "
              << (m_aad.iv_cntr + 1) << std::endl;
  }
  m_next_udp_rx_seq = m_aad.iv_cntr + 1;

  m_udp_heartbeat_rx_cnt = UDP_HEARTBEAT_RX_CNT_RESET;

  if ((m_con_state == STATE_EXPECT_UDP_HEARTBEAT) &&
      (header.type() == MsgUdpHeartbeat::TYPE))
  {
    std::cout << name() << ": Bidirectional UDP communication verified"
              << std::endl;
    m_con.markAsEstablished();
    m_con_state = STATE_CONNECTED;

    if (m_selected_tg > 0)
    {
      cout << name() << ": Selecting TG #" << m_selected_tg << endl;
      sendMsg(MsgSelectTG(m_selected_tg));
    }

    if (!m_monitor_tgs.empty())
    {
      sendMsg(MsgTgMonitor(
            std::set<uint32_t>(m_monitor_tgs.begin(), m_monitor_tgs.end())));
    }
  }

  if (!isLoggedIn())
  {
    return;
  }

  switch (header.type())
  {
    case MsgUdpHeartbeat::TYPE:
      break;

    case MsgUdpAudio::TYPE:
    {
      MsgUdpAudio msg;
      if (!msg.unpack(ss))
      {
        cerr << "*** WARNING[" << name() << "]: Could not unpack MsgUdpAudio\n";
        return;
      }
      if (!msg.audioData().empty())
      {
        gettimeofday(&m_last_talker_timestamp, NULL);
        m_dec->writeEncodedSamples(
            &msg.audioData().front(), msg.audioData().size());
      }
      break;
    }

    case MsgUdpFlushSamples::TYPE:
      m_dec->flushEncodedSamples();
      timerclear(&m_last_talker_timestamp);
      break;

    case MsgUdpAllSamplesFlushed::TYPE:
      m_enc->allEncodedSamplesFlushed();
      break;

    default:
      // Better ignoring unknown protocol messages for easier addition of new
      // messages while still being backwards compatible

      //cerr << "*** WARNING[" << name()
      //     << "]: Unknown UDP protocol message received: msg_type="
      //     << header.type() << endl;
      break;
  }
} /* ReflectorLogic::udpDatagramReceived */

void ReflectorLogic::sendUdpMsg(const UdpCipher::AAD& aad,
                                const ReflectorUdpMsg& msg)
{
  m_udp_heartbeat_tx_cnt = m_udp_heartbeat_tx_cnt_reset;

  if (m_udp_sock == 0)
  {
    return;
  }

  ReflectorUdpMsg header(msg.type());
  ostringstream ss;
  if (!header.pack(ss) || !msg.pack(ss))
  {
    std::cerr << "*** ERROR[" << name()
              << "]: Failed to pack reflector UDP message" << std::endl;
    return;
  }
  m_udp_sock->setCipherIV(UdpCipher::IV{m_udp_cipher_iv_rand, m_client_id,
                                        aad.iv_cntr});
  std::ostringstream adss;
  if (!aad.pack(adss))
  {
    std::cout << "*** WARNING: Packing associated data failed for UDP "
                 "datagram to " << m_con.remoteHost() << ":"
              << m_con.remotePort() << std::endl;
    return;
  }
  m_udp_sock->write(m_con.remoteHost(), m_con.remotePort(),
                    adss.str().data(), adss.str().size(),
                    ss.str().data(), ss.str().size());
} /* ReflectorLogic::sendUdpMsg */


void ReflectorLogic::sendUdpMsg(const ReflectorUdpMsg& msg)
{
  if (!isLoggedIn())
  {
    return;
  }
  sendUdpMsg(UdpCipher::AAD{m_udp_cipher_iv_cntr++}, msg);
} /* ReflectorLogic::sendUdpMsg */


void ReflectorLogic::sendUdpRegisterMsg(void)
{
  sendUdpMsg(UdpCipher::InitialAAD{m_client_id}, MsgUdpHeartbeat());
} /* ReflectorLogic::sendUdpRegisterMsg */


void ReflectorLogic::connect(void)
{
  if (!isConnected())
  {
    m_reconnect_timer.setEnable(false);
    std::cout << name() << ": Connecting to service " << m_con.service()
              << std::endl;
    m_con.connect();
    m_con.setSslContext(m_ssl_ctx, false);
  }
} /* ReflectorLogic::connect */


void ReflectorLogic::disconnect(void)
{
  bool was_connected = m_con.isConnected();
  m_con.disconnect();
  if (was_connected)
  {
    onDisconnected(&m_con, TcpConnection::DR_ORDERED_DISCONNECT);
  }
  m_con_state = STATE_DISCONNECTED;
} /* ReflectorLogic::disconnect */


void ReflectorLogic::reconnect(void)
{
  disconnect();
  connect();
} /* ReflectorLogic::reconnect */


bool ReflectorLogic::isConnected(void) const
{
  return m_con.isConnected();
} /* ReflectorLogic::isConnected */


void ReflectorLogic::allEncodedSamplesFlushed(void)
{
  sendUdpMsg(MsgUdpAllSamplesFlushed());
} /* ReflectorLogic::allEncodedSamplesFlushed */


void ReflectorLogic::flushTimeout(Async::Timer *t)
{
  m_flush_timeout_timer.setEnable(false);
  m_enc->allEncodedSamplesFlushed();
} /* ReflectorLogic::flushTimeout */


void ReflectorLogic::handleTimerTick(Async::Timer *t)
{
  if (timerisset(&m_last_talker_timestamp))
  {
    struct timeval now, diff;
    gettimeofday(&now, NULL);
    timersub(&now, &m_last_talker_timestamp, &diff);
    if (diff.tv_sec > 3)
    {
      cout << name() << ": Last talker audio timeout" << endl;
      m_dec->flushEncodedSamples();
      timerclear(&m_last_talker_timestamp);
    }
  }

  if (--m_udp_heartbeat_tx_cnt == 0)
  {
    if (m_con_state == STATE_EXPECT_UDP_HEARTBEAT)
    {
      sendUdpRegisterMsg();
    }
    else if (isLoggedIn())
    {
      sendUdpMsg(MsgUdpHeartbeat());
    }
  }

  if (--m_tcp_heartbeat_tx_cnt == 0)
  {
    sendMsg(MsgHeartbeat());
  }

  if (--m_udp_heartbeat_rx_cnt == 0)
  {
    cout << name() << ": UDP Heartbeat timeout" << endl;
    disconnect();
  }

  if (--m_tcp_heartbeat_rx_cnt == 0)
  {
    cout << name() << ": Heartbeat timeout" << endl;
    disconnect();
  }
} /* ReflectorLogic::handleTimerTick */


bool ReflectorLogic::setAudioCodec(const std::string& codec_name)
{
  delete m_enc;
  m_enc = Async::AudioEncoder::create(codec_name);
  if (m_enc == 0)
  {
    cerr << "*** ERROR[" << name()
         << "]: Failed to initialize " << codec_name
         << " audio encoder" << endl;
    m_enc = Async::AudioEncoder::create("DUMMY");
    assert(m_enc != 0);
    return false;
  }
  m_enc->writeEncodedSamples.connect(
      mem_fun(*this, &ReflectorLogic::sendEncodedAudio));
  m_enc->flushEncodedSamples.connect(
      mem_fun(*this, &ReflectorLogic::flushEncodedAudio));
  m_enc_endpoint->registerSink(m_enc, false);

  string opt_prefix(m_enc->name());
  opt_prefix += "_ENC_";
  list<string> names = cfg().listSection(name());
  for (list<string>::const_iterator nit=names.begin(); nit!=names.end(); ++nit)
  {
    if ((*nit).find(opt_prefix) == 0)
    {
      string opt_value;
      cfg().getValue(name(), *nit, opt_value);
      string opt_name((*nit).substr(opt_prefix.size()));
      m_enc->setOption(opt_name, opt_value);
    }
  }
  m_enc->printCodecParams();

  AudioSink *sink = 0;
  if (m_dec != 0)
  {
    sink = m_dec->sink();
    m_dec->unregisterSink();
    delete m_dec;
  }
  m_dec = Async::AudioDecoder::create(codec_name);
  if (m_dec == 0)
  {
    cerr << "*** ERROR[" << name()
         << "]: Failed to initialize " << codec_name
         << " audio decoder" << endl;
    m_dec = Async::AudioDecoder::create("DUMMY");
    assert(m_dec != 0);
    return false;
  }
  m_dec->allEncodedSamplesFlushed.connect(
      mem_fun(*this, &ReflectorLogic::allEncodedSamplesFlushed));
  if (sink != 0)
  {
    m_dec->registerSink(sink, true);
  }

  opt_prefix = string(m_dec->name()) + "_DEC_";
  names = cfg().listSection(name());
  for (list<string>::const_iterator nit=names.begin(); nit!=names.end(); ++nit)
  {
    if ((*nit).find(opt_prefix) == 0)
    {
      string opt_value;
      cfg().getValue(name(), *nit, opt_value);
      string opt_name((*nit).substr(opt_prefix.size()));
      m_dec->setOption(opt_name, opt_value);
    }
  }
  m_dec->printCodecParams();

  return true;
} /* ReflectorLogic::setAudioCodec */


bool ReflectorLogic::codecIsAvailable(const std::string &codec_name)
{
  return AudioEncoder::isAvailable(codec_name) &&
         AudioDecoder::isAvailable(codec_name);
} /* ReflectorLogic::codecIsAvailable */


void ReflectorLogic::onLogicConInStreamStateChanged(bool is_active,
                                                    bool is_idle)
{
  //cout << "### ReflectorLogic::onLogicConInStreamStateChanged: is_active="
  //     << is_active << "  is_idle=" << is_idle << endl;
  if (is_idle)
  {
    if (m_qsy_pending_timer.isEnabled())
    {
      std::ostringstream os;
      os << "tg_qsy_on_sql " << m_last_qsy;
      processEvent(os.str());
      selectTg(m_last_qsy, "", true);
      m_qsy_pending_timer.setEnable(false);
      m_tg_local_activity = true;
      m_use_prio = false;
    }
  }
  else
  {
    if ((m_logic_con_in_valve != 0) && m_tg_local_activity)
    {
      m_logic_con_in_valve->setOpen(true);
    }
    if (m_tg_select_timeout_cnt == 0) // No TG currently selected
    {
      if (m_default_tg > 0)
      {
        selectTg(m_default_tg, "tg_default_activation", !m_mute_first_tx_loc);
      }
    }
    m_qsy_pending_timer.reset();
    m_tg_local_activity = true;
    m_use_prio = false;
    m_tg_select_timeout_cnt =
      (m_selected_tg > 0) ? m_tg_select_timeout : m_tg_select_inhibit_timeout;
  }

  if (!m_tg_selection_event.empty())
  {
    //processTgSelectionEvent();
    m_report_tg_timer.reset();
    m_report_tg_timer.setEnable(true);
  }

  checkIdle();
} /* ReflectorLogic::onLogicConInStreamStateChanged */


void ReflectorLogic::onLogicConOutStreamStateChanged(bool is_active,
                                                     bool is_idle)
{
  //cout << "### ReflectorLogic::onLogicConOutStreamStateChanged: is_active="
  //     << is_active << "  is_idle=" << is_idle << endl;
  if (!is_idle && (m_tg_select_timeout_cnt > 0))
  {
    m_tg_select_timeout_cnt = m_tg_select_timeout;
  }

  if (!m_tg_selection_event.empty())
  {
    //processTgSelectionEvent();
    m_report_tg_timer.reset();
    m_report_tg_timer.setEnable(true);
  }

  checkIdle();
} /* ReflectorLogic::onLogicConOutStreamStateChanged */


void ReflectorLogic::tgSelectTimerExpired(void)
{
  //cout << "### ReflectorLogic::tgSelectTimerExpired: m_tg_select_timeout_cnt="
  //     << m_tg_select_timeout_cnt << endl;
  if (m_tg_select_timeout_cnt > 0)
  {
    if (m_logic_con_out->isIdle() && m_logic_con_in->isIdle() &&
        (--m_tg_select_timeout_cnt == 0))
    {
      selectTg(0, "tg_selection_timeout", false);
    }
  }
} /* ReflectorLogic::tgSelectTimerExpired */


void ReflectorLogic::selectTg(uint32_t tg, const std::string& event, bool unmute)
{
  cout << name() << ": Selecting TG #" << tg << endl;

  m_tg_selection_event.clear();
  if (!event.empty())
  {
    ostringstream os;
    os << event << " " << tg << " " << m_selected_tg;
    m_tg_selection_event = os.str();
    m_report_tg_timer.reset();
    m_report_tg_timer.setEnable(true);
  }

  if (tg != m_selected_tg)
  {
    sendMsg(MsgSelectTG(tg));
    if (m_selected_tg != 0)
    {
      m_previous_tg = m_selected_tg;
    }
    m_selected_tg = tg;
    if (tg == 0)
    {
      m_tg_local_activity = false;
      m_use_prio = true;
    }
    else
    {
      m_tg_local_activity = !m_logic_con_in->isIdle();
      m_qsy_pending_timer.setEnable(false);
    }
    m_event_handler->setVariable(name() + "::selected_tg", m_selected_tg);
    m_event_handler->setVariable(name() + "::previous_tg", m_previous_tg);

    ostringstream os;
    os << "tg_selected " << m_selected_tg << " " << m_previous_tg;
    processEvent(os.str());
  }
  m_tg_select_timeout_cnt = (tg > 0) ? m_tg_select_timeout : 0;

  if (m_logic_con_in_valve != 0)
  {
    m_logic_con_in_valve->setOpen(unmute);
  }
} /* ReflectorLogic::selectTg */


void ReflectorLogic::processEvent(const std::string& event)
{
  m_event_handler->processEvent(name() + "::" + event);
  checkIdle();
} /* ReflectorLogic::processEvent */


void ReflectorLogic::processTgSelectionEvent(void)
{
  if (!m_logic_con_out->isIdle() || !m_logic_con_in->isIdle() ||
      m_tg_selection_event.empty())
  {
    return;
  }
  processEvent(m_tg_selection_event);
  m_tg_selection_event.clear();
} /* ReflectorLogic::processTgSelectionEvent */


void ReflectorLogic::checkTmpMonitorTimeout(void)
{
  bool changed = false;
  MonitorTgsSet::iterator it = m_monitor_tgs.begin();
  while (it != m_monitor_tgs.end())
  {
    MonitorTgsSet::iterator next=it;
    ++next;
    const MonitorTgEntry& mte = *it;
    if (mte.timeout > 0)
    {
        // NOTE: mte.timeout is mutable
      if (--mte.timeout <= 0)
      {
        std::cout << name() << ": Temporary monitor timeout for TG #"
                  << mte.tg << std::endl;
        changed = true;
        m_monitor_tgs.erase(it);
        std::ostringstream os;
        os << "tmp_monitor_remove " << mte.tg;
        processEvent(os.str());
      }
    }
    it = next;
  }
  if (changed)
  {
    sendMsg(MsgTgMonitor(std::set<uint32_t>(
            m_monitor_tgs.begin(), m_monitor_tgs.end())));
  }
} /* ReflectorLogic::checkTmpMonitorTimeout */


void ReflectorLogic::qsyPendingTimeout(void)
{
  m_qsy_pending_timer.setEnable(false);
  m_use_prio = true;
  m_tg_select_timeout_cnt = 0;
  cout << name()
       << ": Server QSY request ignored due to no local activity" << endl;
  std::ostringstream os;
  os << "tg_qsy_ignored " << m_last_qsy;
  processEvent(os.str());
} /* ReflectorLogic::qsyPendingTimeout */


bool ReflectorLogic::isIdle(void)
{
  return m_logic_con_out->isIdle() && m_logic_con_in->isIdle();
} /* ReflectorLogic::isIdle */


void ReflectorLogic::checkIdle(void)
{
  setIdle(isIdle());
} /* ReflectorLogic::checkIdle */


void ReflectorLogic::handlePlayFile(const std::string& path)
{
  setIdle(false);
  LinkManager::instance()->playFile(this, path);
} /* ReflectorLogic::handlePlayFile */


void ReflectorLogic::handlePlaySilence(int duration)
{
  setIdle(false);
  LinkManager::instance()->playSilence(this, duration);
} /* ReflectorLogic::handlePlaySilence */


void ReflectorLogic::handlePlayTone(int fq, int amp, int duration)
{
  setIdle(false);
  LinkManager::instance()->playTone(this, fq, amp, duration);
} /* ReflectorLogic::handlePlayTone */


void ReflectorLogic::handlePlayDtmf(const std::string& digit, int amp,
                                    int duration)
{
  setIdle(false);
  LinkManager::instance()->playDtmf(this, digit, amp, duration);
} /* ReflectorLogic::handlePlayDtmf */


string ReflectorLogic::jsonToString(Json::Value eventmessage)
{
  Json::StreamWriterBuilder builder;
  builder["indentation"] = "";
  std::string message = Json::writeString(builder, eventmessage);
  return message;
} /* ReflectorLogic::jsonToString */

<<<<<<< HEAD
=======

bool ReflectorLogic::loadClientCertificate(void)
{
  if (m_ssl_cert.readPemFile(m_crtfile) &&
      !m_ssl_cert.isNull() &&
      //cert.verify(m_ssl_pkey) &&
      m_ssl_cert.timeIsWithinRange())
  {
    if (!m_ssl_ctx.setCertificateFiles(m_keyfile, m_crtfile))
    {
      std::cerr << "*** ERROR: Failed to read and verify key ('"
                << m_keyfile << "') and certificate ('"
                << m_crtfile << "') files in logic \"" << name() << "'. "
                << "If key- and cert-file does not match, the certificate "
                   "has expired, or is invalid for any other reason, you "
                   "need to remove the cert file in order to trigger the "
                   "generation of a new one signed by the SvxReflector "
                   "manager. If there is an access problem you need to fix "
                   "the permissions of the key- and certificate files."
                << std::endl;
      return false;
    }
  }
  return true;
} /* ReflectorLogic::loadClientCertificate */


void ReflectorLogic::csrAddSubjectNamesFromConfig(void)
{
  const std::string prefix = "CERT_SUBJ_";
  for (const auto& section : cfg().listSection(name()))
  {
    const std::string sname = section.substr(prefix.size());
    std::string value;
    if ((section.rfind(prefix, 0) == 0) &&
        cfg().getValue(name(), prefix + sname, value) &&
        !value.empty())
    {
      if (!m_ssl_csr.addSubjectName(sname, value))
      {
        std::cerr << "*** WARNING: Failed to set subject name '" << sname
                  << "' in certificate signing request." << std::endl;
      }
    }
  }
} /* ReflectorLogic::csrAddSubjectName */


>>>>>>> 6ccf2f07
/*
 * This file has not been truncated
 */<|MERGE_RESOLUTION|>--- conflicted
+++ resolved
@@ -1210,12 +1210,9 @@
     case MsgStateEvent::TYPE:
       handleMsgStateEvent(ss);
       break;
-<<<<<<< HEAD
-=======
     case MsgStartUdpEncryption::TYPE:
       handlMsgStartUdpEncryption(ss);
       break;
->>>>>>> 6ccf2f07
     default:
       // Better just ignoring unknown messages for easier addition of protocol
       // messages while being backwards compatible
@@ -2005,8 +2002,6 @@
 } /* ReflectorLogic::handleMsgStateEvent */
 
 
-<<<<<<< HEAD
-=======
 void ReflectorLogic::handlMsgStartUdpEncryption(std::istream& is)
 {
   //std::cout << "### ReflectorLogic::handlMsgStartUdpEncryption" << std::endl;
@@ -2032,7 +2027,6 @@
 } /* ReflectorLogic::handlMsgStartUdpEncryption */
 
 
->>>>>>> 6ccf2f07
 void ReflectorLogic::sendMsg(const ReflectorMsg& msg)
 {
   if (!isConnected())
@@ -2726,8 +2720,6 @@
   return message;
 } /* ReflectorLogic::jsonToString */
 
-<<<<<<< HEAD
-=======
 
 bool ReflectorLogic::loadClientCertificate(void)
 {
@@ -2776,7 +2768,6 @@
 } /* ReflectorLogic::csrAddSubjectName */
 
 
->>>>>>> 6ccf2f07
 /*
  * This file has not been truncated
  */