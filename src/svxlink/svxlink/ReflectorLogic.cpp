/**
@file	 ReflectorLogic.cpp
@brief   A logic core that connect to the SvxReflector
@author  Tobias Blomberg / SM0SVX
@date	 2017-02-12

\verbatim
SvxLink - A Multi Purpose Voice Services System for Ham Radio Use
Copyright (C) 2003-2025 Tobias Blomberg / SM0SVX

This program is free software; you can redistribute it and/or modify
it under the terms of the GNU General Public License as published by
the Free Software Foundation; either version 2 of the License, or
(at your option) any later version.

This program is distributed in the hope that it will be useful,
but WITHOUT ANY WARRANTY; without even the implied warranty of
MERCHANTABILITY or FITNESS FOR A PARTICULAR PURPOSE.  See the
GNU General Public License for more details.

You should have received a copy of the GNU General Public License
along with this program; if not, write to the Free Software
Foundation, Inc., 59 Temple Place, Suite 330, Boston, MA  02111-1307  USA
\endverbatim
*/

/****************************************************************************
 *
 * System Includes
 *
 ****************************************************************************/

#include <unistd.h>
#include <sys/utsname.h>

#include <sstream>
#include <iostream>
#include <fstream>
#include <iomanip>
#include <algorithm>
#include <iterator>
#include <streambuf>
#include <limits>
#include <numeric>


/****************************************************************************
 *
 * Project Includes
 *
 ****************************************************************************/

#include <AsyncApplication.h>
#include <AsyncTcpClient.h>
#include <AsyncDigest.h>
#include <AsyncSslKeypair.h>
#include <AsyncSslCertSigningReq.h>
#include <AsyncEncryptedUdpSocket.h>
#include <AsyncIpAddress.h>
#include <AsyncAudioPassthrough.h>
#include <AsyncAudioValve.h>
#include <version/SVXLINK.h>
#include <config.h>


/****************************************************************************
 *
 * Local Includes
 *
 ****************************************************************************/

#include "ReflectorLogic.h"
#include "EventHandler.h"


/****************************************************************************
 *
 * Namespaces to use
 *
 ****************************************************************************/

using namespace std;
using namespace Async;



/****************************************************************************
 *
 * Defines & typedefs
 *
 ****************************************************************************/



/****************************************************************************
 *
 * Local class definitions
 *
 ****************************************************************************/



/****************************************************************************
 *
 * Prototypes
 *
 ****************************************************************************/

namespace {
  template <class T>
  void hexdump(const T& d)
  {
    std::ostringstream ss;
    std::string sep(48, '-');
    ss << sep << "\n";
    ss << std::setfill('0') << std::hex;
    size_t cnt = 0;
    for (const auto& byte : d)
    {
      std::string spacer(" ");
      if (++cnt % 16 == 0)
      {
        spacer = "\n";
      }
      ss << std::setw(2) << unsigned(byte) << spacer;
    }
    std::cout << ss.str() << ((cnt % 16 > 0) ? "\n" : "")
              << sep << std::endl;
  }
};


/****************************************************************************
 *
 * Exported Global Variables
 *
 ****************************************************************************/



/****************************************************************************
 *
 * Exported Global functions
 *
 ****************************************************************************/

extern "C" {
  LogicBase* construct(void) { return new ReflectorLogic; }
}


/****************************************************************************
 *
 * Local Global Variables
 *
 ****************************************************************************/

namespace {
  MsgProtoVer proto_ver;
};


/****************************************************************************
 *
 * Public member functions
 *
 ****************************************************************************/

ReflectorLogic::ReflectorLogic(void)
  : m_msg_type(0), m_udp_sock(0),
    m_logic_con_in(0), m_logic_con_out(0),
    m_reconnect_timer(60000, Timer::TYPE_ONESHOT, false),
    /*m_next_udp_tx_seq(0),*/ m_next_udp_rx_seq(0),
    m_heartbeat_timer(1000, Timer::TYPE_PERIODIC, false), m_dec(0),
    m_flush_timeout_timer(3000, Timer::TYPE_ONESHOT, false),
    m_udp_heartbeat_tx_cnt_reset(DEFAULT_UDP_HEARTBEAT_TX_CNT_RESET),
    m_udp_heartbeat_tx_cnt(0), m_udp_heartbeat_rx_cnt(0),
    m_tcp_heartbeat_tx_cnt(0), m_tcp_heartbeat_rx_cnt(0),
    m_con_state(STATE_DISCONNECTED), m_enc(0), m_default_tg(0),
    m_tg_select_timeout(DEFAULT_TG_SELECT_TIMEOUT),
    m_tg_select_inhibit_timeout(DEFAULT_TG_SELECT_TIMEOUT),
    m_tg_select_timer(1000, Async::Timer::TYPE_PERIODIC),
    m_tg_select_timeout_cnt(0), m_selected_tg(0), m_previous_tg(0),
    m_event_handler(0),
    m_report_tg_timer(500, Async::Timer::TYPE_ONESHOT, false),
    m_tg_local_activity(false), m_last_qsy(0), m_logic_con_in_valve(0),
    m_mute_first_tx_loc(true), m_mute_first_tx_rem(false),
    m_tmp_monitor_timer(1000, Async::Timer::TYPE_PERIODIC),
    m_tmp_monitor_timeout(DEFAULT_TMP_MONITOR_TIMEOUT), m_use_prio(true),
    m_qsy_pending_timer(-1), m_verbose(true)
{
  m_reconnect_timer.expired.connect(
      sigc::hide(mem_fun(*this, &ReflectorLogic::reconnect)));
  m_heartbeat_timer.expired.connect(
      mem_fun(*this, &ReflectorLogic::handleTimerTick));
  m_flush_timeout_timer.expired.connect(
      mem_fun(*this, &ReflectorLogic::flushTimeout));
  timerclear(&m_last_talker_timestamp);

  m_tg_select_timer.expired.connect(sigc::hide(
        sigc::mem_fun(*this, &ReflectorLogic::tgSelectTimerExpired)));
  m_report_tg_timer.expired.connect(sigc::hide(
        sigc::mem_fun(*this, &ReflectorLogic::processTgSelectionEvent)));
  m_tmp_monitor_timer.expired.connect(sigc::hide(
        sigc::mem_fun(*this, &ReflectorLogic::checkTmpMonitorTimeout)));
  m_qsy_pending_timer.expired.connect(sigc::hide(
        sigc::mem_fun(*this, &ReflectorLogic::qsyPendingTimeout)));

  m_con.connected.connect(
      sigc::mem_fun(*this, &ReflectorLogic::onConnected));
  m_con.disconnected.connect(
      sigc::mem_fun(*this, &ReflectorLogic::onDisconnected));
  m_con.frameReceived.connect(
      sigc::mem_fun(*this, &ReflectorLogic::onFrameReceived));
  m_con.verifyPeer.connect(
      sigc::mem_fun(*this, &ReflectorLogic::onVerifyPeer));
  m_con.sslConnectionReady.connect(
      sigc::mem_fun(*this, &ReflectorLogic::onSslConnectionReady));
  //m_con.setMaxFrameSize(ReflectorMsg::MAX_PREAUTH_FRAME_SIZE);
  m_con.setMaxFrameSize(ReflectorMsg::MAX_POSTAUTH_FRAME_SIZE);
} /* ReflectorLogic::ReflectorLogic */


bool ReflectorLogic::initialize(Async::Config& cfgobj, const std::string& logic_name)
{
    // Must create logic connection objects before calling LogicBase::initialize
  m_logic_con_in = new Async::AudioStreamStateDetector;
  m_logic_con_in->sigStreamIsIdle.connect(
      sigc::mem_fun(*this, &ReflectorLogic::onLogicConInStreamIsIdle));
  m_logic_con_out = new Async::AudioStreamStateDetector;
  m_logic_con_out->sigStreamStateChanged.connect(
      sigc::mem_fun(*this, &ReflectorLogic::onLogicConOutStreamStateChanged));

  if (!LogicBase::initialize(cfgobj, logic_name))
  {
    return false;
  }

  cfg().getValue(name(), "VERBOSE", m_verbose);

  std::vector<std::string> hosts;
  if (cfg().getValue(name(), "HOST", hosts))
  {
    std::cerr << "*** WARNING: The " << name()
              << "/HOST configuration variable is deprecated. "
                 "Use HOSTS instead." << std::endl;
  }
  cfg().getValue(name(), "HOSTS", hosts);
  std::string srv_domain;
  cfg().getValue(name(), "DNS_DOMAIN", srv_domain);
  if (srv_domain.empty() && hosts.empty())
  {
    std::cerr << "*** ERROR: At least one of HOSTS or DNS_DOMAIN must be "
                 "specified in " << name() << std::endl;
     return false;
  }

  if (!srv_domain.empty())
  {
    m_con.setService("svxreflector", "tcp", srv_domain);
  }
  if (!hosts.empty())
  {
    uint16_t reflector_port = 5300;
    if (cfg().getValue(name(), "PORT", reflector_port))
    {
      std::cerr << "*** WARNING: The " << name()
                << "/PORT configuration variable is deprecated. "
                   "Use HOST_PORT instead." << std::endl;
    }
    cfg().getValue(name(), "HOST_PORT", reflector_port);
    DnsResourceRecordSRV::Prio prio = 100;
    cfg().getValue(name(), "HOST_PRIO", prio);
    DnsResourceRecordSRV::Prio prio_inc = 1;
    cfg().getValue(name(), "HOST_PRIO_INC", prio_inc);
    DnsResourceRecordSRV::Weight weight = 100 / hosts.size();
    cfg().getValue(name(), "HOST_WEIGHT", weight);
    for (const auto& host_spec : hosts)
    {
      std::string host = host_spec;
      uint16_t port = reflector_port;
      auto colon = host.find(':');
      if (colon != std::string::npos)
      {
        host = host_spec.substr(0, colon);
        port = atoi(host_spec.substr(colon+1).c_str());
      }
      m_con.addStaticSRVRecord(0, prio, weight, port, host);
      prio += prio_inc;
    }
  }

  if (!cfg().getValue(name(), "CERT_PKI_DIR", m_pki_dir) || m_pki_dir.empty())
  {
    m_pki_dir = std::string(SVX_LOCAL_STATE_DIR) + "/pki";
  }
  if (!m_pki_dir.empty() && (access(m_pki_dir.c_str(), F_OK) != 0))
  {
    std::cout << name()
              << ": Create PKI directory \"" << m_pki_dir << "\""
              << std::endl;
    if (mkdir(m_pki_dir.c_str(), 0777) != 0)
    {
      std::cerr << "*** ERROR: Could not create PKI directory \""
                << m_pki_dir << "\" in logic \"" << name() << "\""
                << std::endl;
      return false;
    }
  }

  if (!cfg().getValue(name(), "CALLSIGN", m_callsign) || m_callsign.empty())
  {
    std::cerr << "*** ERROR: " << name()
              << "/CALLSIGN missing in configuration or is empty"
              << std::endl;
    return false;
  }

  if (!cfg().getValue(name(), "CERT_KEYFILE", m_keyfile))
  {
    m_keyfile = m_pki_dir + "/" + m_callsign + ".key";
  }
  if (access(m_keyfile.c_str(), F_OK) != 0)
  {
    std::cout << name()
              << ": Certificate key file not found. Generating key file \""
              << m_keyfile << "\"" << std::endl;
    Async::SslKeypair keypair;
    keypair.generate(2048);
    if (!keypair.writePrivateKeyFile(m_keyfile))
    {
      std::cerr << "*** ERROR: Failed to write private key file to \""
                << m_keyfile << "\" in logic \"" << name() << "\""
                << std::endl;
      return false;
    }
  }
  if (!m_ssl_pkey.readPrivateKeyFile(m_keyfile))
  {
    std::cerr << "*** ERROR: Failed to read private key file from \""
              << m_keyfile << "\" in logic \"" << name() << "\""
              << std::endl;
    return false;
  }

  m_ssl_csr.setVersion(Async::SslCertSigningReq::VERSION_1);
  m_ssl_csr.addSubjectName("CN", m_callsign);
  const std::vector<std::vector<std::string>> subject_names{
    {SN_givenName,              LN_givenName,               "GIVEN_NAME"},
    {SN_surname,                LN_surname,                 "SURNAME"},
    {SN_organizationalUnitName, LN_organizationalUnitName,  "ORG_UNIT"},
    {SN_organizationName,       LN_organizationName,        "ORG"},
    {SN_localityName,           LN_localityName,            "LOCALITY"},
    {SN_stateOrProvinceName,    LN_stateOrProvinceName,     "STATE"},
    {SN_countryName,            LN_countryName,             "COUNTRY"},
  };
  std::string value;
  const std::string prefix = "CERT_SUBJ_";
  for (const auto& snames : subject_names)
  {
    if (std::accumulate(snames.begin(), snames.end(), false,
          [&](bool found, const std::string& cfgsname)
          {
            return found || cfg().getValue(name(), prefix + cfgsname, value);
          }) &&
        !value.empty())
    {
      if (!m_ssl_csr.addSubjectName(snames[0], value))
      {
        std::cerr << "*** ERROR: Failed to set subject name '" << snames[0]
                  << "' in certificate signing request." << std::endl;
        return false;
      }
    }
  }
  Async::SslX509Extensions csr_exts;
  csr_exts.addBasicConstraints("critical, CA:FALSE");
  csr_exts.addKeyUsage(
      "critical, digitalSignature, keyEncipherment, keyAgreement");
  csr_exts.addExtKeyUsage("clientAuth");
  std::vector<std::string> cert_email;
  if (cfg().getValue(name(), "CERT_EMAIL", cert_email) && !cert_email.empty())
  {
    std::string csr_san;
    for (const auto& email : cert_email)
    {
      if (!csr_san.empty())
      {
        csr_san += ",";
      }
      csr_san += std::string("email:") + email;
    }
    csr_exts.addSubjectAltNames(csr_san);
  }
  m_ssl_csr.addExtensions(csr_exts);
  m_ssl_csr.setPublicKey(m_ssl_pkey);
  m_ssl_csr.sign(m_ssl_pkey);

  if (!cfg().getValue(name(), "CERT_CSRFILE", m_csrfile))
  {
    m_csrfile = m_pki_dir + "/" + m_callsign + ".csr";
  }
  Async::SslCertSigningReq req(nullptr);
  if (!req.readPemFile(m_csrfile) || !req.verify(m_ssl_pkey) ||
      (m_ssl_csr.digest() != req.digest()))
  {
    std::cout << name() << ": Saving certificate signing request file '"
              << m_csrfile << "'" << std::endl;
    //std::cout << "### New CSR" << std::endl;
    if (!m_ssl_csr.writePemFile(m_csrfile))
    {
      // FIXME: Read SSL error stack

      std::cerr << "*** ERROR: Failed to write certificate signing "
                   "request file to '"
                << m_csrfile << "' in logic '" << name() << "'"
                << std::endl;
      return false;
    }
  }
  //m_ssl_csr.print();

  if (!cfg().getValue(name(), "CERT_CRTFILE", m_crtfile))
  {
    m_crtfile = m_pki_dir + "/" + m_callsign + ".crt";
  }

  if (!loadClientCertificate())
  {
    std::cerr << "*** WARNING[" << name() << "]: Failed to load client "
                 "certificate. Ignoring on-disk stored certificate file '"
              << m_crtfile << "'." << std::endl;
  }

  cfg().getValue(name(), "CERT_DOWNLOAD_CA_BUNDLE", m_download_ca_bundle);
  if (!cfg().getValue(name(), "CERT_CAFILE", m_cafile))
  {
    m_cafile = m_pki_dir + "/ca-bundle.crt";
  }
  if (!m_ssl_ctx.setCaCertificateFile(m_cafile))
  {
    if (m_download_ca_bundle)
    {
      std::cerr << "*** WARNING[" << name() << "]: Failed to read CA file '"
                << m_cafile << "'. Will try to retrieve it from the server."
                << std::endl;
    }
    else
    {
      std::cerr << "*** ERROR[" << name() << "]: Failed to read CA file '"
                << m_cafile << "' and CERT_DOWNLOAD_CA_BUNDLE is false."
                << std::endl;
      return false;
    }
  }

  std::string event_handler_str(SVX_SHARE_INSTALL_DIR);
  event_handler_str += "/events.tcl";
  cfg().getValue(name(), "EVENT_HANDLER", event_handler_str);
  if (event_handler_str.empty())
  {
    std::cerr << "*** ERROR: Config variable " << name()
              << "/EVENT_HANDLER empty" << std::endl;
    return false;
  }

  std::vector<std::string> monitor_tgs;
  cfg().getValue(name(), "MONITOR_TGS", monitor_tgs);
  for (std::vector<std::string>::iterator it=monitor_tgs.begin();
       it!=monitor_tgs.end(); ++it)
  {
    std::istringstream is(*it);
    MonitorTgEntry mte;
    is >> mte.tg;
    char modifier;
    while (is >> modifier)
    {
      if (modifier == '+')
      {
        mte.prio += 1;
      }
      else
      {
        cerr << "*** ERROR: Illegal format for config variable MONITOR_TGS "
             << "entry \"" << *it << "\"" << endl;
        return false;
      }
    }
    m_monitor_tgs.insert(mte);
  }

#if 0
  string audio_codec("GSM");
  if (AudioDecoder::isAvailable("OPUS") && AudioEncoder::isAvailable("OPUS"))
  {
    audio_codec = "OPUS";
  }
  else if (AudioDecoder::isAvailable("SPEEX") &&
           AudioEncoder::isAvailable("SPEEX"))
  {
    audio_codec = "SPEEX";
  }
  cfg().getValue(name(), "AUDIO_CODEC", audio_codec);
#endif

  AudioSource *prev_src = m_logic_con_in;

  cfg().getValue(name(), "MUTE_FIRST_TX_LOC", m_mute_first_tx_loc);
  cfg().getValue(name(), "MUTE_FIRST_TX_REM", m_mute_first_tx_rem);
  if (m_mute_first_tx_loc || m_mute_first_tx_rem)
  {
    m_logic_con_in_valve = new Async::AudioValve;
    m_logic_con_in_valve->setOpen(false);
    prev_src->registerSink(m_logic_con_in_valve);
    prev_src = m_logic_con_in_valve;
  }

  m_enc_endpoint = prev_src;
  prev_src = 0;

    // Create dummy audio codec used before setting the real encoder
  if (!setAudioCodec("DUMMY")) { return false; }
  prev_src = m_dec;

    // Create jitter buffer
  AudioFifo *fifo = new Async::AudioFifo(2*INTERNAL_SAMPLE_RATE);
  prev_src->registerSink(fifo, true);
  prev_src = fifo;
  unsigned jitter_buffer_delay = 0;
  cfg().getValue(name(), "JITTER_BUFFER_DELAY", jitter_buffer_delay);
  if (jitter_buffer_delay > 0)
  {
    fifo->setPrebufSamples(jitter_buffer_delay * INTERNAL_SAMPLE_RATE / 1000);
  }

  prev_src->registerSink(m_logic_con_out, true);
  prev_src = 0;

  cfg().getValue(name(), "DEFAULT_TG", m_default_tg);
  if (!cfg().getValue(name(), "TG_SELECT_TIMEOUT", 1U,
                      std::numeric_limits<unsigned>::max(),
                      m_tg_select_timeout, true))
  {
    std::cerr << "*** ERROR[" << name()
              << "]: Illegal value (" << m_tg_select_timeout
              << ") for TG_SELECT_TIMEOUT" << std::endl;
    return false;
  }

  m_tg_select_inhibit_timeout = m_tg_select_timeout;
  if (!cfg().getValue(name(), "TG_SELECT_INHIBIT_TIMEOUT", 0U,
                      std::numeric_limits<unsigned>::max(),
                      m_tg_select_inhibit_timeout, true))
  {
    std::cerr << "*** ERROR[" << name()
              << "]: Illegal value (" << m_tg_select_inhibit_timeout
              << ") for TG_SELECT_INHIBIT_TIMEOUT" << std::endl;
    return false;
  }

  int qsy_pending_timeout = -1;
  if (cfg().getValue(name(), "QSY_PENDING_TIMEOUT", qsy_pending_timeout) &&
      (qsy_pending_timeout > 0))
  {
    m_qsy_pending_timer.setTimeout(1000 * qsy_pending_timeout);
  }

  m_event_handler = new EventHandler(event_handler_str, name());
  if (LinkManager::hasInstance())
  {
    m_event_handler->playFile.connect(
          sigc::mem_fun(*this, &ReflectorLogic::handlePlayFile));
    m_event_handler->playSilence.connect(
          sigc::mem_fun(*this, &ReflectorLogic::handlePlaySilence));
    m_event_handler->playTone.connect(
          sigc::mem_fun(*this, &ReflectorLogic::handlePlayTone));
    m_event_handler->playDtmf.connect(
          sigc::mem_fun(*this, &ReflectorLogic::handlePlayDtmf));
  }
  m_event_handler->getConfigValue.connect(
      sigc::mem_fun(*this, &ReflectorLogic::getConfigValue));
  m_event_handler->setConfigValue.connect(
      sigc::mem_fun(cfg(), &Async::Config::setValue<std::string>));
  m_event_handler->setVariable("logic_name", name());
  m_event_handler->setVariable("logic_type", type());

  m_event_handler->processEvent(
      std::string("namespace eval ") + name() + "::Logic {}");
  list<string> cfgvars = cfg().listSection(name());
  list<string>::const_iterator cfgit;
  for (cfgit=cfgvars.begin(); cfgit!=cfgvars.end(); ++cfgit)
  {
    string var = name() + "::Logic::CFG_" + *cfgit;
    string value;
    cfg().getValue(name(), *cfgit, value);
    m_event_handler->setVariable(var, value);
  }

  if (!m_event_handler->initialize())
  {
    return false;
  }

  cfg().getValue(name(), "TMP_MONITOR_TIMEOUT", m_tmp_monitor_timeout);

  std::string node_info_file;
  if (cfg().getValue(name(), "NODE_INFO_FILE", node_info_file))
  {
    std::ifstream node_info_is(node_info_file.c_str(), std::ios::in);
    if (node_info_is.good())
    {
      try
      {
        if (!(node_info_is >> m_node_info))
        {
          std::cerr << "*** ERROR: Failure while reading node information file "
                       "\"" << node_info_file << "\""
                    << std::endl;
          return false;
        }
      }
      catch (const Json::Exception& e)
      {
        std::cerr << "*** ERROR: Failure while reading node information "
                     "file \"" << node_info_file << "\": "
                  << e.what()
                  << std::endl;
        return false;
      }
    }
    else
    {
      std::cerr << "*** ERROR: Could not open node information file "
                   "\"" << node_info_file << "\""
                << std::endl;
      return false;
    }
  }
  m_node_info["sw"] = "SvxLink";
  m_node_info["swVer"] = SVXLINK_APP_VERSION;
  m_node_info["projVer"] = PROJECT_VERSION;

  struct utsname osInfo{};
  if (uname(&osInfo) == 0)
  {
    m_node_info["machineArch"] = osInfo.machine;
  }

  cfg().getValue(name(), "UDP_HEARTBEAT_INTERVAL",
      m_udp_heartbeat_tx_cnt_reset);

  Async::Application::app().runTask([&]{ connect(); });

  return true;
} /* ReflectorLogic::initialize */


void ReflectorLogic::remoteCmdReceived(LogicBase* src_logic,
                                       const std::string& cmd)
{
  //cout << "### src_logic=" << src_logic->name() << "  cmd=" << cmd << endl;
  if (cmd == "*")
  {
    processEvent("report_tg_status");
  }
  //else if (cmd[0] == '0') // Help
  //{

  //}
  else if (cmd[0] == '1') // Select TG
  {
    const std::string subcmd(cmd.substr(1));
    if (!subcmd.empty()) // Select specified TG
    {
      istringstream is(subcmd);
      uint32_t tg;
      if (is >> tg)
      {
        selectTg(tg, "tg_command_activation", true);
        m_tg_local_activity = true;
        m_use_prio = false;
      }
      else
      {
        processEvent(std::string("command_failed ") + cmd);
      }
    }
    else // Select previous TG
    {
      selectTg(m_previous_tg, "tg_command_activation", true);
      m_tg_local_activity = true;
      m_use_prio = false;
    }
  }
  else if (cmd[0] == '2')   // QSY
  {
    if ((m_selected_tg != 0) && isLoggedIn())
    {
      const std::string subcmd(cmd.substr(1));
      if (subcmd.empty())
      {
        cout << name() << ": Requesting QSY to random TG" << endl;
        sendMsg(MsgRequestQsy());
      }
      else
      {
        std::istringstream is(subcmd);
        uint32_t tg = 0;
        if (is >> tg)
        {
          cout << name() << ": Requesting QSY to TG #" << tg << endl;
          sendMsg(MsgRequestQsy(tg));
        }
        else
        {
          processEvent("tg_qsy_failed");
        }
      }
    }
    else
    {
      processEvent("tg_qsy_failed");
    }
  }
  else if (cmd == "3")   // Follow last QSY
  {
    if ((m_last_qsy > 0) && (m_last_qsy != m_selected_tg))
    {
      selectTg(m_last_qsy, "tg_command_activation", true);
      m_tg_local_activity = true;
      m_use_prio = false;
    }
    else
    {
      processEvent(std::string("command_failed ") + cmd);
    }
  }
  else if (cmd[0] == '4')   // Temporarily monitor talk group
  {
    std::ostringstream os;
    const std::string subcmd(cmd.substr(1));
    if ((m_tmp_monitor_timeout > 0) && !subcmd.empty())
    {
      istringstream is(subcmd);
      uint32_t tg = 0;
      if (is >> tg)
      {
        const MonitorTgsSet::iterator it = m_monitor_tgs.find(tg);
        if (it != m_monitor_tgs.end())
        {
          if ((*it).timeout > 0)
          {
            std::cout << name() << ": Refresh temporary monitor for TG #"
                      << tg << std::endl;
              // NOTE: (*it).timeout is mutable
            (*it).timeout = m_tmp_monitor_timeout;
            os << "tmp_monitor_add " << tg;
          }
          else
          {
            std::cerr << "*** WARNING: Not allowed to add a temporary montior "
                         "for TG #" << tg << " which is being permanently "
                         "monitored" << std::endl;
            os << "command_failed " << cmd;
          }
        }
        else
        {
          std::cout << name() << ": Add temporary monitor for TG #"
                    << tg << std::endl;
          MonitorTgEntry mte(tg);
          mte.timeout = m_tmp_monitor_timeout;
          m_monitor_tgs.insert(mte);
          sendMsg(MsgTgMonitor(std::set<uint32_t>(
                  m_monitor_tgs.begin(), m_monitor_tgs.end())));
          os << "tmp_monitor_add " << tg;
        }
      }
      else
      {
        std::cerr << "*** WARNING: Failed to parse temporary TG monitor "
                     "command: " << cmd << std::endl;
        os << "command_failed " << cmd;
      }
    }
    else
    {
      std::cerr << "*** WARNING: Ignoring temporary TG monitoring command ("
                << cmd << ") since that function is not enabled or there "
                   "were no TG specified" << std::endl;
      os << "command_failed " << cmd;
    }
    processEvent(os.str());
  }
  else
  {
    processEvent(std::string("unknown_command ") + cmd);
  }
} /* ReflectorLogic::remoteCmdReceived */


void ReflectorLogic::remoteReceivedTgUpdated(LogicBase *logic, uint32_t tg)
{
  //std::cout << "### ReflectorLogic::remoteReceivedTgUpdated: logic="
  //          << logic->name() << "  tg=" << tg
  //          << "  m_mute_first_tx_loc=" << m_mute_first_tx_loc
  //          << "  m_tg_select_timeout_cnt=" << m_tg_select_timeout_cnt
  //          << std::endl;
  if ((m_selected_tg == 0) && (m_tg_select_timeout_cnt == 0))
  {
    if (tg > 0)
    {
      selectTg(tg, "tg_local_activation", !m_mute_first_tx_loc);
    }
    else
    {
      std::cout << name() << ": Inhibit TG activation" << std::endl;
      selectTg(tg, "tg_inhibit_activation", false);
      m_tg_select_timeout_cnt = m_tg_select_inhibit_timeout;
    }
    m_tg_local_activity = !m_mute_first_tx_loc;
    m_use_prio = false;
  }
} /* ReflectorLogic::remoteReceivedTgUpdated */


void ReflectorLogic::remoteReceivedPublishStateEvent(
    LogicBase *logic, const std::string& event_name, const std::string& data)
{
  cout << "### ReflectorLogic::remoteReceivedPublishStateEvent:"
       << " logic=" << logic->name()
       << " event_name=" << event_name
       << " data=" << data
       << endl;
  //sendMsg(MsgStateEvent(logic->name(), event_name, msg));
<<<<<<< HEAD
=======

  if (m_con_state != STATE_CONNECTED)
  {
    return;
  }

>>>>>>> 90ad36c3
  if (event_name == "Voter:sql_state")
  {
    //MsgUdpSignalStrengthValues msg;
    MsgSignalStrengthValues msg;
    std::istringstream is(data);
    Json::Value rx_arr;
    is >> rx_arr;
    for (Json::Value::ArrayIndex i = 0; i != rx_arr.size(); i++)
    {
      Json::Value& rx_data = rx_arr[i];
      std::string name = rx_data.get("name", "").asString();
      std::string id_str = rx_data.get("id", "?").asString();
      if (id_str.size() != 1)
      {
        return;
      }
      char id = id_str[0];
      int siglev = rx_data.get("siglev", 0).asInt();
      siglev = std::min(std::max(siglev, 0), 100);
      bool is_enabled = rx_data.get("enabled", false).asBool();
      bool sql_open = rx_data.get("sql_open", false).asBool();
      bool is_active = rx_data.get("active", false).asBool();
      //MsgUdpSignalStrengthValues::Rx rx(id, siglev);
      MsgSignalStrengthValues::Rx rx(id, siglev);
      rx.setEnabled(is_enabled);
      rx.setSqlOpen(sql_open);
      rx.setActive(is_active);
      msg.pushBack(rx);
    }
    //sendUdpMsg(msg);
    sendMsg(msg);
  }
  else if (event_name == "Rx:sql_state")
  {
    //MsgUdpSignalStrengthValues msg;
    MsgSignalStrengthValues msg;
    std::istringstream is(data);
    Json::Value rx_data;
    is >> rx_data;
    std::string name = rx_data.get("name", "").asString();
    std::string id_str = rx_data.get("id", "?").asString();
    if (id_str.size() != 1)
    {
      return;
    }
    char id = id_str[0];
    int siglev = rx_data.get("siglev", 0).asInt();
    siglev = std::min(std::max(siglev, 0), 100);
    bool sql_open = rx_data.get("sql_open", false).asBool();
    //MsgUdpSignalStrengthValues::Rx rx(id, siglev);
    MsgSignalStrengthValues::Rx rx(id, siglev);
    rx.setEnabled(true);
    rx.setSqlOpen(sql_open);
    rx.setActive(sql_open);
    msg.pushBack(rx);
    //sendUdpMsg(msg);
    sendMsg(msg);
  }
  else if (event_name == "Tx:state")
  {
    MsgTxStatus msg;
    std::istringstream is(data);
    Json::Value tx_data;
    is >> tx_data;
    std::string name = tx_data.get("name", "").asString();
    std::string id_str = tx_data.get("id", "?").asString();
    if (id_str.size() != 1)
    {
      return;
    }
    char id = id_str[0];
    if (id != '\0')
    {
      bool transmit = tx_data.get("transmit", false).asBool();
      MsgTxStatus::Tx tx(id);
      tx.setTransmit(transmit);
      msg.pushBack(tx);
      sendMsg(msg);
    }
  }
  else if (event_name == "MultiTx:state")
  {
    MsgTxStatus msg;
    std::istringstream is(data);
    Json::Value tx_arr;
    is >> tx_arr;
    for (Json::Value::ArrayIndex i = 0; i != tx_arr.size(); i++)
    {
      Json::Value& tx_data = tx_arr[i];
      std::string name = tx_data.get("name", "").asString();
      std::string id_str = tx_data.get("id", "").asString();
      if (id_str.size() != 1)
      {
        return;
      }
      char id = id_str[0];
      if (id != '\0')
      {
        bool transmit = tx_data.get("transmit", false).asBool();
        MsgTxStatus::Tx tx(id);
        tx.setTransmit(transmit);
        msg.pushBack(tx);
      }
    }
    sendMsg(msg);
  }
  else if (event_name == "QsoInfo:state")
  {
    std::istringstream is(data);
    Json::Value user_info;
    is >> user_info;
    user_info["TG"] = m_selected_tg;
    string ud = jsonToString(user_info);

    MsgStateEvent msg(logic->name(), event_name, ud);
    sendMsg(msg);
  }
  else if (event_name == "Sds:info" || event_name == "DvUsers:info" ||
           event_name == "Rssi:info" || event_name == "System:info" ||
           event_name == "Qso:info" || event_name == "Register:info" ||
           event_name == "ForwardSds:info")
  {
    MsgStateEvent msg(logic->name(), event_name, data);
    sendMsg(msg);
  }
} /* ReflectorLogic::remoteReceivedPublishStateEvent */


/****************************************************************************
 *
 * Protected member functions
 *
 ****************************************************************************/

ReflectorLogic::~ReflectorLogic(void)
{
  disconnect();
  delete m_event_handler;
  m_event_handler = 0;
  delete m_udp_sock;
  m_udp_sock = 0;
  delete m_logic_con_in;
  m_logic_con_in = 0;
  delete m_enc;
  m_enc = 0;
  delete m_dec;
  m_dec = 0;
  delete m_logic_con_in_valve;
  m_logic_con_in_valve = 0;
} /* ReflectorLogic::~ReflectorLogic */




/****************************************************************************
 *
 * Private member functions
 *
 ****************************************************************************/

void ReflectorLogic::onConnected(void)
{
  std::cout << "NOTICE: " << name() << ": Connection established to "
            << m_con.remoteHost() << ":" << m_con.remotePort()
            << " (" << (m_con.isPrimary() ? "primary" : "secondary") << ")"
            << std::endl;
  sendMsg(proto_ver);
  m_udp_heartbeat_tx_cnt = m_udp_heartbeat_tx_cnt_reset;
  m_udp_heartbeat_rx_cnt = UDP_HEARTBEAT_RX_CNT_RESET;
  m_tcp_heartbeat_tx_cnt = TCP_HEARTBEAT_TX_CNT_RESET;
  m_tcp_heartbeat_rx_cnt = TCP_HEARTBEAT_RX_CNT_RESET;
  m_heartbeat_timer.setEnable(true);
  //m_next_udp_tx_seq = 0;
  m_next_udp_rx_seq = 0;
  timerclear(&m_last_talker_timestamp);
  //m_con_state = STATE_EXPECT_AUTH_CHALLENGE;
  //m_con.setMaxFrameSize(ReflectorMsg::MAX_SSL_SETUP_FRAME_SIZE);
  m_con_state = STATE_EXPECT_CA_INFO;
  //m_con.setMaxFrameSize(ReflectorMsg::MAX_PREAUTH_FRAME_FRAME_SIZE);
  //processEvent("reflector_connection_status_update 1");
} /* ReflectorLogic::onConnected */


void ReflectorLogic::onDisconnected(TcpConnection*,
                                    TcpConnection::DisconnectReason reason)
{
  cout << name() << ": Disconnected from " << m_con.remoteHost() << ":"
       << m_con.remotePort() << ": "
       << TcpConnection::disconnectReasonStr(reason) << endl;
  //m_reconnect_timer.setTimeout(1000 + std::rand() % 5000);
  m_reconnect_timer.setEnable(reason == TcpConnection::DR_ORDERED_DISCONNECT);
  delete m_udp_sock;
  m_udp_sock = 0;
  //m_next_udp_tx_seq = 0;
  m_next_udp_rx_seq = 0;
  m_heartbeat_timer.setEnable(false);
  if (m_flush_timeout_timer.isEnabled())
  {
    m_flush_timeout_timer.setEnable(false);
    m_enc->allEncodedSamplesFlushed();
  }
  if (timerisset(&m_last_talker_timestamp))
  {
    m_dec->flushEncodedSamples();
    timerclear(&m_last_talker_timestamp);
  }
  m_con_state = STATE_DISCONNECTED;
  processEvent("reflector_connection_status_update 0");
} /* ReflectorLogic::onDisconnected */


bool ReflectorLogic::onVerifyPeer(TcpConnection *con, bool preverify_ok,
                                  X509_STORE_CTX *x509_store_ctx)
{
  //std::cout << "### ReflectorLogic::onVerifyPeer: preverify_ok="
  //          << (preverify_ok ? "yes" : "no") << std::endl;

  Async::SslX509 cert(*x509_store_ctx);
  preverify_ok = preverify_ok && !cert.isNull();
  preverify_ok = preverify_ok && !cert.commonName().empty();
  if (!preverify_ok)
  {
    std::cerr << "*** ERROR[" << name()
              << "]: Certificate verification failed for reflector server"
              << std::endl;
    std::cout << "------------- Peer Certificate --------------" << std::endl;
    cert.print();
    std::cout << "---------------------------------------------" << std::endl;
  }

  return preverify_ok;
} /* ReflectorLogic::onVerifyPeer */


void ReflectorLogic::onSslConnectionReady(TcpConnection*)
{
  std::cout << name() << ": Encrypted connection established" << std::endl;

  if (m_con_state != STATE_EXPECT_SSL_CON_READY)
  {
    std::cerr << "*** ERROR["
              << name() << "]: Unexpected SSL connection readiness"
              << std::endl;
    disconnect();
    return;
  }

  if (m_con.sslVerifyResult() != X509_V_OK)
  {
    std::cerr << "*** ERROR["
              << name() << "]: SSL Certificate verification failed"
              << std::endl;
    disconnect();
    return;
  }

  auto peer_cert = m_con.sslPeerCertificate();
  //std::cout << "###   Common Name=" << peer_cert.commonName() << std::endl;

  bool cert_match_host = false;
  std::string remote_name = m_con.remoteHostName();
  if (!remote_name.empty())
  {
    if (remote_name[remote_name.size()-1] == '.')
    {
      remote_name.erase(remote_name.size()-1);
    }
    //std::cout << "### Remote hostname=" << remote_name << std::endl;
    cert_match_host |= peer_cert.matchHost(remote_name);
  }
  cert_match_host |= peer_cert.matchIp(m_con.remoteHost());
  if (!cert_match_host)
  {
    std::cerr << "*** EROR[" << name()
              << "]: The server certificate does not match the remote "
                 "hostname ("<< remote_name << ") nor the IP address ("
              << m_con.remoteHost() << ")"
              << std::endl;
    disconnect();
    return;
  }

  //m_con.setMaxFrameSize(ReflectorMsg::MAX_POST_SSL_SETUP_FRAME_SIZE);

  m_con_state = STATE_EXPECT_AUTH_ANSWER;
} /* ReflectorLogic::onSslConnectionReady */


void ReflectorLogic::onFrameReceived(FramedTcpConnection*,
                                     std::vector<uint8_t>& data)
{
  //std::cout << "### ReflectorLogic::onFrameReceived: data.size()="
  //          << data.size() << std::endl;
  char *buf = reinterpret_cast<char*>(&data.front());
  int len = data.size();

  stringstream ss;
  ss.write(buf, len);

  ReflectorMsg header;
  if (!header.unpack(ss))
  {
    std::cerr << "*** ERROR[" << name()
              << "]: Unpacking failed for TCP message header" << std::endl;
    disconnect();
    return;
  }

  if ((header.type() > 100) && !isTcpLoggedIn())
  {
    cerr << "*** ERROR[" << name() << "]: Unexpected protocol message received"
         << endl;
    disconnect();
    return;
  }

  m_tcp_heartbeat_rx_cnt = TCP_HEARTBEAT_RX_CNT_RESET;

  switch (header.type())
  {
    case MsgHeartbeat::TYPE:
      break;
    case MsgError::TYPE:
      handleMsgError(ss);
      break;
    case MsgProtoVerDowngrade::TYPE:
      handleMsgProtoVerDowngrade(ss);
      break;
    case MsgAuthChallenge::TYPE:
      handleMsgAuthChallenge(ss);
      break;
    case MsgAuthOk::TYPE:
      handleMsgAuthOk();
      break;
    case MsgCAInfo::TYPE:
      handleMsgCAInfo(ss);
      break;
    case MsgStartEncryption::TYPE:
      handleMsgStartEncryption();
      break;
    case MsgCABundle::TYPE:
      handleMsgCABundle(ss);
      break;
    case MsgClientCsrRequest::TYPE:
      handleMsgClientCsrRequest();
      break;
    case MsgClientCert::TYPE:
      handleMsgClientCert(ss);
      break;
    case MsgServerInfo::TYPE:
      handleMsgServerInfo(ss);
      break;
    case MsgNodeList::TYPE:
      handleMsgNodeList(ss);
      break;
    case MsgNodeJoined::TYPE:
      handleMsgNodeJoined(ss);
      break;
    case MsgNodeLeft::TYPE:
      handleMsgNodeLeft(ss);
      break;
    case MsgTalkerStart::TYPE:
      handleMsgTalkerStart(ss);
      break;
    case MsgTalkerStop::TYPE:
      handleMsgTalkerStop(ss);
      break;
    case MsgRequestQsy::TYPE:
      handleMsgRequestQsy(ss);
      break;
    case MsgStateEvent::TYPE:
      handleMsgStateEvent(ss);
      break;
    case MsgStartUdpEncryption::TYPE:
      handlMsgStartUdpEncryption(ss);
      break;
    default:
      // Better just ignoring unknown messages for easier addition of protocol
      // messages while being backwards compatible

      //cerr << "*** WARNING[" << name()
      //     << "]: Unknown protocol message received: msg_type="
      //     << header.type() << endl;
      break;
  }
} /* ReflectorLogic::onFrameReceived */


void ReflectorLogic::handleMsgError(std::istream& is)
{
  MsgError msg;
  if (!msg.unpack(is))
  {
    std::cerr << "*** ERROR[" << name() << "]: Could not unpack MsgAuthError"
              << std::endl;
    disconnect();
    return;
  }
  std::cerr << "*** ERROR[" << name() << "]: Server error: " << msg.message()
       << std::endl;
  disconnect();
} /* ReflectorLogic::handleMsgError */


void ReflectorLogic::handleMsgProtoVerDowngrade(std::istream& is)
{
  MsgProtoVerDowngrade msg;
  if (!msg.unpack(is))
  {
    std::cerr << "*** ERROR[" << name() 
              << "]: Could not unpack MsgProtoVerDowngrade" << std::endl;
    disconnect();
    return;
  }
#if 0
  if (msg.majorVer() == 2)
  {
    std::cout << name()
	      << ": The server is requesting protocol downgrade to v"
	      << msg.majorVer() << "." << msg.minorVer() << ". Complying."
	      << std::endl;
    sendMsg(MsgProtoVer(msg.majorVer(), msg.minorVer()));
    m_con_state = STATE_EXPECT_AUTH_CHALLENGE;
  }
  else
#endif
  {
    std::cout << name()
         << ": Server too old and we cannot downgrade to protocol version "
         << msg.majorVer() << "." << msg.minorVer() << " from "
         << proto_ver.majorVer() << "." << proto_ver.minorVer()
         << std::endl;
    disconnect();
  }
} /* ReflectorLogic::handleMsgProtoVerDowngrade */


void ReflectorLogic::handleMsgAuthChallenge(std::istream& is)
{
  if ((m_con_state != STATE_EXPECT_AUTH_ANSWER) /* &&
      (m_con_state != STATE_EXPECT_CERT) &&
      (m_con_state != STATE_EXPECT_AUTH_RESPONSE) */)
  {
    cerr << "*** ERROR[" << name() << "]: Unexpected MsgAuthChallenge\n";
    disconnect();
    return;
  }

  MsgAuthChallenge msg;
  if (!msg.unpack(is))
  {
    std::cerr << "*** ERROR[" << name()
              << "]: Could not unpack MsgAuthChallenge" << std::endl;
    disconnect();
    return;
  }
  const uint8_t *challenge = msg.challenge();
  if (challenge == 0)
  {
    cerr << "*** ERROR[" << name() << "]: Illegal challenge received\n";
    disconnect();
    return;
  }

  std::string auth_key;
  cfg().getValue(name(), "AUTH_KEY", auth_key);
  sendMsg(MsgAuthResponse(m_callsign, auth_key, challenge));
  //m_con_state = STATE_EXPECT_AUTH_ANSWER;
} /* ReflectorLogic::handleMsgAuthChallenge */


void ReflectorLogic::handleMsgAuthOk(void)
{
  if (m_con_state != STATE_EXPECT_AUTH_ANSWER)
  {
    cerr << "*** ERROR[" << name() << "]: Unexpected MsgAuthOk\n";
    disconnect();
    return;
  }
  std::cout << name() << ": Authentication OK" << std::endl;
  m_con_state = STATE_EXPECT_SERVER_INFO;
  //m_con.setMaxFrameSize(ReflectorMsg::MAX_POSTAUTH_FRAME_SIZE);

  auto cert = m_con.sslCertificate();
  if (!cert.isNull())
  {
    struct stat csrst, crtst;
    if ((stat(m_csrfile.c_str(), &csrst) == 0) &&
        (stat(m_crtfile.c_str(), &crtst) == 0) &&
        (csrst.st_mtim.tv_sec > crtst.st_mtim.tv_sec))
    {
      //std::cout << "### CSR mtime=" << csrst.st_mtim.tv_sec
      //          << "  CRT mtime=" << crtst.st_mtim.tv_sec
      //          << std::endl;
      std::cout << name()
                << ": The CSR is newer than the certificate. Sending "
                   "certificate signing request to server." << std::endl;
      sendMsg(MsgClientCsr(m_ssl_csr.pem()));
    }
  }
} /* ReflectorLogic::handleMsgAuthOk */


void ReflectorLogic::handleMsgCAInfo(std::istream& is)
{
  if (m_con_state != STATE_EXPECT_CA_INFO)
  {
    std::cerr << "*** ERROR[" << name()
              << "]: Unexpected MsgCAInfo" << std::endl;
    disconnect();
    return;
  }

  MsgCAInfo msg;
  if (!msg.unpack(is))
  {
    std::cerr << "*** ERROR[" << name() << "]: Could not unpack MsgCAInfo"
              << std::endl;
    disconnect();
    return;
  }

  //std::cout << "### ca_size=" << msg.pemSize()
  //          //<< "  ca_url='" << msg.url() << "'"
  //          << std::endl;
  //std::cout << "### Message digest size: " << msg.md().size() << std::endl;
  //hexdump(msg.md());

  bool request_ca_bundle = false;
  if (m_download_ca_bundle)
  {
    std::ifstream ca_ifs(m_cafile);
    request_ca_bundle = !ca_ifs.good();
    if (ca_ifs.good())
    {
      std::string ca_pem(std::istreambuf_iterator<char>{ca_ifs}, {});
      auto ca_md = Async::Digest().md("sha256", ca_pem);
      request_ca_bundle = (ca_md != msg.md());
      if (request_ca_bundle)
      {
        //std::cout << "### Local CA PEM\n" << ca_pem << std::endl;
        //std::cout << "SHA256 Digest\n";
        //hexdump(ca_md);

          // FIXME: Don't overwrite CA bundle if we have one already. To do
          //        that we need to implement verification of the new bundle.
        std::cerr << "*** WARNING[" << name()
                  << "]: You need to update your CA bundle to the latest "
                     "version. Contact the reflector sysop."  << std::endl;
        request_ca_bundle = false;
      }
    }
    ca_ifs.close();
  }
  if (request_ca_bundle)
  {
    //std::cout << "### Requesting CA Bundle" << std::endl;
    sendMsg(MsgCABundleRequest());
    m_con_state = STATE_EXPECT_CA_BUNDLE;
  }
  else
  {
    //std::cout << "### Requesting encrypted communications channel"
    //          << std::endl;
    //m_con.setMaxFrameSize(ReflectorMsg::MAX_SSL_SETUP_FRAME_SIZE);
    sendMsg(MsgStartEncryptionRequest());
    m_con_state = STATE_EXPECT_START_ENCRYPTION;
  }
} /* ReflectorLogic::handleMsgCAInfo */


void ReflectorLogic::handleMsgCABundle(std::istream& is)
{
  //std::cout << "### ReflectorLogic::handleMsgCABundle" << std::endl;

  if (m_con_state != STATE_EXPECT_CA_BUNDLE)
  {
    std::cerr << "*** ERROR[" << name()
         << "]: Unexpected MsgCABundle" << std::endl;
    disconnect();
    return;
  }
  MsgCABundle msg;
  if (!msg.unpack(is))
  {
    std::cerr << "*** ERROR[" << name() << "]: Could not unpack MsgCABundle"
              << std::endl;
    disconnect();
    return;
  }

  //std::cout << "### CA:\n" << msg.caPem() << std::endl;
  //std::cout << "### Signature:\n";
  //hexdump(msg.signature());
  Async::SslX509 signing_cert;
  signing_cert.readPem(msg.certPem());
  //std::cout << "### Signing cert chain:\n" << std::string(48, '-') << "\n";
  //signing_cert.print();
  //std::cout << std::string(48, '-') << "\n";

  if (msg.caPem().empty())
  {
    std::cerr << "*** ERROR[" << name() << "]: Received empty CA bundle"
              << std::endl;
    disconnect();
    return;
  }

  Async::Digest dgst;
  auto signing_cert_pubkey = signing_cert.publicKey();
  //std::cout << "### Signing public key:\n"
  //          << signing_cert_pubkey.publicKeyPem() << std::endl;
  bool signature_ok =
    dgst.signVerifyInit(MsgCABundle::MD_ALG, signing_cert_pubkey) &&
    dgst.signVerifyUpdate(msg.caPem()) &&
    dgst.signVerifyFinal(msg.signature());
  //std::cout << "### Signature check: " << (signature_ok ? "OK" : "FAIL")
  //          << std::endl;
  if (!signature_ok)
  {
    // FIXME: Add more info to the warning printout
    std::cerr << "*** WARNING[" << name()
              << "]: Received CA bundle with invalid signature" << std::endl;
    disconnect();
    return;
  }

  // FIXME: Verify signing certificate against old CA, then write new CA
  //        bundle file if it's ok

  if (!msg.caPem().empty())
  {
    std::cout << name() << ": Writing received CA bundle to '" << m_cafile
              << "'" << std::endl;
    std::ofstream ofs(m_cafile);
    if (ofs.good())
    {
      ofs << msg.caPem();
      ofs.close();
    }
    else
    {
      std::cerr << "*** ERROR[" << name() << "]: Could not write CA file '"
                << m_cafile << "'" << std::endl;
    }

    if (!m_ssl_ctx.setCaCertificateFile(m_cafile))
    {
      std::cerr << "*** ERROR[" << name() << "]: Failed to read CA file '"
                << m_cafile << "'" << std::endl;
      disconnect();
      return;
    }
  }

  sendMsg(MsgStartEncryptionRequest());
  m_con_state = STATE_EXPECT_START_ENCRYPTION;
} /* ReflectorLogic::handleMsgCABundle */


void ReflectorLogic::handleMsgStartEncryption(void)
{
  //std::cout << "### ReflectorLogic::handleMsgStartEncryption" << std::endl;

  if (m_con_state != STATE_EXPECT_START_ENCRYPTION)
  {
    std::cerr << "*** ERROR[" << name()
         << "]: Unexpected MsgStartEncryption" << std::endl;
    disconnect();
    return;
  }

  std::cout << name() << ": Setting up encrypted communications channel"
            << std::endl;

  m_con.enableSsl(true);
  m_con_state = STATE_EXPECT_SSL_CON_READY;
} /* ReflectorLogic::handleMsgStartEncryption */


void ReflectorLogic::handleMsgClientCsrRequest(void)
{
  if (m_con_state != STATE_EXPECT_AUTH_ANSWER)
  {
    std::cerr << "*** ERROR[" << name() << "]: Unexpected MsgClientCsrRequest"
              << std::endl;
    disconnect();
    return;
  }

  //Async::SslCertSigningReq req;
  //if (!req.readPemFile(m_csrfile) || req.isNull())
  //{
  //  std::cerr << "*** ERROR[" << name() << "]: Missing or invalid CSR file "
  //               "'" << m_csrfile << "'" << std::endl;
  //  disconnect();
  //  return;
  //}

  std::cout << name() << ": Sending requested Certificate Signing Request "
                         "to server" << std::endl;

  sendMsg(MsgClientCsr(m_ssl_csr.pem()));
  //m_con_state = STATE_EXPECT_CERT;
} /* ReflectorLogic::handleMsgClientCsrRequest */


void ReflectorLogic::handleMsgClientCert(std::istream& is)
{
  if (m_con_state < STATE_EXPECT_AUTH_ANSWER)
  {
    std::cerr << "*** ERROR[" << name() << "]: Unexpected MsgClientCert"
              << std::endl;
    disconnect();
    return;
  }
  MsgClientCert msg;
  if (!msg.unpack(is))
  {
    cerr << "*** ERROR[" << name() << "]: Could not unpack MsgClientCert\n";
    disconnect();
    return;
  }

  if (msg.certPem().empty())
  {
    std::cout << name() << ": Received an empty certificate. "
              //<< "Sending Certificate Signing Request to server."
              << std::endl;
    //sendMsg(MsgClientCsr(m_ssl_csr.pem()));
    disconnect();
    return;
  }

  std::cout << name() << ": Received certificate from server"
            << std::endl;
  Async::SslX509 cert;
  if (!cert.readPem(msg.certPem()) || cert.isNull())
  {
    std::cerr << "*** ERROR[" << name()
              << "]: Failed to parse certificate PEM data from server"
              << std::endl;
    disconnect();
    return;
  }
  std::cout << "---------- New Client Certificate -----------" << std::endl;
  cert.print();
  std::cout << "---------------------------------------------" << std::endl;

  if (cert.publicKey() != m_ssl_csr.publicKey())
  {
    std::cerr << "*** ERROR[" << name() << "]: The client certificate "
                 "received from the server does not match our current "
                 "private key. "
                 //"Sending Certificate Signing Request."
              << std::endl;
    //sendMsg(MsgClientCsr(m_ssl_csr.pem()));
    disconnect();
    return;
  }

  std::ofstream ofs(m_crtfile);
  if (!ofs.good() || !(ofs << msg.certPem()))
  {
    std::cerr << "*** ERROR[" << name()
              << "]: Failed to write certificate file to \""
              << m_crtfile << "\"" << std::endl;
    disconnect();
    return;
  }
  ofs.close();

  //if (!cert.writePemFile(m_crtfile))
  //{
  //  std::cerr << "*** ERROR[" << name()
  //            << "]: Failed to write certificate file to \""
  //            << m_crtfile << "\"" << std::endl;
  //  disconnect();
  //  return;
  //}

  if (!loadClientCertificate())
  {
    std::cout << name() << ": Failed to load client certificate. "
              //<< "Sending certificate signing request to server"
              << std::endl;
    //sendMsg(MsgClientCsr(m_ssl_csr.pem()));
    disconnect();
    return;
  }

  reconnect();
} /* ReflectorLogic::handleMsgClientCert */


void ReflectorLogic::handleMsgServerInfo(std::istream& is)
{
  if (m_con_state != STATE_EXPECT_SERVER_INFO)
  {
    cerr << "*** ERROR[" << name() << "]: Unexpected MsgServerInfo\n";
    disconnect();
    return;
  }
  MsgServerInfo msg;
  if (!msg.unpack(is))
  {
    cerr << "*** ERROR[" << name() << "]: Could not unpack MsgServerInfo\n";
    disconnect();
    return;
  }
  m_client_id = msg.clientId();

  //cout << "### MsgServerInfo: clientId=" << msg.clientId()
  //     << " codecs=";
  //std::copy(msg.codecs().begin(), msg.codecs().end(),
  //     std::ostream_iterator<std::string>(cout, " "));
  //cout << " nodes=";
  //std::copy(msg.nodes().begin(), msg.nodes().end(),
  //     std::ostream_iterator<std::string>(cout, " "));
  //cout << endl;

  cout << name() << ": Connected nodes: ";
  const vector<string>& nodes = msg.nodes();
  if (!nodes.empty())
  {
    vector<string>::const_iterator it = nodes.begin();
    cout << *it++;
    for (; it != nodes.end(); ++it)
    {
      cout << ", " << *it;
    }
  }
  cout << endl;

  string selected_codec;
  for (vector<string>::const_iterator it = msg.codecs().begin();
       it != msg.codecs().end();
       ++it)
  {
    if (codecIsAvailable(*it))
    {
      selected_codec = *it;
      setAudioCodec(selected_codec);
      break;
    }
  }
  cout << name() << ": ";
  if (!selected_codec.empty())
  {
    std::cout << "Using audio codec \"" << selected_codec << "\"" << std::endl;
  }
  else
  {
    std::cout << "No supported codec :-(" << std::endl;
    disconnect();
    return;
  }

  /*
  const Async::EncryptedUdpSocket::Cipher* cipher = nullptr;
  for (const auto& cipher_name : msg.udpCiphers())
  {
    cipher = EncryptedUdpSocket::fetchCipher(cipher_name);
    if (cipher != nullptr)
    {
      break;
    }
  }
  */
  std::cout << name() << ": ";
  const auto cipher = EncryptedUdpSocket::fetchCipher(UdpCipher::NAME);
  if (cipher != nullptr)
  {
    std::cout << "Using UDP cipher " << EncryptedUdpSocket::cipherName(cipher)
              << std::endl;
  }
  else
  {
    std::cout << "Unsupported UDP cipher " << UdpCipher::NAME
              << " :-(" << std::endl;
    disconnect();
    return;
  }

  delete m_udp_sock;
  m_udp_cipher_iv_cntr = 1;
  m_udp_sock = new Async::EncryptedUdpSocket;
  m_udp_cipher_iv_rand.resize(UdpCipher::IVRANDLEN);
  const char* err = "unknown reason";
  if ((err="memory allocation failure",     (m_udp_sock == nullptr)) ||
      (err="initialization failure",        !m_udp_sock->initOk()) ||
      (err="unsupported cipher",            !m_udp_sock->setCipher(cipher)) ||
      (err="cipher IV rand generation failure",
       !Async::EncryptedUdpSocket::randomBytes(m_udp_cipher_iv_rand)) ||
      (err="cipher key generation failure", !m_udp_sock->setCipherKey()))
  {
    std::cerr << "*** ERROR[" << name() << "]: Could not create UDP socket "
                 "due to " << err << std::endl;
    delete m_udp_sock;
    m_udp_sock = nullptr;
    disconnect();
    return;
  }
  m_udp_sock->setCipherAADLength(UdpCipher::AADLEN);
  m_udp_sock->setTagLength(UdpCipher::TAGLEN);
  m_udp_sock->cipherDataReceived.connect(
      mem_fun(*this, &ReflectorLogic::udpCipherDataReceived));
  m_udp_sock->dataReceived.connect(
      mem_fun(*this, &ReflectorLogic::udpDatagramReceived));

  m_con_state = STATE_EXPECT_START_UDP_ENCRYPTION;

  std::ostringstream node_info_os;
  Json::StreamWriterBuilder builder;
  builder["commentStyle"] = "None";
  builder["indentation"] = ""; //The JSON document is written on a single line
  Json::StreamWriter* writer = builder.newStreamWriter();
  writer->write(m_node_info, &node_info_os);
  delete writer;
  MsgNodeInfo node_info_msg(m_udp_cipher_iv_rand, m_udp_sock->cipherKey(),
                            node_info_os.str());
  sendMsg(node_info_msg);

#if 0
    // Set up RX and TX sites node information
  MsgNodeInfo::RxSite rx_site;
  MsgNodeInfo::TxSite tx_site;
  rx_site.setRxName("Rx1");
  tx_site.setTxName("Tx1");
  rx_site.setQthName(cfg().getValue("LocationInfo", "QTH_NAME"));
  tx_site.setQthName(cfg().getValue("LocationInfo", "QTH_NAME"));
  int32_t antenna_height = 0;
  if (cfg().getValue("LocationInfo", "ANTENNA_HEIGHT", antenna_height))
  {
    rx_site.setAntennaHeight(antenna_height);
    tx_site.setAntennaHeight(antenna_height);
  }
  float antenna_dir = -1.0f;
  cfg().getValue("LocationInfo", "ANTENNA_DIR", antenna_dir);
  rx_site.setAntennaDirection(antenna_dir);
  tx_site.setAntennaDirection(antenna_dir);
  double rf_frequency = 0;
  cfg().getValue("LocationInfo", "FREQUENCY", rf_frequency);
  if (rf_frequency < 0.0f)
  {
    rf_frequency = 0.0f;
  }
  rx_site.setRfFrequency(static_cast<uint64_t>(1000000.0f * rf_frequency));
  tx_site.setRfFrequency(static_cast<uint64_t>(1000000.0f * rf_frequency));
  vector<float> ctcss_frequencies;
  //ctcss_frequencies.push_back(136.5);
  //rx_site.setCtcssFrequencies(ctcss_frequencies);
  //tx_site.setCtcssFrequencies(ctcss_frequencies);
  float tx_power = 0.0f;
  cfg().getValue("LocationInfo", "TX_POWER", tx_power);
  tx_site.setTxPower(tx_power);
  MsgNodeInfo::TxSites tx_sites;
  tx_sites.push_back(tx_site);
  MsgNodeInfo::RxSites rx_sites;
  rx_sites.push_back(rx_site);

    // Send node information to the server
  MsgNodeInfo node_info; node_info
    .setSwInfo("SvxLink v" SVXLINK_VERSION)
    .setTxSites(tx_sites)
    .setRxSites(rx_sites);
  sendMsg(node_info);
#endif

  //if (m_selected_tg > 0)
  //{
  //  cout << name() << ": Selecting TG #" << m_selected_tg << endl;
  //  sendMsg(MsgSelectTG(m_selected_tg));
  //}

  //if (!m_monitor_tgs.empty())
  //{
  //  sendMsg(MsgTgMonitor(
  //        std::set<uint32_t>(m_monitor_tgs.begin(), m_monitor_tgs.end())));
  //}

  //sendUdpMsg(MsgUdpHeartbeat());
    // Send an empty datagram to open upp any firewalls
  //m_udp_sock->UdpSocket::write(
  //    m_con.remoteHost(), m_con.remotePort(), nullptr, 0);
  //sendUdpRegisterMsg();

} /* ReflectorLogic::handleMsgServerInfo */


void ReflectorLogic::handleMsgNodeList(std::istream& is)
{
  MsgNodeList msg;
  if (!msg.unpack(is))
  {
    cerr << "*** ERROR[" << name() << "]: Could not unpack MsgNodeList\n";
    disconnect();
    return;
  }
  cout << name() << ": Connected nodes: ";
  const vector<string>& nodes = msg.nodes();
  if (!nodes.empty())
  {
    vector<string>::const_iterator it = nodes.begin();
    cout << *it++;
    for (; it != nodes.end(); ++it)
    {
      cout << ", " << *it;
    }
  }
  cout << endl;
} /* ReflectorLogic::handleMsgNodeList */


void ReflectorLogic::handleMsgNodeJoined(std::istream& is)
{
  MsgNodeJoined msg;
  if (!msg.unpack(is))
  {
    cerr << "*** ERROR[" << name() << "]: Could not unpack MsgNodeJoined\n";
    disconnect();
    return;
  }
  if (m_verbose)
  {
    std::cout << name() << ": Node joined: " << msg.callsign() << std::endl;
  }
} /* ReflectorLogic::handleMsgNodeJoined */


void ReflectorLogic::handleMsgNodeLeft(std::istream& is)
{
  MsgNodeLeft msg;
  if (!msg.unpack(is))
  {
    cerr << "*** ERROR[" << name() << "]: Could not unpack MsgNodeLeft\n";
    disconnect();
    return;
  }
  if (m_verbose)
  {
    std::cout << name() << ": Node left: " << msg.callsign() << std::endl;
  }
} /* ReflectorLogic::handleMsgNodeLeft */


void ReflectorLogic::handleMsgTalkerStart(std::istream& is)
{
  MsgTalkerStart msg;
  if (!msg.unpack(is))
  {
    cerr << "*** ERROR[" << name() << "]: Could not unpack MsgTalkerStart\n";
    disconnect();
    return;
  }
  cout << name() << ": Talker start on TG #" << msg.tg() << ": "
       << msg.callsign() << endl;

    // Select the incoming TG if idle
  if (m_tg_select_timeout_cnt == 0)
  {
    selectTg(msg.tg(), "tg_remote_activation", !m_mute_first_tx_rem);
  }
  else if (m_use_prio)
  {
    uint32_t selected_tg_prio = 0;
    MonitorTgsSet::const_iterator selected_tg_it =
      m_monitor_tgs.find(MonitorTgEntry(m_selected_tg));
    if (selected_tg_it != m_monitor_tgs.end())
    {
      selected_tg_prio = selected_tg_it->prio;
    }
    MonitorTgsSet::const_iterator talker_tg_it =
      m_monitor_tgs.find(MonitorTgEntry(msg.tg()));
    if ((talker_tg_it != m_monitor_tgs.end()) &&
        (talker_tg_it->prio > selected_tg_prio))
    {
      std::cout << name() << ": Activity on prioritized TG #"
                << msg.tg() << ". Switching!" << std::endl;
      selectTg(msg.tg(), "tg_remote_prio_activation", !m_mute_first_tx_rem);
    }
  }

  std::ostringstream ss;
  ss << "talker_start " << msg.tg() << " " << msg.callsign();
  processEvent(ss.str());

  Json::Value event(Json::objectValue);
  event["tg"] = msg.tg();
  event["callsign"] = msg.callsign();
  publishStateEvent("Reflector:talker_start", jsonToString(event));
} /* ReflectorLogic::handleMsgTalkerStart */


void ReflectorLogic::handleMsgTalkerStop(std::istream& is)
{
  MsgTalkerStop msg;
  if (!msg.unpack(is))
  {
    cerr << "*** ERROR[" << name() << "]: Could not unpack MsgTalkerStop\n";
    disconnect();
    return;
  }
  cout << name() << ": Talker stop on TG #" << msg.tg() << ": "
       << msg.callsign() << endl;

  std::ostringstream ss;
  ss << "talker_stop " << msg.tg() << " " << msg.callsign();
  processEvent(ss.str());
} /* ReflectorLogic::handleMsgTalkerStop */


void ReflectorLogic::handleMsgRequestQsy(std::istream& is)
{
  MsgRequestQsy msg;
  if (!msg.unpack(is))
  {
    cerr << "*** ERROR[" << name() << "]: Could not unpack MsgRequestQsy\n";
    disconnect();
    return;
  }
  cout << name() << ": Server QSY request for TG #" << msg.tg() << endl;
  if (m_tg_local_activity)
  {
    selectTg(msg.tg(), "tg_qsy", true);
  }
  else
  {
    m_last_qsy = msg.tg();
    selectTg(0, "", false);
    std::ostringstream os;
    if (m_qsy_pending_timer.timeout() > 0)
    {
      cout << name() << ": Server QSY request pending" << endl;
      os << "tg_qsy_pending " << msg.tg();
      m_qsy_pending_timer.setEnable(true);
      m_use_prio = false;
      m_tg_select_timeout_cnt = 1 + m_qsy_pending_timer.timeout() / 1000;
    }
    else
    {
      cout << name()
           << ": Server QSY request ignored due to no local activity" << endl;
      os << "tg_qsy_ignored " << msg.tg();
      m_use_prio = true;
      m_tg_select_timeout_cnt = 0;
    }
    processEvent(os.str());
  }
} /* ReflectorLogic::handleMsgRequestQsy */


void ReflectorLogic::handleMsgStateEvent(std::istream& is)
{
  MsgStateEvent msg;
  if (!msg.unpack(is))
  {
    cerr << "*** ERROR[" << name() << "]: Could not unpack MsgStateEvent\n";
    disconnect();
    return;
  }

  publishStateEvent(msg.name(), msg.msg());
} /* ReflectorLogic::handleMsgStateEvent */


void ReflectorLogic::handlMsgStartUdpEncryption(std::istream& is)
{
  //std::cout << "### ReflectorLogic::handlMsgStartUdpEncryption" << std::endl;

  if (m_con_state != STATE_EXPECT_START_UDP_ENCRYPTION)
  {
    std::cerr << "*** ERROR[" << name()
              << "]: Unexpected MsgStartUdpEncryption message" << std::endl;
    disconnect();
    return;
  }

  MsgStartUdpEncryption msg;
  if (!msg.unpack(is))
  {
    std::cerr << "*** ERROR[" << name()
              << "]: Could not unpack MsgStartUdpEncryption" << std::endl;
    disconnect();
    return;
  }
  m_con_state = STATE_EXPECT_UDP_HEARTBEAT;
  sendUdpRegisterMsg();
} /* ReflectorLogic::handlMsgStartUdpEncryption */


void ReflectorLogic::sendMsg(const ReflectorMsg& msg)
{
  if (!isConnected())
  {
    return;
  }
  if ((msg.type() >= 100) && (m_con_state < STATE_AUTHENTICATED))
  {
    std::cerr << "### " << name()
         << ": Trying to send user message " << msg.type()
         << " in unauthenticated state"
         << std::endl;
    return;
  }

  m_tcp_heartbeat_tx_cnt = TCP_HEARTBEAT_TX_CNT_RESET;

  ostringstream ss;
  ReflectorMsg header(msg.type());
  if (!header.pack(ss) || !msg.pack(ss))
  {
    cerr << "*** ERROR[" << name()
         << "]: Failed to pack reflector TCP message\n";
    disconnect();
    return;
  }
  if (m_con.write(ss.str().data(), ss.str().size()) == -1)
  {
    std::cerr << "*** ERROR[" << name()
              << "]: Failed to write message to network connection"
              << std::endl;
    disconnect();
  }
} /* ReflectorLogic::sendMsg */


void ReflectorLogic::sendEncodedAudio(const void *buf, int count)
{
  if (!isLoggedIn())
  {
    return;
  }

  if (m_flush_timeout_timer.isEnabled())
  {
    m_flush_timeout_timer.setEnable(false);
  }
  sendUdpMsg(MsgUdpAudio(buf, count));
} /* ReflectorLogic::sendEncodedAudio */


void ReflectorLogic::flushEncodedAudio(void)
{
  if (!isLoggedIn())
  {
    flushTimeout();
    return;
  }
  sendUdpMsg(MsgUdpFlushSamples());
  m_flush_timeout_timer.setEnable(true);
} /* ReflectorLogic::flushEncodedAudio */


bool ReflectorLogic::udpCipherDataReceived(const IpAddress& addr, uint16_t port,
                                           void *buf, int count)
{
  if (static_cast<size_t>(count) < UdpCipher::AADLEN)
  {
    //std::cout << "### ReflectorLogic::udpCipherDataReceived: Datagram too "
    //             "short to hold associated data" << std::endl;
    return true;
  }
  stringstream ss;
  ss.write(reinterpret_cast<const char *>(buf), UdpCipher::AADLEN);
  if (!m_aad.unpack(ss))
  {
    std::cerr << "*** WARNING: Unpacking associated data failed for UDP "
                 "datagram from " << addr << ":" << port << std::endl;
    return true;
  }
  //std::cout << "### ReflectorLogic::udpCipherDataReceived: m_aad.iv_cntr="
  //          << m_aad.iv_cntr << std::endl;
  m_udp_sock->setCipherIV(UdpCipher::IV{m_udp_cipher_iv_rand, 0,
                                        m_aad.iv_cntr});
  return false;
} /* ReflectorLogic::udpCipherDataReceived */


void ReflectorLogic::udpDatagramReceived(const IpAddress& addr, uint16_t port,
                                         void* aad, void *buf, int count)
{
  if (!isTcpLoggedIn())
  {
    return;
  }

  if (aad != nullptr)
  {
    //std::cout << "### ReflectorLogic::udpDatagramReceived: m_aad.iv_cntr="
    //          << m_aad.iv_cntr << std::endl;
  }

  if (addr != m_con.remoteHost())
  {
    cerr << "*** WARNING[" << name()
         << "]: UDP packet received from wrong source address "
         << addr << ". Should be " << m_con.remoteHost() << "." << endl;
    return;
  }
  if (port != m_con.remotePort())
  {
    cerr << "*** WARNING[" << name()
         << "]: UDP packet received with wrong source port number "
         << port << ". Should be " << m_con.remotePort() << "." << endl;
    return;
  }

  stringstream ss;
  ss.write(reinterpret_cast<const char *>(buf), count);

  ReflectorUdpMsg header;
  if (!header.unpack(ss))
  {
    cerr << "*** WARNING[" << name()
         << "]: Unpacking failed for UDP message header" << endl;
    return;
  }

  //if (header.clientId() != m_client_id)
  //{
  //  cerr << "*** WARNING[" << name()
  //       << "]: UDP packet received with wrong client id "
  //       << header.clientId() << ". Should be " << m_client_id << "." << endl;
  //  return;
  //}

    // Check sequence number
  if (m_aad.iv_cntr < m_next_udp_rx_seq) // Frame out of sequence (ignore)
  {
    std::cout << name()
              << ": Dropping out of sequence UDP frame with seq="
              << m_aad.iv_cntr << std::endl;
    return;
  }
  else if (m_aad.iv_cntr > m_next_udp_rx_seq) // Frame lost
  {
    std::cout << name() << ": UDP frame(s) lost. Expected seq="
              << m_next_udp_rx_seq
              << " but received " << m_aad.iv_cntr
              << ". Resetting next expected sequence number to "
              << (m_aad.iv_cntr + 1) << std::endl;
  }
  m_next_udp_rx_seq = m_aad.iv_cntr + 1;

  m_udp_heartbeat_rx_cnt = UDP_HEARTBEAT_RX_CNT_RESET;

  if ((m_con_state == STATE_EXPECT_UDP_HEARTBEAT) &&
      (header.type() == MsgUdpHeartbeat::TYPE))
  {
    std::cout << name() << ": Bidirectional UDP communication verified"
              << std::endl;
    m_con.markAsEstablished();
    m_con_state = STATE_CONNECTED;
    processEvent("reflector_connection_status_update 1");

    if (m_selected_tg > 0)
    {
      cout << name() << ": Selecting TG #" << m_selected_tg << endl;
      sendMsg(MsgSelectTG(m_selected_tg));
    }

    if (!m_monitor_tgs.empty())
    {
      sendMsg(MsgTgMonitor(
            std::set<uint32_t>(m_monitor_tgs.begin(), m_monitor_tgs.end())));
    }
  }

  if (!isLoggedIn())
  {
    return;
  }

  switch (header.type())
  {
    case MsgUdpHeartbeat::TYPE:
      break;

    case MsgUdpAudio::TYPE:
    {
      MsgUdpAudio msg;
      if (!msg.unpack(ss))
      {
        cerr << "*** WARNING[" << name() << "]: Could not unpack MsgUdpAudio\n";
        return;
      }
      if (!msg.audioData().empty())
      {
        gettimeofday(&m_last_talker_timestamp, NULL);
        m_dec->writeEncodedSamples(
            &msg.audioData().front(), msg.audioData().size());
      }
      break;
    }

    case MsgUdpFlushSamples::TYPE:
      m_dec->flushEncodedSamples();
      timerclear(&m_last_talker_timestamp);
      break;

    case MsgUdpAllSamplesFlushed::TYPE:
      m_enc->allEncodedSamplesFlushed();
      break;

    default:
      // Better ignoring unknown protocol messages for easier addition of new
      // messages while still being backwards compatible

      //cerr << "*** WARNING[" << name()
      //     << "]: Unknown UDP protocol message received: msg_type="
      //     << header.type() << endl;
      break;
  }
} /* ReflectorLogic::udpDatagramReceived */

void ReflectorLogic::sendUdpMsg(const UdpCipher::AAD& aad,
                                const ReflectorUdpMsg& msg)
{
  m_udp_heartbeat_tx_cnt = m_udp_heartbeat_tx_cnt_reset;

  if (m_udp_sock == 0)
  {
    return;
  }

  ReflectorUdpMsg header(msg.type());
  ostringstream ss;
  if (!header.pack(ss) || !msg.pack(ss))
  {
    std::cerr << "*** ERROR[" << name()
              << "]: Failed to pack reflector UDP message" << std::endl;
    return;
  }
  m_udp_sock->setCipherIV(UdpCipher::IV{m_udp_cipher_iv_rand, m_client_id,
                                        aad.iv_cntr});
  std::ostringstream adss;
  if (!aad.pack(adss))
  {
    std::cerr << "*** WARNING: Packing associated data failed for UDP "
                 "datagram to " << m_con.remoteHost() << ":"
              << m_con.remotePort() << std::endl;
    return;
  }
  m_udp_sock->write(m_con.remoteHost(), m_con.remotePort(),
                    adss.str().data(), adss.str().size(),
                    ss.str().data(), ss.str().size());
} /* ReflectorLogic::sendUdpMsg */


void ReflectorLogic::sendUdpMsg(const ReflectorUdpMsg& msg)
{
  if (!isLoggedIn())
  {
    return;
  }
  sendUdpMsg(UdpCipher::AAD{m_udp_cipher_iv_cntr++}, msg);
} /* ReflectorLogic::sendUdpMsg */


void ReflectorLogic::sendUdpRegisterMsg(void)
{
  sendUdpMsg(UdpCipher::InitialAAD{m_client_id}, MsgUdpHeartbeat());
} /* ReflectorLogic::sendUdpRegisterMsg */


void ReflectorLogic::connect(void)
{
  if (!isConnected())
  {
    m_reconnect_timer.setEnable(false);
    std::cout << name() << ": Connecting to service " << m_con.service()
              << std::endl;
    m_con.connect();
    m_con.setSslContext(m_ssl_ctx, false);
  }
} /* ReflectorLogic::connect */


void ReflectorLogic::disconnect(void)
{
  bool was_connected = m_con.isConnected();
  m_con.disconnect();
  if (was_connected)
  {
    onDisconnected(&m_con, TcpConnection::DR_ORDERED_DISCONNECT);
  }
  m_con_state = STATE_DISCONNECTED;
} /* ReflectorLogic::disconnect */


void ReflectorLogic::reconnect(void)
{
  disconnect();
  connect();
} /* ReflectorLogic::reconnect */


bool ReflectorLogic::isConnected(void) const
{
  return m_con.isConnected();
} /* ReflectorLogic::isConnected */


void ReflectorLogic::allEncodedSamplesFlushed(void)
{
  sendUdpMsg(MsgUdpAllSamplesFlushed());
} /* ReflectorLogic::allEncodedSamplesFlushed */


void ReflectorLogic::flushTimeout(Async::Timer *t)
{
  m_flush_timeout_timer.setEnable(false);
  m_enc->allEncodedSamplesFlushed();
} /* ReflectorLogic::flushTimeout */


void ReflectorLogic::handleTimerTick(Async::Timer *t)
{
  if (timerisset(&m_last_talker_timestamp))
  {
    struct timeval now, diff;
    gettimeofday(&now, NULL);
    timersub(&now, &m_last_talker_timestamp, &diff);
    if (diff.tv_sec > 3)
    {
      cout << name() << ": Last talker audio timeout" << endl;
      m_dec->flushEncodedSamples();
      timerclear(&m_last_talker_timestamp);
    }
  }

  if (--m_udp_heartbeat_tx_cnt == 0)
  {
    if (m_con_state == STATE_EXPECT_UDP_HEARTBEAT)
    {
      sendUdpRegisterMsg();
    }
    else if (isLoggedIn())
    {
      sendUdpMsg(MsgUdpHeartbeat());
    }
  }

  if (--m_tcp_heartbeat_tx_cnt == 0)
  {
    sendMsg(MsgHeartbeat());
  }

  if (--m_udp_heartbeat_rx_cnt == 0)
  {
    cout << name() << ": UDP Heartbeat timeout" << endl;
    disconnect();
  }

  if (--m_tcp_heartbeat_rx_cnt == 0)
  {
    cout << name() << ": Heartbeat timeout" << endl;
    disconnect();
  }
} /* ReflectorLogic::handleTimerTick */


bool ReflectorLogic::setAudioCodec(const std::string& codec_name)
{
  delete m_enc;
  m_enc = Async::AudioEncoder::create(codec_name);
  if (m_enc == 0)
  {
    cerr << "*** ERROR[" << name()
         << "]: Failed to initialize " << codec_name
         << " audio encoder" << endl;
    m_enc = Async::AudioEncoder::create("DUMMY");
    assert(m_enc != 0);
    return false;
  }
  m_enc->writeEncodedSamples.connect(
      mem_fun(*this, &ReflectorLogic::sendEncodedAudio));
  m_enc->flushEncodedSamples.connect(
      mem_fun(*this, &ReflectorLogic::flushEncodedAudio));
  m_enc_endpoint->registerSink(m_enc, false);

  string opt_prefix(m_enc->name());
  opt_prefix += "_ENC_";
  list<string> names = cfg().listSection(name());
  for (list<string>::const_iterator nit=names.begin(); nit!=names.end(); ++nit)
  {
    if ((*nit).find(opt_prefix) == 0)
    {
      string opt_value;
      cfg().getValue(name(), *nit, opt_value);
      string opt_name((*nit).substr(opt_prefix.size()));
      m_enc->setOption(opt_name, opt_value);
    }
  }
  m_enc->printCodecParams();

  AudioSink *sink = 0;
  if (m_dec != 0)
  {
    sink = m_dec->sink();
    m_dec->unregisterSink();
    delete m_dec;
  }
  m_dec = Async::AudioDecoder::create(codec_name);
  if (m_dec == 0)
  {
    cerr << "*** ERROR[" << name()
         << "]: Failed to initialize " << codec_name
         << " audio decoder" << endl;
    m_dec = Async::AudioDecoder::create("DUMMY");
    assert(m_dec != 0);
    return false;
  }
  m_dec->allEncodedSamplesFlushed.connect(
      mem_fun(*this, &ReflectorLogic::allEncodedSamplesFlushed));
  if (sink != 0)
  {
    m_dec->registerSink(sink, true);
  }

  opt_prefix = string(m_dec->name()) + "_DEC_";
  names = cfg().listSection(name());
  for (list<string>::const_iterator nit=names.begin(); nit!=names.end(); ++nit)
  {
    if ((*nit).find(opt_prefix) == 0)
    {
      string opt_value;
      cfg().getValue(name(), *nit, opt_value);
      string opt_name((*nit).substr(opt_prefix.size()));
      m_dec->setOption(opt_name, opt_value);
    }
  }
  m_dec->printCodecParams();

  return true;
} /* ReflectorLogic::setAudioCodec */


bool ReflectorLogic::codecIsAvailable(const std::string &codec_name)
{
  return AudioEncoder::isAvailable(codec_name) &&
         AudioDecoder::isAvailable(codec_name);
} /* ReflectorLogic::codecIsAvailable */


void ReflectorLogic::onLogicConInStreamIsIdle(bool is_idle)
{
  //std::cout << "### ReflectorLogic::onLogicConInStreamIsIdle: "
  //          << "is_idle=" << is_idle << std::endl;
  if (is_idle)
  {
    if (m_qsy_pending_timer.isEnabled())
    {
      std::ostringstream os;
      os << "tg_qsy_on_sql " << m_last_qsy;
      processEvent(os.str());
      selectTg(m_last_qsy, "", true);
      m_qsy_pending_timer.setEnable(false);
      m_tg_local_activity = true;
      m_use_prio = false;
    }
  }
  else
  {
    if ((m_logic_con_in_valve != 0) && m_tg_local_activity)
    {
      m_logic_con_in_valve->setOpen(true);
    }
    if (m_tg_select_timeout_cnt == 0) // No TG currently selected
    {
      if (m_default_tg > 0)
      {
        selectTg(m_default_tg, "tg_default_activation", !m_mute_first_tx_loc);
      }
    }
    m_qsy_pending_timer.reset();
    m_tg_local_activity = true;
    m_use_prio = false;
    if (m_selected_tg > 0)
    {
      m_tg_select_timeout_cnt = m_tg_select_timeout;
    }
    else if (m_tg_select_timeout_cnt > 0)
    {
      m_tg_select_timeout_cnt = m_tg_select_inhibit_timeout;
    }
  }

  if (!m_tg_selection_event.empty())
  {
    //processTgSelectionEvent();
    m_report_tg_timer.reset();
    m_report_tg_timer.setEnable(true);
  }

  checkIdle();

  std::ostringstream ss;
  ss << "local_talker_" << (is_idle ? "stop" : "start");
  processEvent(ss.str());
} /* ReflectorLogic::onLogicConInStreamIsIdle */


void ReflectorLogic::onLogicConOutStreamStateChanged(bool is_active,
                                                     bool is_idle)
{
  //cout << "### ReflectorLogic::onLogicConOutStreamStateChanged: is_active="
  //     << is_active << "  is_idle=" << is_idle << endl;
  if (!is_idle && (m_tg_select_timeout_cnt > 0))
  {
    m_tg_select_timeout_cnt = m_tg_select_timeout;
  }

  if (!m_tg_selection_event.empty())
  {
    //processTgSelectionEvent();
    m_report_tg_timer.reset();
    m_report_tg_timer.setEnable(true);
  }

  checkIdle();
} /* ReflectorLogic::onLogicConOutStreamStateChanged */


void ReflectorLogic::tgSelectTimerExpired(void)
{
  //cout << "### ReflectorLogic::tgSelectTimerExpired: m_tg_select_timeout_cnt="
  //     << m_tg_select_timeout_cnt << endl;
  if (m_tg_select_timeout_cnt > 0)
  {
    if (m_logic_con_out->isIdle() && m_logic_con_in->isIdle() &&
        (--m_tg_select_timeout_cnt == 0))
    {
      selectTg(0, "tg_selection_timeout", false);
      if (m_selected_tg == 0)
      {
        std::cout << name() << ": TG activation normal" << std::endl;
      }
    }
  }
} /* ReflectorLogic::tgSelectTimerExpired */


void ReflectorLogic::selectTg(uint32_t tg, const std::string& event, bool unmute)
{
  m_tg_selection_event.clear();
  if (!event.empty())
  {
    ostringstream os;
    os << event << " " << tg << " " << m_selected_tg;
    m_tg_selection_event = os.str();
    m_report_tg_timer.reset();
    m_report_tg_timer.setEnable(true);
  }

  if (tg != m_selected_tg)
  {
    std::cout << name() << ": Selecting TG #" << tg << std::endl;

    sendMsg(MsgSelectTG(tg));
    if (m_selected_tg != 0)
    {
      m_previous_tg = m_selected_tg;
    }
    m_selected_tg = tg;
    if (tg == 0)
    {
      m_tg_local_activity = false;
      m_use_prio = true;
    }
    else
    {
      m_tg_local_activity = !m_logic_con_in->isIdle();
      m_qsy_pending_timer.setEnable(false);
    }
    m_event_handler->setVariable(name() + "::selected_tg", m_selected_tg);
    m_event_handler->setVariable(name() + "::previous_tg", m_previous_tg);

    ostringstream os;
    os << "tg_selected " << m_selected_tg << " " << m_previous_tg;
    processEvent(os.str());
  }
  m_tg_select_timeout_cnt = (tg > 0) ? m_tg_select_timeout : 0;

  if (m_logic_con_in_valve != 0)
  {
    m_logic_con_in_valve->setOpen(unmute);
  }
} /* ReflectorLogic::selectTg */


void ReflectorLogic::processEvent(const std::string& event)
{
  m_event_handler->processEvent(name() + "::" + event);
  checkIdle();
} /* ReflectorLogic::processEvent */


void ReflectorLogic::processTgSelectionEvent(void)
{
  if (!m_logic_con_out->isIdle() || !m_logic_con_in->isIdle() ||
      m_tg_selection_event.empty())
  {
    return;
  }
  processEvent(m_tg_selection_event);
  m_tg_selection_event.clear();
} /* ReflectorLogic::processTgSelectionEvent */


void ReflectorLogic::checkTmpMonitorTimeout(void)
{
  bool changed = false;
  MonitorTgsSet::iterator it = m_monitor_tgs.begin();
  while (it != m_monitor_tgs.end())
  {
    MonitorTgsSet::iterator next=it;
    ++next;
    const MonitorTgEntry& mte = *it;
    if (mte.timeout > 0)
    {
        // NOTE: mte.timeout is mutable
      if (--mte.timeout <= 0)
      {
        std::cout << name() << ": Temporary monitor timeout for TG #"
                  << mte.tg << std::endl;
        changed = true;
        m_monitor_tgs.erase(it);
        std::ostringstream os;
        os << "tmp_monitor_remove " << mte.tg;
        processEvent(os.str());
      }
    }
    it = next;
  }
  if (changed)
  {
    sendMsg(MsgTgMonitor(std::set<uint32_t>(
            m_monitor_tgs.begin(), m_monitor_tgs.end())));
  }
} /* ReflectorLogic::checkTmpMonitorTimeout */


void ReflectorLogic::qsyPendingTimeout(void)
{
  m_qsy_pending_timer.setEnable(false);
  m_use_prio = true;
  m_tg_select_timeout_cnt = 0;
  cout << name()
       << ": Server QSY request ignored due to no local activity" << endl;
  std::ostringstream os;
  os << "tg_qsy_ignored " << m_last_qsy;
  processEvent(os.str());
} /* ReflectorLogic::qsyPendingTimeout */


bool ReflectorLogic::isIdle(void)
{
  return m_logic_con_out->isIdle() && m_logic_con_in->isIdle();
} /* ReflectorLogic::isIdle */


void ReflectorLogic::checkIdle(void)
{
  setIdle(isIdle());
} /* ReflectorLogic::checkIdle */


void ReflectorLogic::handlePlayFile(const std::string& path)
{
  setIdle(false);
  LinkManager::instance()->playFile(this, path);
} /* ReflectorLogic::handlePlayFile */


void ReflectorLogic::handlePlaySilence(int duration)
{
  setIdle(false);
  LinkManager::instance()->playSilence(this, duration);
} /* ReflectorLogic::handlePlaySilence */


void ReflectorLogic::handlePlayTone(int fq, int amp, int duration)
{
  setIdle(false);
  LinkManager::instance()->playTone(this, fq, amp, duration);
} /* ReflectorLogic::handlePlayTone */


void ReflectorLogic::handlePlayDtmf(const std::string& digit, int amp,
                                    int duration)
{
  setIdle(false);
  LinkManager::instance()->playDtmf(this, digit, amp, duration);
} /* ReflectorLogic::handlePlayDtmf */


<<<<<<< HEAD
string ReflectorLogic::jsonToString(Json::Value eventmessage)
{
  Json::StreamWriterBuilder builder;
  builder["indentation"] = "";
  std::string message = Json::writeString(builder, eventmessage);
  return message;
} /* ReflectorLogic::jsonToString */
=======
bool ReflectorLogic::getConfigValue(const std::string& section,
                                    const std::string& tag,
                                    std::string& value)
{
  return cfg().getValue(section, tag, value, true);
} /* ReflectorLogic::getConfigValue */
>>>>>>> 90ad36c3


bool ReflectorLogic::loadClientCertificate(void)
{
  if (m_ssl_cert.readPemFile(m_crtfile) &&
      !m_ssl_cert.isNull() &&
      //cert.verify(m_ssl_pkey) &&
      m_ssl_cert.timeIsWithinRange())
  {
    if (!m_ssl_ctx.setCertificateFiles(m_keyfile, m_crtfile))
    {
      std::cerr << "*** ERROR: Failed to read and verify key ('"
                << m_keyfile << "') and certificate ('"
                << m_crtfile << "') files in logic \"" << name() << "'. "
                << "If key- and cert-file does not match, the certificate "
                   "has expired, or is invalid for any other reason, you "
                   "need to remove the cert file in order to trigger the "
                   "generation of a new one signed by the SvxReflector "
                   "manager. If there is an access problem you need to fix "
                   "the permissions of the key- and certificate files."
                << std::endl;
      return false;
    }
  }
  return true;
} /* ReflectorLogic::loadClientCertificate */


void ReflectorLogic::csrAddSubjectNamesFromConfig(void)
{
  const std::string prefix = "CERT_SUBJ_";
  for (const auto& section : cfg().listSection(name()))
  {
    const std::string sname = section.substr(prefix.size());
    std::string value;
    if ((section.rfind(prefix, 0) == 0) &&
        cfg().getValue(name(), prefix + sname, value) &&
        !value.empty())
    {
      if (!m_ssl_csr.addSubjectName(sname, value))
      {
        std::cerr << "*** WARNING: Failed to set subject name '" << sname
                  << "' in certificate signing request." << std::endl;
      }
    }
  }
} /* ReflectorLogic::csrAddSubjectName */


/*
 * This file has not been truncated
 */<|MERGE_RESOLUTION|>--- conflicted
+++ resolved
@@ -827,21 +827,18 @@
 void ReflectorLogic::remoteReceivedPublishStateEvent(
     LogicBase *logic, const std::string& event_name, const std::string& data)
 {
-  cout << "### ReflectorLogic::remoteReceivedPublishStateEvent:"
-       << " logic=" << logic->name()
-       << " event_name=" << event_name
-       << " data=" << data
-       << endl;
+  //cout << "### ReflectorLogic::remoteReceivedPublishStateEvent:"
+  //     << " logic=" << logic->name()
+  //     << " event_name=" << event_name
+  //     << " data=" << data
+  //     << endl;
   //sendMsg(MsgStateEvent(logic->name(), event_name, msg));
-<<<<<<< HEAD
-=======
 
   if (m_con_state != STATE_CONNECTED)
   {
     return;
   }
 
->>>>>>> 90ad36c3
   if (event_name == "Voter:sql_state")
   {
     //MsgUdpSignalStrengthValues msg;
@@ -2740,7 +2737,6 @@
 } /* ReflectorLogic::handlePlayDtmf */
 
 
-<<<<<<< HEAD
 string ReflectorLogic::jsonToString(Json::Value eventmessage)
 {
   Json::StreamWriterBuilder builder;
@@ -2748,14 +2744,14 @@
   std::string message = Json::writeString(builder, eventmessage);
   return message;
 } /* ReflectorLogic::jsonToString */
-=======
+
+
 bool ReflectorLogic::getConfigValue(const std::string& section,
                                     const std::string& tag,
                                     std::string& value)
 {
   return cfg().getValue(section, tag, value, true);
 } /* ReflectorLogic::getConfigValue */
->>>>>>> 90ad36c3
 
 
 bool ReflectorLogic::loadClientCertificate(void)
