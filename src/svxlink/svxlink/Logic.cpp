--- conflicted
+++ resolved
@@ -1867,12 +1867,12 @@
 } /* Logic::cfgUpdated */
 
 
-<<<<<<< HEAD
 void Logic::talkerInfo(const std::string &event_name, const std::string &msg)
 {
   publishStateEvent(event_name, msg);
 } /* Logic::talkerInfo */
-=======
+
+
 bool Logic::getConfigValue(const std::string& section, const std::string& tag,
                            std::string& value)
 {
@@ -1886,7 +1886,6 @@
   ss << "siglev_updated " << rx().sqlRxId() << " " << siglev;
   processEvent(ss.str());
 } /* Logic::signalLevelUpdated */
->>>>>>> 6b56a264
 
 
 /*
