/**
@file	 ReflectorLogic.h
@brief   A logic core that connect to the SvxReflector
@author  Tobias Blomberg / SM0SVX
@date	 2017-02-12

\verbatim
SvxLink - A Multi Purpose Voice Services System for Ham Radio Use
Copyright (C) 2003-2023 Tobias Blomberg / SM0SVX

This program is free software; you can redistribute it and/or modify
it under the terms of the GNU General Public License as published by
the Free Software Foundation; either version 2 of the License, or
(at your option) any later version.

This program is distributed in the hope that it will be useful,
but WITHOUT ANY WARRANTY; without even the implied warranty of
MERCHANTABILITY or FITNESS FOR A PARTICULAR PURPOSE.  See the
GNU General Public License for more details.

You should have received a copy of the GNU General Public License
along with this program; if not, write to the Free Software
Foundation, Inc., 59 Temple Place, Suite 330, Boston, MA  02111-1307  USA
\endverbatim
*/

#ifndef REFLECTOR_LOGIC_INCLUDED
#define REFLECTOR_LOGIC_INCLUDED


/****************************************************************************
 *
 * System Includes
 *
 ****************************************************************************/

#include <sys/time.h>
#include <string>
#include <json/json.h>


/****************************************************************************
 *
 * Project Includes
 *
 ****************************************************************************/

#include <AsyncAudioDecoder.h>
#include <AsyncAudioEncoder.h>
#include <AsyncTcpPrioClient.h>
#include <AsyncFramedTcpConnection.h>
#include <AsyncTimer.h>
#include <AsyncAudioFifo.h>
#include <AsyncAudioStreamStateDetector.h>


/****************************************************************************
 *
 * Local Includes
 *
 ****************************************************************************/

#include "LogicBase.h"
#include "../reflector/ReflectorMsg.h"


/****************************************************************************
 *
 * Forward declarations
 *
 ****************************************************************************/

namespace Async
{
  class EncryptedUdpSocket;
  class AudioValve;
};

class ReflectorMsg;
class ReflectorUdpMsg;
class EventHandler;


/****************************************************************************
 *
 * Forward declarations of classes inside of the declared namespace
 *
 ****************************************************************************/



/****************************************************************************
 *
 * Defines & typedefs
 *
 ****************************************************************************/



/****************************************************************************
 *
 * Exported Global Variables
 *
 ****************************************************************************/



/****************************************************************************
 *
 * Class definitions
 *
 ****************************************************************************/

/**
@brief	A logic core that connect to the SvxReflector
@author Tobias Blomberg / SM0SVX
@date   2017-02-12
*/
class ReflectorLogic : public LogicBase
{
  public:
    /**
     * @brief 	Default constructor
     */
    ReflectorLogic(void);

    /**
     * @brief   Initialize the logic core
     * @param   cfgobj      A previously initialized configuration object
     * @param   plugin_name The name of the logic core
     * @return  Returns \em true on success or \em false on failure
     */
    virtual bool initialize(Async::Config& cfgobj,
                            const std::string& logic_name) override;

    /**
     * @brief 	Get the audio pipe sink used for writing audio into this logic
     * @return	Returns an audio pipe sink object
     */
    virtual Async::AudioSink *logicConIn(void) { return m_logic_con_in; }

    /**
     * @brief 	Get the audio pipe source used for reading audio from this logic
     * @return	Returns an audio pipe source object
     */
    virtual Async::AudioSource *logicConOut(void) { return m_logic_con_out; }

    /**
     * @brief   A command has been received from another logic
     * @param   cmd The received command
     *
     * This function is typically called when a link activation command is
     * issued to connect two or more logics together.
     */
    virtual void remoteCmdReceived(LogicBase* src_logic,
                                   const std::string& cmd);

    /**
     * @brief   A linked logic has updated its recieved talk group
     * @param   logic The pointer to the remote logic object
     * @param   tg    The new received talk group
     */
    virtual void remoteReceivedTgUpdated(LogicBase *logic, uint32_t tg);

    /**
     * @brief   A linked logic has published a state event
     * @param   logic       The pointer to the remote logic object
     * @param   event_name  The name of the event
     * @param   data The state update data
     *
     * This function is called when a linked logic has published a state update
     * event message. A state update message is a free text message that can be
     * used by subscribers to act on certain state changes within SvxLink. The
     * event name must be unique within SvxLink. The recommended format is
     * <context>:<name>, e.g. Rx:sql_state.
     */
    virtual void remoteReceivedPublishStateEvent(
        LogicBase *logic, const std::string& event_name,
        const std::string& data);

  protected:
    /**
     * @brief 	Destructor
     */
    virtual ~ReflectorLogic(void) override;

  private:
    struct MonitorTgEntry
    {
      uint32_t    tg;
      uint8_t     prio;
      mutable int timeout;
      MonitorTgEntry(uint32_t tg=0) : tg(tg), prio(0), timeout(0) {}
      bool operator<(const MonitorTgEntry& mte) const { return tg < mte.tg; }
      bool operator==(const MonitorTgEntry& mte) const { return tg == mte.tg; }
      operator uint32_t(void) const { return tg; }
    };

    typedef enum
    {
      STATE_DISCONNECTED,
      STATE_EXPECT_CA_INFO,
      STATE_EXPECT_AUTH_CHALLENGE,
      STATE_EXPECT_START_ENCRYPTION,
      STATE_EXPECT_CA_BUNDLE,
      STATE_EXPECT_SSL_CON_READY,
      STATE_EXPECT_AUTH_ANSWER,
      STATE_EXPECT_AUTH_OK,
      STATE_EXPECT_SERVER_INFO,
      STATE_EXPECT_START_UDP_ENCRYPTION,
      STATE_EXPECT_UDP_HEARTBEAT,
      STATE_CONNECTED
    } ConState;
    static const ConState STATE_TCP_CONNECTED =
                              STATE_EXPECT_START_UDP_ENCRYPTION;

    typedef Async::TcpPrioClient<Async::FramedTcpConnection> FramedTcpClient;
    typedef std::set<MonitorTgEntry> MonitorTgsSet;

    static const unsigned DEFAULT_UDP_HEARTBEAT_TX_CNT_RESET  = 15;
    static const unsigned UDP_HEARTBEAT_RX_CNT_RESET          = 60;
    static const unsigned TCP_HEARTBEAT_TX_CNT_RESET          = 10;
    static const unsigned TCP_HEARTBEAT_RX_CNT_RESET          = 15;
    static const unsigned DEFAULT_TG_SELECT_TIMEOUT           = 30;
    static const int      DEFAULT_TMP_MONITOR_TIMEOUT         = 3600;

    std::string                       m_reflector_host;
    FramedTcpClient                   m_con;
    unsigned                          m_msg_type;
    Async::EncryptedUdpSocket*        m_udp_sock;
    ReflectorUdpMsg::ClientId         m_client_id;
    std::string                       m_callsign;
    Async::AudioStreamStateDetector*  m_logic_con_in;
    Async::AudioStreamStateDetector*  m_logic_con_out;
    Async::Timer                      m_reconnect_timer;
    //uint16_t                          m_next_udp_tx_seq;
    UdpCipher::IVCntr                 m_next_udp_rx_seq;
    Async::Timer                      m_heartbeat_timer;
    Async::AudioDecoder*              m_dec;
    Async::Timer                      m_flush_timeout_timer;
    unsigned                          m_udp_heartbeat_tx_cnt_reset;
    unsigned                          m_udp_heartbeat_tx_cnt;
    unsigned                          m_udp_heartbeat_rx_cnt;
    unsigned                          m_tcp_heartbeat_tx_cnt;
    unsigned                          m_tcp_heartbeat_rx_cnt;
    struct timeval                    m_last_talker_timestamp;
    ConState                          m_con_state;
    Async::AudioEncoder*              m_enc;
    uint32_t                          m_default_tg;
    unsigned                          m_tg_select_timeout;
    unsigned                          m_tg_select_inhibit_timeout;
    Async::Timer                      m_tg_select_timer;
    unsigned                          m_tg_select_timeout_cnt;
    uint32_t                          m_selected_tg;
    uint32_t                          m_previous_tg;
    EventHandler*                     m_event_handler;
    Async::Timer                      m_report_tg_timer;
    std::string                       m_tg_selection_event;
    bool                              m_tg_local_activity;
    uint32_t                          m_last_qsy;
    MonitorTgsSet                     m_monitor_tgs;
    Json::Value                       m_node_info;
    Async::AudioSource*               m_enc_endpoint;
    Async::AudioValve*                m_logic_con_in_valve;
    bool                              m_mute_first_tx_loc;
    bool                              m_mute_first_tx_rem;
    Async::Timer                      m_tmp_monitor_timer;
    int                               m_tmp_monitor_timeout;
    Async::SslContext                 m_ssl_ctx;
    Async::SslKeypair                 m_ssl_pkey;
    Async::SslCertSigningReq          m_ssl_csr;
    Async::SslX509                    m_ssl_cert;
    std::string                       m_pki_dir;
    std::string                       m_cafile;
    std::string                       m_crtfile;
    std::string                       m_keyfile;
    std::string                       m_csrfile;
    bool                              m_use_prio;
    Async::Timer                      m_qsy_pending_timer;
    bool                              m_verbose;
    std::vector<uint8_t>              m_udp_cipher_iv_rand;
    UdpCipher::IVCntr                 m_udp_cipher_iv_cntr;
    UdpCipher::AAD                    m_aad;
    bool                              m_download_ca_bundle = true;

    ReflectorLogic(const ReflectorLogic&);
    ReflectorLogic& operator=(const ReflectorLogic&);
    void onConnected(void);
    void onDisconnected(Async::TcpConnection *con,
                        Async::TcpConnection::DisconnectReason reason);
    bool onVerifyPeer(Async::TcpConnection *con, bool preverify_ok,
                      X509_STORE_CTX *x509_store_ctx);
    void onSslConnectionReady(Async::TcpConnection* con);
    void onFrameReceived(Async::FramedTcpConnection *con,
                         std::vector<uint8_t>& data);
    void handleMsgError(std::istream& is);
    void handleMsgProtoVerDowngrade(std::istream& is);
    void handleMsgAuthChallenge(std::istream& is);
    void handleMsgNodeList(std::istream& is);
    void handleMsgNodeJoined(std::istream& is);
    void handleMsgNodeLeft(std::istream& is);
    void handleMsgTalkerStart(std::istream& is);
    void handleMsgTalkerStop(std::istream& is);
    void handleMsgRequestQsy(std::istream& is);
    void handleMsgStateEvent(std::istream& is);
<<<<<<< HEAD
=======
    void handlMsgStartUdpEncryption(std::istream& is);
>>>>>>> 6ccf2f07
    void handleMsgAuthOk(void);
    void handleMsgCAInfo(std::istream& is);
    void handleMsgStartEncryption(void);
    void handleMsgCABundle(std::istream& is);
    void handleMsgClientCsrRequest(void);
    void handleMsgClientCert(std::istream& is);
    void handleMsgServerInfo(std::istream& is);
    void sendMsg(const ReflectorMsg& msg);
    void sendEncodedAudio(const void *buf, int count);
    void flushEncodedAudio(void);
    bool udpCipherDataReceived(const Async::IpAddress& addr, uint16_t port,
                               void *buf, int count);
    void udpDatagramReceived(const Async::IpAddress& addr, uint16_t port,
                             void* aad, void *buf, int count);
    void sendUdpMsg(const UdpCipher::AAD& aad, const ReflectorUdpMsg& msg);
    void sendUdpMsg(const ReflectorUdpMsg& msg);
    void sendUdpRegisterMsg(void);
    void connect(void);
    void disconnect(void);
    void reconnect(void);
    bool isConnected(void) const;
    bool isTcpLoggedIn(void) const { return m_con_state >= STATE_TCP_CONNECTED; }
    bool isLoggedIn(void) const { return m_con_state == STATE_CONNECTED; }
    void allEncodedSamplesFlushed(void);
    void flushTimeout(Async::Timer *t=0);
    void handleTimerTick(Async::Timer *t);
    bool setAudioCodec(const std::string& codec_name);
    bool codecIsAvailable(const std::string &codec_name);
    void tgSelectTimerExpired(void);
    void onLogicConInStreamStateChanged(bool is_active, bool is_idle);
    void onLogicConOutStreamStateChanged(bool is_active, bool is_idle);
    void selectTg(uint32_t tg, const std::string& event, bool unmute);
    void processEvent(const std::string& event);
    void processTgSelectionEvent(void);
    void checkTmpMonitorTimeout(void);
    void qsyPendingTimeout(void);
    void checkIdle(void);
    bool isIdle(void);
    void handlePlayFile(const std::string& path);
    void handlePlaySilence(int duration);
    void handlePlayTone(int fq, int amp, int duration);
    void handlePlayDtmf(const std::string& digit, int amp, int duration);
    std::string jsonToString(Json::Value eventmessage);
<<<<<<< HEAD
=======
    bool loadClientCertificate(void);
    void csrAddSubjectNamesFromConfig(void);
>>>>>>> 6ccf2f07
};  /* class ReflectorLogic */


#endif /* REFLECTOR_LOGIC_INCLUDED */


/*
 * This file has not been truncated
 */<|MERGE_RESOLUTION|>--- conflicted
+++ resolved
@@ -303,10 +303,7 @@
     void handleMsgTalkerStop(std::istream& is);
     void handleMsgRequestQsy(std::istream& is);
     void handleMsgStateEvent(std::istream& is);
-<<<<<<< HEAD
-=======
     void handlMsgStartUdpEncryption(std::istream& is);
->>>>>>> 6ccf2f07
     void handleMsgAuthOk(void);
     void handleMsgCAInfo(std::istream& is);
     void handleMsgStartEncryption(void);
@@ -350,11 +347,8 @@
     void handlePlayTone(int fq, int amp, int duration);
     void handlePlayDtmf(const std::string& digit, int amp, int duration);
     std::string jsonToString(Json::Value eventmessage);
-<<<<<<< HEAD
-=======
     bool loadClientCertificate(void);
     void csrAddSubjectNamesFromConfig(void);
->>>>>>> 6ccf2f07
 };  /* class ReflectorLogic */
 
 
