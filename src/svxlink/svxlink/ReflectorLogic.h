--- conflicted
+++ resolved
@@ -302,11 +302,8 @@
     void handleMsgTalkerStart(std::istream& is);
     void handleMsgTalkerStop(std::istream& is);
     void handleMsgRequestQsy(std::istream& is);
-<<<<<<< HEAD
     void handleMsgStateEvent(std::istream& is);
-=======
     void handlMsgStartUdpEncryption(std::istream& is);
->>>>>>> 9d6e0c79
     void handleMsgAuthOk(void);
     void handleMsgCAInfo(std::istream& is);
     void handleMsgStartEncryption(void);
@@ -349,13 +346,9 @@
     void handlePlaySilence(int duration);
     void handlePlayTone(int fq, int amp, int duration);
     void handlePlayDtmf(const std::string& digit, int amp, int duration);
-<<<<<<< HEAD
     std::string jsonToString(Json::Value eventmessage);
-=======
     bool loadClientCertificate(void);
     void csrAddSubjectNamesFromConfig(void);
-
->>>>>>> 9d6e0c79
 };  /* class ReflectorLogic */
 
 
