--- conflicted
+++ resolved
@@ -243,13 +243,10 @@
     void playSipSilence(int length);
     void playSipTone(int fq, int amp, int len);
     void playSipDtmf(const std::string& digits, int amp, int len);
-<<<<<<< HEAD
-=======
     bool getConfigValue(const std::string& section,
                               const std::string& tag,
                               std::string& value);
 
->>>>>>> 90ad36c3
 };  /* class SipLogic */
 
 
