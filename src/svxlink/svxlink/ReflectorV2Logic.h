--- conflicted
+++ resolved
@@ -306,12 +306,9 @@
     void handlePlaySilence(int duration);
     void handlePlayTone(int fq, int amp, int duration);
     void handlePlayDtmf(const std::string& digit, int amp, int duration);
-<<<<<<< HEAD
-    std::string jsonToString(Json::Value eventmessage);
-=======
     bool getConfigValue(const std::string& section, const std::string& tag,
                         std::string& value);
->>>>>>> 90ad36c3
+    std::string jsonToString(Json::Value eventmessage);
 
 };  /* class ReflectorLogic */
 
