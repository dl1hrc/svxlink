--- conflicted
+++ resolved
@@ -152,13 +152,6 @@
  *
  ****************************************************************************/
 
-<<<<<<< HEAD
-class Http : public sigc::trackable
-{
-   CURLM* multi_handle; 
-   Async::Timer update_timer;
-   std::map<int, Async::FdWatch*> watch_map;
-=======
 class ModuleMetarInfo::Http : public sigc::trackable
 {
    struct WatchSet
@@ -175,7 +168,6 @@
    CURLM* multi_handle; 
    Async::Timer update_timer;
    WatchMap watch_map;
->>>>>>> de572b56
    std::queue<CURL*> url_queue;
    CURL* pending_curl;
 
@@ -195,16 +187,12 @@
    {
      if (pending_curl)
        curl_easy_cleanup(pending_curl);
-<<<<<<< HEAD
-     ClearWatchMap();
-=======
      while (!url_queue.empty())
      {
        curl_easy_cleanup(url_queue.front());
        url_queue.pop();
      }
      disableAllWatches();
->>>>>>> de572b56
      curl_multi_cleanup(multi_handle);
    } /* ~Http */
 
@@ -222,11 +210,7 @@
      curl_multi_perform(multi_handle, &handle_count);
      if (handle_count == 0) 
      {
-<<<<<<< HEAD
-       ClearWatchMap();
-=======
        disableAllWatches();
->>>>>>> de572b56
        curl_easy_cleanup(pending_curl);
        if (url_queue.empty())
        {
@@ -241,11 +225,7 @@
          update_timer.setEnable(true);
        }
      }
-<<<<<<< HEAD
-     UpdateWatchMap();
-=======
      updateWatchMap();
->>>>>>> de572b56
      update_timer.reset();
    } /* Update */
 
@@ -255,11 +235,7 @@
      curl_multi_perform(multi_handle, &handle_count);
      if (handle_count == 0)
      {
-<<<<<<< HEAD
-       ClearWatchMap();
-=======
        disableAllWatches();
->>>>>>> de572b56
        curl_easy_cleanup(pending_curl);
        if (url_queue.empty())
        {
@@ -271,11 +247,7 @@
          pending_curl = url_queue.front();
          url_queue.pop();
          curl_multi_add_handle(multi_handle, pending_curl);
-<<<<<<< HEAD
-         UpdateWatchMap();
-=======
          updateWatchMap();
->>>>>>> de572b56
          update_timer.setEnable(true);
        }
      }
@@ -303,11 +275,7 @@
      {
        pending_curl = curl;
        curl_multi_add_handle(multi_handle, pending_curl);
-<<<<<<< HEAD
-       UpdateWatchMap();
-=======
        updateWatchMap();
->>>>>>> de572b56
        update_timer.reset();
        update_timer.setEnable(true);
      }
@@ -319,11 +287,7 @@
 
   private:
 
-<<<<<<< HEAD
-   void UpdateWatchMap()
-=======
    void updateWatchMap()
->>>>>>> de572b56
    {
      fd_set fdread;
      fd_set fdwrite;
@@ -337,33 +301,6 @@
 
      for (int fd = 0; fd <= maxfd; fd++) 
      {
-<<<<<<< HEAD
-       if (watch_map.find(fd) != watch_map.end())
-         continue;
-       if (FD_ISSET(fd, &fdread))
-       {
-         Async::FdWatch *watch = new Async::FdWatch(fd,Async::FdWatch::FD_WATCH_RD);
-         watch->activity.connect(mem_fun(*this, &Http::onActivity));
-         watch_map[fd] = watch;
-       }
-       if (FD_ISSET(fd, &fdwrite)) 
-       {
-         Async::FdWatch *watch = new Async::FdWatch(fd,Async::FdWatch::FD_WATCH_WR);
-         watch->activity.connect(mem_fun(*this, &Http::onActivity));
-         watch_map[fd] = watch;
-       }
-     }
-   } /* UpdateWatchMap */
-
-   void ClearWatchMap() {
-     for (std::map<int, Async::FdWatch*>::iterator it = watch_map.begin();
-          it != watch_map.end(); ++it)
-     {
-       delete it->second;
-     }
-     watch_map.clear();
-   } /* ClearWatchMap */
-=======
        bool read_isset = FD_ISSET(fd, &fdread);
        bool write_isset = FD_ISSET(fd, &fdwrite);
        WatchSet *ws = 0;
@@ -404,7 +341,6 @@
        it->second.wr.setEnabled(false);
      }
    } /* disableAllWatches */
->>>>>>> de572b56
 };
 
 
@@ -474,11 +410,7 @@
 
 ModuleMetarInfo::ModuleMetarInfo(void *dl_handle, Logic *logic,
                                  const string& cfg_name)
-<<<<<<< HEAD
-  : Module(dl_handle, logic, cfg_name), remarks(false), debug(false)
-=======
   : Module(dl_handle, logic, cfg_name), remarks(false), debug(false), http(0)
->>>>>>> de572b56
 {
   cout << "\tModule MetarInfo v" MODULE_METAR_INFO_VERSION " starting...\n";
 
@@ -714,10 +646,7 @@
  */
 void ModuleMetarInfo::deactivateCleanup(void)
 {
-<<<<<<< HEAD
-=======
   closeConnection();
->>>>>>> de572b56
 } /* deactivateCleanup */
 
 
@@ -924,16 +853,11 @@
 * establish a https-connection to the METAR-Server
 * using curl library
 */
-void ModuleMetarInfo::openConnection()
-{
-<<<<<<< HEAD
-
-  Http *http = new Http();
-=======
+void ModuleMetarInfo::openConnection(void)
+{
   closeConnection();
 
   http = new Http();
->>>>>>> de572b56
 
   html = "";
   std::string path = server;
@@ -948,10 +872,6 @@
 } /* openConnection */
 
 
-<<<<<<< HEAD
-void ModuleMetarInfo::onTimeout(void)
-{
-=======
 void ModuleMetarInfo::closeConnection(void)
 {
   delete http;
@@ -961,20 +881,11 @@
 
 void ModuleMetarInfo::onTimeout(void)
 {
->>>>>>> de572b56
   stringstream temp;
   temp << "metar_not_valid";
   say(temp);
 } /* ModuleMetarInfo::onTimeout */
-<<<<<<< HEAD
-=======
-
->>>>>>> de572b56
-
-void ModuleMetarInfo::onData(std::string metarinput, size_t count)
-{
-  std::string metar = "";
-  html += metarinput;
+
 
 void ModuleMetarInfo::onData(std::string metarinput, size_t count)
 {
@@ -1054,24 +965,14 @@
     std::string metartime = values.back();  // and the time at UTC
 
      // check of valid metar file format
-<<<<<<< HEAD
-    regex_t re;
-    std::string reg = "^[0-9]{4}/[0-9]{2}/[0-9]{2}";
-    if (!rmatch(metartime, reg, &re))
-=======
     std::string reg = "^[0-9]{4}/[0-9]{2}/[0-9]{2}";
     if (!rmatch(metartime, reg))
->>>>>>> de572b56
     {
       cout << "ERROR: wrong Metarfile format, first line should have the date + UTC and "
            << "must have 16 digits, e.g.:\n"
            << "2019/04/07 13:20" << endl;
       return;
     }
-<<<<<<< HEAD
-    regfree(&re);
-=======
->>>>>>> de572b56
 
     if ((metar.find(icao)) == string::npos)
     {
