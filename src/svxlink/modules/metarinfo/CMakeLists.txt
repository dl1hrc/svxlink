# The name of the module without the Module prefix
set(MODNAME MetarInfo)

# Module source code
#set(MODSRC xyz.cpp)

# Project libraries to link to
set(LIBS ${LIBS} ${CURL_LIBRARY})
<<<<<<< HEAD

# The version tag name without the VER_ prefix
set(VERNAME ${MODNAME})
#string(REGEX REPLACE \(.\)\([A-Z]\) \\1_\\2 VERNAME ${VERNAME})
string(TOUPPER MODULE_${VERNAME} VERNAME)

# Add targets for version files
set(VERSION_DEPENDS)
add_version_target(${VERNAME} VERSION_DEPENDS)
add_version_target(SVXLINK VERSION_DEPENDS)
=======
>>>>>>> de572b56

# Build the plugin
add_library(Module${MODNAME} MODULE Module${MODNAME}.cpp ${MODSRC})
set_target_properties(Module${MODNAME} PROPERTIES PREFIX "")
set_property(TARGET Module${MODNAME} PROPERTY NO_SONAME 1)
target_link_libraries(Module${MODNAME} ${LIBS})

# Deduce the version h-file target name from the module name and make the
# module depend on that target
string(REGEX REPLACE \(.\)\([A-Z]\) \\1-\\2 VERSION_TARGET_NAME ${MODNAME})
string(TOLOWER version-module-${VERSION_TARGET_NAME} VERSION_TARGET_NAME)
add_dependencies(Module${MODNAME} version-svxlink ${VERSION_TARGET_NAME})

# Install targets
install(TARGETS Module${MODNAME} DESTINATION ${SVX_MODULE_INSTALL_DIR})
install(FILES ${MODNAME}.tcl DESTINATION ${SVX_SHARE_INSTALL_DIR}/events.d)
install_if_not_exists(Module${MODNAME}.conf
  ${SVX_SYSCONF_INSTALL_DIR}/svxlink.d
  )<|MERGE_RESOLUTION|>--- conflicted
+++ resolved
@@ -6,19 +6,6 @@
 
 # Project libraries to link to
 set(LIBS ${LIBS} ${CURL_LIBRARY})
-<<<<<<< HEAD
-
-# The version tag name without the VER_ prefix
-set(VERNAME ${MODNAME})
-#string(REGEX REPLACE \(.\)\([A-Z]\) \\1_\\2 VERNAME ${VERNAME})
-string(TOUPPER MODULE_${VERNAME} VERNAME)
-
-# Add targets for version files
-set(VERSION_DEPENDS)
-add_version_target(${VERNAME} VERSION_DEPENDS)
-add_version_target(SVXLINK VERSION_DEPENDS)
-=======
->>>>>>> de572b56
 
 # Build the plugin
 add_library(Module${MODNAME} MODULE Module${MODNAME}.cpp ${MODSRC})
