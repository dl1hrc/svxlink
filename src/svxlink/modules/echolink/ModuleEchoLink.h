--- conflicted
+++ resolved
@@ -140,9 +140,6 @@
     ~ModuleEchoLink(void);
     bool initialize(void);
     const char *compiledForVersion(void) const { return SVXLINK_VERSION; }
-<<<<<<< HEAD
-    
-=======
 
     /**
      * @brief  A signal that is emitted to publish a state update event
@@ -156,7 +153,6 @@
      * <context>:<name>, e.g. Rx:sql_state.
      */
     sigc::signal<void, const std::string&, const std::string&> publishStateEvent;
->>>>>>> d5d3c35b
 
   protected:
     /**
