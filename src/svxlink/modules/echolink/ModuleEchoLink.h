/**
@file	 ModuleEchoLink.h
@brief   A module that provides EchoLink connection possibility
@author  Tobias Blomberg / SM0SVX
@date	 2004-03-07

\verbatim
A module (plugin) for the multi purpose tranciever frontend system.
Copyright (C) 2004-2014 Tobias Blomberg / SM0SVX

This program is free software; you can redistribute it and/or modify
it under the terms of the GNU General Public License as published by
the Free Software Foundation; either version 2 of the License, or
(at your option) any later version.

This program is distributed in the hope that it will be useful,
but WITHOUT ANY WARRANTY; without even the implied warranty of
MERCHANTABILITY or FITNESS FOR A PARTICULAR PURPOSE.  See the
GNU General Public License for more details.

You should have received a copy of the GNU General Public License
along with this program; if not, write to the Free Software
Foundation, Inc., 59 Temple Place, Suite 330, Boston, MA  02111-1307  USA
\endverbatim
*/


#ifndef MODULE_ECHOLINK_INCLUDED
#define MODULE_ECHOLINK_INCLUDED


/****************************************************************************
 *
 * System Includes
 *
 ****************************************************************************/

#include <string>
#include <vector>

#include <sys/types.h>
#include <regex.h>


/****************************************************************************
 *
 * Project Includes
 *
 ****************************************************************************/

#include <Module.h>
#include <EchoLinkQso.h>
#include <EchoLinkStationData.h>


/****************************************************************************
 *
 * Local Includes
 *
 ****************************************************************************/

#include "version/SVXLINK.h"



/****************************************************************************
 *
 * Forward declarations
 *
 ****************************************************************************/

namespace Async
{
  class Timer;
  class AudioSplitter;
  class AudioValve;
  class AudioSelector;
  class Pty;
};
namespace EchoLink
{
  class Directory;
  class StationData;
  class Proxy;
};


/****************************************************************************
 *
 * Namespace
 *
 ****************************************************************************/

//namespace MyNameSpace
//{


/****************************************************************************
 *
 * Forward declarations of classes inside of the declared namespace
 *
 ****************************************************************************/

class MsgHandler;
class QsoImpl;
class LocationInfo;
  

/****************************************************************************
 *
 * Defines & typedefs
 *
 ****************************************************************************/



/****************************************************************************
 *
 * Exported Global Variables
 *
 ****************************************************************************/



/****************************************************************************
 *
 * Class definitions
 *
 ****************************************************************************/

/**
@brief	A module for providing EchoLink connections
@author Tobias Blomberg
@date   2004-03-07
*/
class ModuleEchoLink : public Module
{
  public:
    ModuleEchoLink(void *dl_handle, Logic *logic, const std::string& cfg_name);
    ~ModuleEchoLink(void);
    bool initialize(void);
<<<<<<< HEAD
    const char *compiledForVersion(void) const { return SVXLINK_VERSION; }
=======
    const char *compiledForVersion(void) const { return SVXLINK_APP_VERSION; }

>>>>>>> cde00792
    

  protected:
    /**
     * @brief 	Notify the module that the logic core idle state has changed
     * @param 	is_idle Set to \em true if the logic core is idle or else
     *	      	\em false.
     *
     * This function is called by the logic core when the idle state changes.
     */
    virtual void logicIdleStateChanged(bool is_idle);


  private:
    typedef enum
    {
      STATE_NORMAL,
      STATE_CONNECT_BY_CALL,
      STATE_DISCONNECT_BY_CALL
    } State;
    typedef std::vector<EchoLink::StationData> StnList;
    struct NumConStn
    {
      unsigned        num_con;
      struct timeval  last_con;

      NumConStn(unsigned num, struct timeval &t) : num_con(num), last_con(t) {}
    };
    typedef std::map<const std::string, NumConStn> NumConMap;

    static const int	  DEFAULT_AUTOCON_TIME = 3*60*1000; // Three minutes

    EchoLink::Directory   *dir;
    Async::Timer      	  *dir_refresh_timer;
    std::string       	  mycall;
    std::string       	  location;
    std::string       	  sysop_name;
    std::string       	  description;
    std::string       	  allow_ip;
    bool      	      	  remote_activation;
    int       	      	  pending_connect_id;
    std::string       	  last_message;
    std::vector<QsoImpl*> outgoing_con_pending;
    std::vector<QsoImpl*> qsos;
    unsigned       	  max_connections;
    unsigned       	  max_qsos;
    QsoImpl   	      	  *talker;
    bool      	      	  squelch_is_open;
    State		  state;
    StnList		  cbc_stns;
    Async::Timer          *cbc_timer;
    Async::Timer	  *dbc_timer;
    regex_t   	      	  *drop_incoming_regex;
    regex_t   	      	  *reject_incoming_regex;
    regex_t   	      	  *accept_incoming_regex;
    regex_t   	      	  *reject_outgoing_regex;
    regex_t   	      	  *accept_outgoing_regex;
    EchoLink::StationData last_disc_stn;
    Async::AudioSplitter  *splitter;
    Async::AudioValve 	  *listen_only_valve;
    Async::AudioSelector  *selector;
    unsigned              num_con_max;
    time_t                num_con_ttl;
    time_t                num_con_block_time;
    NumConMap             num_con_map;
    Async::Timer          *num_con_update_timer;
    bool		  reject_conf;
    int   	      	  autocon_echolink_id;
    int   	      	  autocon_time;
    Async::Timer	  *autocon_timer;
    EchoLink::Proxy       *proxy;
    Async::Pty            *pty;
    std::string           command_buf;

    void moduleCleanup(void);
    void activateInit(void);
    void deactivateCleanup(void);
    //bool dtmfDigitReceived(char digit, int duration);
    void dtmfCmdReceived(const std::string& cmd);
    void dtmfCmdReceivedWhenIdle(const std::string &cmd);
    void squelchOpen(bool is_open);
    int audioFromRx(float *samples, int count);
    void allMsgsWritten(void);
    void handlePtyCommand(const std::string &full_command);
    void onCommandPtyInput(const void *buf, size_t count);

    void onStatusChanged(EchoLink::StationData::Status status);
    void onStationListUpdated(void);
    void onError(const std::string& msg);
    void clientListChanged(void);
    void onIncomingConnection(const Async::IpAddress& ip,
      	    const std::string& callsign, const std::string& name,
      	    const std::string& priv);
    void onStateChange(QsoImpl *qso, EchoLink::Qso::State qso_state);
    void onChatMsgReceived(QsoImpl *qso, const std::string& msg);
    void onInfoMsgReceived(QsoImpl *qso, const std::string& msg);
    void onIsReceiving(bool is_receiving, QsoImpl *qso);
    void destroyQsoObject(QsoImpl *qso);

    void getDirectoryList(Async::Timer *timer=0);

    void createOutgoingConnection(const EchoLink::StationData &station);
    int audioFromRemote(float *samples, int count, QsoImpl *qso);
    void audioFromRemoteRaw(EchoLink::Qso::RawPacket *packet,
      	      	      	    QsoImpl *qso);
    QsoImpl *findFirstTalker(void) const;
    void broadcastTalkerStatus(void);
    void updateDescription(void);
    void updateEventVariables(void);
    void connectByCallsign(std::string cmd);
    void handleConnectByCall(const std::string& cmd);
    void cbcTimeout(Async::Timer *t);
    void disconnectByCallsign(const std::string &cmd);
    void handleDisconnectByCall(const std::string& cmd);
    void dbcTimeout(Async::Timer *t);
    int numConnectedStations(void);
    int listQsoCallsigns(std::list<std::string>& call_list);
    void handleCommand(const std::string& cmd);
    void commandFailed(const std::string& cmd);
    void connectByNodeId(int node_id);
    void checkIdle(void);
    void checkAutoCon(Async::Timer *timer=0);
    bool numConCheck(const std::string &callsign);
    void numConUpdate(void);
    void replaceAll(std::string &str, const std::string &from,
                    const std::string &to) const;
    bool setRegex(regex_t*& regex, const std::string& cfg_tag,
                  const std::string& default_regex_str);
    bool setDropIncomingRegex(void);
    bool setRejectIncomingRegex(void);
    bool setAcceptIncomingRegex(void);
    bool setRejectOutgoingRegex(void);
    bool setAcceptOutgoingRegex(void);
    void cfgValueUpdated(const std::string& section, const std::string& tag);

};  /* class ModuleEchoLink */


//} /* namespace */

#endif /* MODULE_ECHOLINK_INCLUDED */



/*
 * This file has not been truncated
 */<|MERGE_RESOLUTION|>--- conflicted
+++ resolved
@@ -139,12 +139,8 @@
     ModuleEchoLink(void *dl_handle, Logic *logic, const std::string& cfg_name);
     ~ModuleEchoLink(void);
     bool initialize(void);
-<<<<<<< HEAD
-    const char *compiledForVersion(void) const { return SVXLINK_VERSION; }
-=======
     const char *compiledForVersion(void) const { return SVXLINK_APP_VERSION; }
 
->>>>>>> cde00792
     
 
   protected:
