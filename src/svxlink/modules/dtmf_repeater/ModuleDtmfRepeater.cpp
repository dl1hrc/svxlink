/**
@file	 ModuleDtmfRepeater.cpp
@brief   The DTMF repeater module main file
@author  Tobias Blomberg / SM0SVX
@date	 2005-08-28

\verbatim
A module (plugin) for the svxlink server, a multi purpose tranciever
frontend system.
Copyright (C) 2004-2019 Tobias Blomberg

This program is free software; you can redistribute it and/or modify
it under the terms of the GNU General Public License as published by
the Free Software Foundation; either version 2 of the License, or
(at your option) any later version.

This program is distributed in the hope that it will be useful,
but WITHOUT ANY WARRANTY; without even the implied warranty of
MERCHANTABILITY or FITNESS FOR A PARTICULAR PURPOSE.  See the
GNU General Public License for more details.

You should have received a copy of the GNU General Public License
along with this program; if not, write to the Free Software
Foundation, Inc., 59 Temple Place, Suite 330, Boston, MA  02111-1307  USA
\endverbatim
*/



/****************************************************************************
 *
 * System Includes
 *
 ****************************************************************************/

#include <cstdio>
#include <cstdlib>

#include <iostream>
#include <sstream>
#include <algorithm>


/****************************************************************************
 *
 * Project Includes
 *
 ****************************************************************************/

#include <AsyncConfig.h>
#include <AsyncTimer.h>


/****************************************************************************
 *
 * Local Includes
 *
 ****************************************************************************/

#include "version/MODULE_DTMF_REPEATER.h"
#include "ModuleDtmfRepeater.h"



/****************************************************************************
 *
 * Namespaces to use
 *
 ****************************************************************************/

using namespace std;
using namespace Async;



/****************************************************************************
 *
 * Defines & typedefs
 *
 ****************************************************************************/



/****************************************************************************
 *
 * Local class definitions
 *
 ****************************************************************************/



/****************************************************************************
 *
 * Prototypes
 *
 ****************************************************************************/



/****************************************************************************
 *
 * Exported Global Variables
 *
 ****************************************************************************/




/****************************************************************************
 *
 * Local Global Variables
 *
 ****************************************************************************/



/****************************************************************************
 *
 * Pure C-functions
 *
 ****************************************************************************/


extern "C" {
  Module *module_init(void *dl_handle, Logic *logic, const char *cfg_name)
  {
    return new ModuleDtmfRepeater(dl_handle, logic, cfg_name);
  }
} /* extern "C" */



/****************************************************************************
 *
 * Public member functions
 *
 ****************************************************************************/


ModuleDtmfRepeater::ModuleDtmfRepeater(void *dl_handle, Logic *logic,
      	      	      	      	       const string& cfg_name)
  : Module(dl_handle, logic, cfg_name),
    repeat_delay_timer(0, Async::Timer::TYPE_ONESHOT, false),
    deactivate_on_sql_close(false)
{
  cout << "\tModule DTMF Repeater v" MODULE_DTMF_REPEATER_VERSION
      	  " starting...\n";
  repeat_delay_timer.expired.connect(
      sigc::hide(mem_fun(*this, &ModuleDtmfRepeater::onRepeatDelayExpired)));
} /* ModuleDtmfRepeater */


ModuleDtmfRepeater::~ModuleDtmfRepeater(void)
{
} /* ~ModuleDtmfRepeater */



/****************************************************************************
 *
 * Protected member functions
 *
 ****************************************************************************/

void ModuleDtmfRepeater::resumeOutput(void)
{

} /* ModuleDtmfRepeater::resumeOutput */


void ModuleDtmfRepeater::allSamplesFlushed(void)
{

} /* ModuleDtmfRepeater::allSamplesFlushed */


int ModuleDtmfRepeater::writeSamples(const float *samples, int count)
{
  return count;
} /* ModuleDtmfRepeater::writeSamples */


void ModuleDtmfRepeater::flushSamples(void)
{
  sourceAllSamplesFlushed();
} /* ModuleDtmfRepeater::flushSamples */



/****************************************************************************
 *
 * Private member functions
 *
 ****************************************************************************/

/*
 *----------------------------------------------------------------------------
 * Method:    initialize
 * Purpose:   Called by the core system right after the object has been
 *    	      constructed. As little of the initialization should be done in
 *    	      the constructor. It's easier to handle errors here.
 * Input:     None
 * Output:    Return \em true on success or else \em false should be returned
 * Author:    Tobias Blomberg / SM0SVX
 * Created:   2005-08-28
 * Remarks:   The base class initialize method must be called from here.
 * Bugs:      
 *----------------------------------------------------------------------------
 */
bool ModuleDtmfRepeater::initialize(void)
{
  if (!Module::initialize())
  {
    return false;
  }
  
<<<<<<< HEAD
  int repeat_delay = -1;
=======
  int repeat_delay = 0;
>>>>>>> de572b56
  if (cfg().getValue(cfgName(), "REPEAT_DELAY", repeat_delay))
  {
    repeat_delay_timer.setTimeout(std::max(0, repeat_delay));
  }
  
  return true;
  
} /* initialize */


/*
 *----------------------------------------------------------------------------
 * Method:    activateInit
 * Purpose:   Called by the core system when this module is activated.
 * Input:     None
 * Output:    None
 * Author:    Tobias Blomberg / SM0SVX
 * Created:   2004-03-07
 * Remarks:   
 * Bugs:      
 *----------------------------------------------------------------------------
 */
void ModuleDtmfRepeater::activateInit(void)
{
  received_digits.clear();
  deactivate_on_sql_close = false;
} /* activateInit */


/*
 *----------------------------------------------------------------------------
 * Method:    deactivateCleanup
 * Purpose:   Called by the core system when this module is deactivated.
 * Input:     None
 * Output:    None
 * Author:    Tobias Blomberg / SM0SVX
 * Created:   2004-03-07
 * Remarks:   Do NOT call this function directly unless you really know what
 *    	      you are doing. Use Module::deactivate() instead.
 * Bugs:      
 *----------------------------------------------------------------------------
 */
void ModuleDtmfRepeater::deactivateCleanup(void)
{
  received_digits.clear();
  repeat_delay_timer.setEnable(false);
  deactivate_on_sql_close = false;
} /* deactivateCleanup */


/*
 *----------------------------------------------------------------------------
 * Method:    dtmfDigitReceived
 * Purpose:   Called by the core system when a DTMF digit has been
 *    	      received. This function will only be called if the module
 *    	      is active.
 * Input:     digit   	- The DTMF digit received (0-9, A-D, *, #)
 *            duration	- The length in milliseconds of the received digit
 * Output:    None
 * Author:    Tobias Blomberg / SM0SVX
 * Created:   2004-03-07
 * Remarks:   
 * Bugs:      
 *----------------------------------------------------------------------------
 */
bool ModuleDtmfRepeater::dtmfDigitReceived(char digit, int duration)
{
  cout << "DTMF digit " << digit << " (" << duration
       << "ms) received in module " << name() << endl;
  
  if (digit == '#' && (duration > 3000))
  {
    if (squelchIsOpen())
    {
      deactivate_on_sql_close = true;
    }
    else
    {
      deactivateMe();
    }
    return true;
  }
  
  received_digits += digit;
  
  if (repeat_delay_timer.timeout() <= 0)
  {
    sendStoredDigits();
  }
  else
  {
    setupRepeatDelay();
  }
  
  return true;
  
} /* dtmfDigitReceived */


void ModuleDtmfRepeater::dtmfCmdReceivedWhenIdle(const std::string &cmd)
{
  received_digits += cmd;
  sendStoredDigits();
} /* dtmfCmdReceivedWhenIdle */


/*
 *----------------------------------------------------------------------------
 * Method:    squelchOpen
 * Purpose:   Called by the core system when the squelch open or close.
 * Input:     is_open - Set to \em true if the squelch is open or \em false
 *    	      	      	if it's not.
 * Output:    None
 * Author:    Tobias Blomberg / SM0SVX
 * Created:   2005-08-28
 * Remarks:   
 * Bugs:      
 *----------------------------------------------------------------------------
 */
void ModuleDtmfRepeater::squelchOpen(bool is_open)
{
  setupRepeatDelay();

  if (!is_open && deactivate_on_sql_close)
  {
    deactivateMe();
  }
} /* squelchOpen */


void ModuleDtmfRepeater::allMsgsWritten(void)
{
  if (!received_digits.empty() && !repeat_delay_timer.isEnabled())
  {
    sendStoredDigits();
  }
} /* ModuleDtmfRepeater::allMsgsWritten */


void ModuleDtmfRepeater::setupRepeatDelay(void)
{
  repeat_delay_timer.setEnable(false);

  if (!squelchIsOpen() && !received_digits.empty())
  {
    repeat_delay_timer.setEnable(true);
  }
} /* ModuleDtmfRepeater::setupRepeatDelay */


void ModuleDtmfRepeater::onRepeatDelayExpired(void)
{
  repeat_delay_timer.setEnable(false);

  if (!isWritingMessage())
  {
    sendStoredDigits();
  }
} /* ModuleDtmfRepeater::onRepeatDelayExpired */


void ModuleDtmfRepeater::sendStoredDigits(void)
{
  cout << name() << ": Sending DTMF digits " << received_digits << endl;
  sendDtmf(received_digits);
  received_digits.clear();
} /* ModuleDtmfRepeater::sendStoredDigits */



/*
 * This file has not been truncated
 */<|MERGE_RESOLUTION|>--- conflicted
+++ resolved
@@ -214,11 +214,7 @@
     return false;
   }
   
-<<<<<<< HEAD
-  int repeat_delay = -1;
-=======
   int repeat_delay = 0;
->>>>>>> de572b56
   if (cfg().getValue(cfgName(), "REPEAT_DELAY", repeat_delay))
   {
     repeat_delay_timer.setTimeout(std::max(0, repeat_delay));
