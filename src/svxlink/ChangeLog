 1.7.0 -- ?? ??? 2019
----------------------

* The new SipLogic has been introduced

* Now possible to set the roger sound to be always on in the SimplexLogic, even
  when no module is active. Use the RGR_SOUND_ALWAYS configuration variable to
  enable the feature.

* New feature added called "AFSK-com". This feature make it possible to
  transport smaller amouts of metadata on an RF link, for example when linking
  remote receivers in via RF. The metadata can be signal level measurements,
  DTMF digits or tone detections (e.g. 1750Hz or CTCSS for repeater
  activation).
  There are two modes for AFSK-com, in-band and out-of-band. The in-band mode
  is used to transport data when there is no audio being transported. The
  out-of-band mode is used when data must be transmitted at the same time as
  analogue audio, like continuous signal level updates.
  To configure the AFSK handling use the OB_AFSK_* (for out-of-band) and
  IB_AFSK_* (for in-band) configuration variables. Also there is a new
  SIGLEV_DET=AFSK and DTMF_DEC_TYPE=AFSK to support transporting those values
  using the AFSK-com feature.

* Now possible to specify 1750Hz and CTCSS detectors in a RemoteTrx RfUplink.
  That is done using the new DETECT_1750 and DETECT_CTCSS configuration
  variables.

* An RX identity can now be specified for each receiver in a system. That
  identity can then be used in the TCL event handling scripts to for example
  send different roger sounds depending on which receiver the signal
  originated from. The identity is specified using the RX_ID configuration
  variable and consists of one char.

* New receiver voter feature: Now possible to adjust the voting delay per
  receiver. This may be good to do if some receivers are much slower to report
  squelch open/signal level. As an example, let's say we have three receivers
  where two of the receivers take at most 100ms to report signal level and one
  receiver requires 300ms. We then need to set the VOTING_DELAY to something
  like 350ms so as to be sure that all receivers get a chance to report their
  signal level measurement. If only the slow receiver opens there will be a
  total delay of 300+350=650ms. This is unnecessarily long since the other two
  receivers should have reported their signal strength way earlier. It's thus
  safe to shorten the voting delay for the slow receiver, so we do this:
  RECEIVERS=FastRx1,FastRx2,SlowRx:200. The total squelch open delay will now
  be 100+350=450ms for the fast receivers and 300+350-200=450ms for the slow
  receiver. That is, all receivers are now equally fast.

* Support was added to control the frequency and modulation of receivers and
  transmitters connected to the SvxLink node.

* New configuration variable CTRL_PTY that can be used in RX and TX
  configuration setions. It will set a PTY than can be used to control the
  frequency and modulation of external receivers and transmitters. An external
  transceiver control script is needed to actually control a transceiver. An
  example of such a script, trx_pty_ctrl.py, can be found in the SvxLink
  distribution. That script may be modified to support a specific transceiver.

* Now possible to specify the same PTY for multiple receiver and transmitter
  functions like squelch, ptt, DTMF, frequency control etc. That make it
  possible to handle all commands on the one PTY in one script. It is still
  possible to use separate PTY:s as before if that is desirable.

* New module ModuleTrx, a module to control one or more separate transceivers
  connected to a SvxLink node. The frequency of the transceiver is set through
  DTMF commands and then it's possible to transmit and receive on the
  transceiver through the SvxLink node. Have a look at the manual page for all
  details.

* The sound clip hz.wav have been moved from the Core directory to the Default
  directory and renamed to Hz.wav. Language packs need to be updated.

* There is a new function in locale.tcl called playFrequency that shoud read
  back a frequency as intelligently as possible. Language packs need to be
  updated if they use their own locale.tcl.

* New Default sound clips: kHz, MHz, GHz, ok. Language packs need to be
  updated.

* The default group for SvxLink changed from 'daemon' to 'svxlink'.

* ModuleEchoLink: New configuration variable REMOTE_RGR_SOUND that is used to
  enable the sending of a roger sound to remote Echolink stations when the
  squelch is closed on the local node. Default is to not send a roger sound.

* Rename TCL function addTimerTickSubscriber to addMinuteTickSubscriber.

* Add new TCL function addSecondTickSubscriber.

* Now possible to not specify an ID for a module. It will then not be possible
  to activate the module. This is typically useful for modules that have no
  command interface but rather is just doing something in the background.

* When reading TCL files, print a warning instead of erroring out if a file is
  not readable.

* The TCL function CW::setAmplitude now take the amplitude value in dB of
  full scale amplitude rather than thusands of full amplitude.
  Also it's now possible to give the CW::play function temporary values for CW
  speed, frequency and amplitude.

* The MultiTx now "mute" the logging printouts from its transmitters so that
  only one "Turning the transmitter ON/OFF" is displayed instead of one for
  each transmitter.

* New configuration variable for logic cores, PHONETIC_SPELLING, which if set
  to 0 will spell words using plain letters instead of the default phonetic
  spelling. Not all language packs support this feature.
<<<<<<< HEAD


=======

* Now possible to set audio codec parameters for ReflectorLogic.


>>>>>>> 6f09bf63

 1.6.1 -- 01 Mar 2018
----------------------

* ModuleEchoLink bugfix: Echolink remote roger beep was sent even though
  listen only mode was active on the local node.

* Bugfix in the --logfile command line argument handling for svxlink,
  remotetrx and svxreflector. Under some circumstances SvxLink would crash
  with strange errors if used with a logfile.



 1.6.0 -- 30 Dec 2017
----------------------

* ModuleMetarInfo: smaller changes e.g. additional tcl function for raw
  output

* ModuleMetarInfo: Because of termination the metar service on noaa.gov some
  changes were needed in the module (weather.noaa.gov - >
  aviationweather.gov), better debug output if a metar can not be announced

* New argument "call" to EchoLink::is_receiving TCL event handler.
  Patch by hsmade.

* New TCL event handler EchoLink::client_list_changed.
  Patch by hsmade.

* New TCL function playDtmf. Patch by DL1HRC / Adi.

* ModuleEchoLink: Add command PTY that can be used to send commands to the
  EchoLink module at runtime. Patch by hsmade.

* RemoteTrx now display squelch open/close even when disconnected from
  the main system.

* Small bugfix in the LocationInfo functionality that made SvxLink exit
  uncleanly, possibly with a segmentation fault.

* New TCL command, injectDtmf, to inject DTMF digits into the command
  stream just as if they were received on the receiver. This function
  can for example be used in conjuction with the dtmf_digit_received and
  dtmf_cmd_received functions to remap commands to something different or
  inventing compound commands.

* ModuleTclVoiceMail: SvxLink would not start if the HOME environment
  variable was not set. That prevented proper operation from system
  startcripts.

* ModuleFrn: Now possible to specify a backup server that is used when the
  connection to the primary server fail. Use the new configuration variables
  SERVER_BACKUP and PORT_BACKUP to configure the backup server.
  Patch by sh123.

* New command PTY for controlling the receiver voter. It's possible to
  enable and disable receivers using the ENABLE and DISABLE commands.
  Use the COMMAND_PTY config variable in the voter configuration section
  to set it up.

* New command PTY for injecting DTMF digits into a logic core. Use
  configuration variable DTMF_CTRL_PTY to set the path to the PTY.
  The PTY will also emit the DTMF digits received on the RF.

* New configuration variable GPIO_PATH for PTT and squelch configurations that
  use GPIO. On some hardware platforms the path to control GPIO pins is not
  standard. This configuration variable can be used to set the path.

* Bugfix: Setting FQ_CORR=0 in a WbRx configuration section resulted in an
  error message

* FQ_CORR can now be negative

* New TCL event handing function EchoLink::info_received that is called when
  an info message is received from a remote EchoLink station.

* ModuleEchoLink: The connected TCL event handling function now also is given
  the callsign.

* Bugfix: The squelch detector was not able to handle larger audio blocks than
  256 bytes. It now can.

* Bugfix: Could not handle WAV files that contained other subchunks than 'fmt'
  or 'data'. Reading would fail for WAV files containing for example 'LIST'
  or 'id3' subchunks.

* New application SvxReflector that is used to link multiple SvxLink nodes
  together. On the SvxLink node side the new ReflectorLogic logic core is used
  to connect to the SvxReflector server.



 1.5.0 -- 22 Nov 2015
----------------------

* Added support for using digital drop receivers on an RTL2832U based DVB-T
  USB dongle. This will open up the world of cheap receiver hardware to all
  SvxLink users. It will for example be very cheap to set up an extra receiver
  with local coverage for a SvxLink based repeater, as long as there is a
  network connection to the repeater. The modulation forms supported are:
  FM, FM narrow, AM, AM narrow, USB, LSB, CW, CW wide and wideband FM
  (broadcast).

* New configuration variable for local receivers, RAW_AUDIO_UDP_DEST, which
  makes it possible to stream the raw audio read by SvxLink from the audio
  device to a UDP port. This feature was mainly added for debugging but may
  be usable for other things as well.

* New configuration variable MASTER_GAIN for local transmitters. This has the
  functionality as the PREAMP variable have for local receivers. That is,
  it can be used to fine tune or amplify the gain of the signal if it's not
  possible to do with the normal hardware sound controls.

* Added a calibration utility, devcal, which can be used to get all the
  levels right for all transmitters and receivers in the system.

* New squelch detector type, OPEN, which keeps the squelch open at all times.
  Used at calibration for example.

* Bugfix: The receiver voter had a bug which caused incoming audio to be
  muted if a receiver switch occurred in the middle of an identification.

* Support added for raw HID (Human Interface Devices) based devices that can
  be used for PTT and Squelch. An example of such a chip is the CM108 which
  can be found in some USB audio devices.
  Contributed by Adi / DL1HRC.

* Bugfix in ModuleMetarInfo: Numbers was some times read in the wrong way

* New logic core configuration, STATE_PTY, which specify a UNIX 98 PTY to open
  where SvxLink state information can be published. This information can be
  used by external applications to act on.

* The receiver voter now continuously output squelch state information to the
  logic core state PTY.

* Fixed issues reported by the Coverity scan static analysis tool.

* New config variable CARD_CHANNELS which is used to set the number of
  channels that is used on the sound card, e.g. 1=mono, 2=stereo.

* The DTMF_TONE_AMP transmitter configuration variable has been renamed to
  DTMF_DIGIT_PWR. To get the same level as with the old variable, add 3dB
  to the value set on the new configuration variable.

* Rewritten and greatly improved software DTMF decoder. The new decoder is
  the default choice when DTMF_DEC_TYPE is set to INTERNAL. To keep using the
  old DTMF decoder, set it to DH1DM instead. The improvements in the new DTMF
  decoder are:
  - Quicker: Now detect durations as short as 40ms
  - Much better immunity to non-DTMF audio, like speech, which mean less
    false detections
  - Slightly more sensitive
  - Lowered CPU requirements

* Now printing out when 1750Hz tone burst muting is active.

* Bugfix in the QSO recorder: If a write error occurred, the audio pipe could
  get stuck leading to audio to stop flowing in other parts of SvxLink.

* Config file open code cleanup for SvxLink and RemoteTrx. Under some
  circumstances "fopen: ..." error messsages were printed even though there
  really wasn't an error. Also, when using the --runasuser switch, the
  configuration file was still searched for using the HOME environment variable
  of the user who started the process rather than using the home directory
  of the target user.

* Add simulator for local receivers and signal level detectors. These
  simulators can be used to debug problems in SvxLink.

* Bugfix: A Local Rx would let squelch open/close through even when muted.

* The install path for libraries are now automatically discovered which may
  make libraries install in a another directory than before. For example, on
  normal 64 bit x86_64 systems they will end up in /usr/lib64 and the plugins
  will be placed in /usr/lib64/svxlink. On other platforms the paths may be a
  bit stranger, like /usr/lib/arm-linux-gnueabihf on the Cubieboard.
  This may require that the MODULE_PATH config variable is changed for the
  plugins to be found. The best is to comment out the MODULE_PATH
  configuration variable and let SvxLink determine what to use.
  The old LIB_SUFFIX CMake variable is not used anymore.

* New configuration variable in svxlink.conf for remote transmitters and
  receivers, LOG_DISCONNECTS_ONCE, that can be set to 1 to not log reconnect
  attempts.  This may be of use if a RemoteTrx is missing for a long time or if
  it's only used from time to time.

* The CFG_DIR configuration variable read additional config from files in
  the configured directory. The man-page stated that files starting with a dot
  were ignored. This was not true but is now. The man-page was also lacking
  information on that all files not ending in ".conf" are ignored.

* The default PTT type is now NONE so that svxlink and remotetrx can start
  out of the box without reconfiguring them.

* Bugfix in the GPIO squelch detector. The usage of "!" in GPIO_SQL_PIN to get
  inverted operation did not work.



 1.4.3 -- 02 nov 2015
----------------------

* SvxLink now compile in C++11 mode with GCC and other compilers that
  understand the -std=c++11 compiler switch. The compiler switch will
  automatically be turned on if a version of libsigc++ greater than 2.5.0 is
  detected since those versions require C++11 to be enabled.



 1.4.2 -- 06 jun 2015
----------------------

* Bugfix: The logic linking would cause a crash under some circumstances.
  For example SvxLink would crash on startup if link TIMEOUT was set and the
  startup Tcl function was modified to play an audio clip.



 1.4.1 -- 30 apr 2015
----------------------

* ModuleEchoLink: If an incoming connect have a different IP address than
  the one registered in the Echolink directory server, the station list is now
  refreshed immediately instead of just rejecting the connection and wait for
  the next periodic refresh.



 1.4.0 -- 02 aug 2014
----------------------

* The PTT hardware type must now be specified using the PTT_TYPE configuration
  variable in a TX section. Specify "SerialPin" for using a pin in the serial
  port, "GPIO" to use a pin in a GPIO port. Set PTT_TYPE to "Dummy" or "NONE"
  to not use any PTT hardware at all. It is an error to not specify PTT_TYPE.

* New config variable for repeater logics: CLOSE_ON_SEL5 which make it
  possible to close the repeater using a selective calling sequence.
  Patch contributed by Adi / DL1HRC.

* Now possible to have active low functionality on the PTT pin for GPIO. This
  is configured in the same way as for serial ports, by prefixing the gpio
  pin specification with an exclamation mark (!) in the PTT_PIN config.
  Example: PTT_PIN=!gpio5

* ModuleEchoLink: It's now possible to disconnect one specific station by
  choosing from a list of callsigns. The disconnect by callsign feature
  is activated using subcommand 7 while the EchoLink module is active.
  This feature was contributed by Martin/DF1AMB.

* ModuleEchoLink: New TCL event handling function: "chat_received" which
  is called when a remote chat message is received.

* ModuleEchoLink: New TCL event handling function: "squelch_open" which is
  called when the local receiver squelch open and closes. This function can be
  used to for example send a roger beep to the remote station when the squelch
  closes.
  Patch contributed by DL1HRC / Adi.

* Previously the upper threshold for the signal level reported from the noise
  signal level detector was hardcoded to 120. It can now be set using the
  configuration variable SIGLEV_BOGUS_THRESH. By default it's disabled.

* Now possible to make log entries have milliseconds in the timestamp. Use the
  code "%f" in the TIMESTAMP_FORMAT configuration variable to make that happen.

* New configuration variable for SimplexLogic, MUTE_TX_ON_RX, which can be set
  to allow transmission during reception. This may be desired if the logic is
  connected to some full duplex device.

* Now possible to prefix the GPIO_SQL_PIN config variable value with an
  exclamation mark (!) to get inverted operation for the GPIO squelch.

* Changed syntax for SERIAL_PIN in an RX section to match other config
  variables better. Now just the pin name need to be specified. If inverted
  operation is desired, the pin name may be prefixed with an exclamation mark
  (!). The old syntax, SERIAL_PIN=PINNAME:LEVEL, is still supported but a
  warning is printed if that form is used.

* ModuleEchoLink: New config variable REJECT_CONF which when set will reject
  connections from stations that are in conference mode.

* ModuleEchoLink: New config variable BIND_ADDR which can be set to bind the
  EchoLink UDP sockets to a specific IP-address/interface. This may be
  needed if the computer is fitted with more than one ethernet interface and
  EchoLink should only be used on one of them.

* Previously, when setting CTCSS_LEVEL in a LocalTx section, the voice level
  was adjusted down by the same amount that the CTCSS level was adjusted up.
  This is just confusing so I removed that compensation.

* Bugfix in the Voter: If the squelch were open while quitting, a crash could
  occur.

* Bugfix in logfile handling: SvxLink/RemoteTrx would crash if the filesystem
  was full while trying to write to the logfile.

* Flushing logs at exit.
  There have always been a problem with the log handling in SvxLink that if an
  error occurred during startup, the error printouts would not end up in the
  log. In fact, nothing would end up in the log, leaving the user confused.
  Now the log is flushed before exit so that all printouts end up in the log.



 1.3.1 -- 30 jun 2014
----------------------

* Bugfix: The voter may have had a race condition which caused an assertion
  failure. The code is a little bit more forgiving now.

* Bugfix: The voter could cause an assertion failure if a signal level lower
  than -100 were reported from one of the receivers.

* Bugfix in ModuleTcl example file.



 1.3.0 -- 01 Dec 2013
----------------------

* Improved support for linking logics together. It's now possible to have
  multiple links active at the same time for a logic. A link can be set to
  be default active. This mean that the link will be activated as soon as the
  application starts and also that the link can be automatically reactivated,
  after a timeout, if manually deactivated.

* Improved the logic shutdown feature. Upon shutdown, any active module is
  deactivated immediately and module activation is not allowed until
  the logic is activated again. This for example means that if the logic is
  shut down and an EchoLink connection comes in, that connection will be
  rejected. Also, no other DTMF commands than the logic activation command
  is allowed when the logic is shut down.
  The command was also renamed to ONLINE_CMD since everything became more
  logical. Calling it SHUTDOWN_CMD was a bit confusing. Should subcommand 1
  mean that the logic is shut down or brought back online?  Naming the command
  ONLINE_CMD make everything clear: 1=online, 0=offline.

* Improved QSO recorder. There now is only one configuration variable,
  QSO_RECORDER, in a logic configuration section. This configuration variable
  is used to set the DTMF command and to point out a configuration section
  where the rest of the QSO recorder configuration is specified.
  The QSO recorder can now close a recording after a configurable recording
  time and start a new one. The maximum time is specified using the MAX_TIME
  config variable. The SOFT_TIME config variable is used to specify an
  interval where the file will be closed on the first detected squelch close.
  This will give more natural cuts between recordings.
  It is now also possible to specify a maximum total size for all files in the
  recording directory. This is done using the MAX_DIRSIZE config variable.
  When the limit have been reached, the oldest file(s) will be deleted.
  The DEFAULT_ACTIVE config variable is used to set the default activation
  state of the QSO recorder. If set to 1, the recorder will be activated upon
  SvxLink startup. If the TIMEOUT variable is set, the activation state will
  return to the one set in DEFAULT_ACTIVE if manually activated/deactivated.
  If less than MIN_TIME milliseconds of audio has been recorded when a file is
  closed, the file will be deleted.
  If the node is idle for more than QSO_TIMEOUT seconds, the file will be
  closed.
  The ENCODER_CMD variable makes it possible to run an external audio
  encoder to compress the recordings.

* Added support for Squelch on GPIO. Use SQL_DET=GPIO and GPIO_SQL_PIN=gpio3
  in your config for GPIO support.
  Patch contributed by DG9OAA / Jonny.

* GPIO pins are now specified with the full name (e.g. gpio3) instead of with
  just the pin number. This enables the use of any pin naming scheme.

* Improved pre- and de-emphasis filters. They were not good at all in the
  previous relese. Now the filters should behave as expected. Also, the
  filters have been designed to be each others complement so that they will
  exactly cancel each other out.

* Now possible to specify DTMF_DEC_TYPE=NONE (or just comment it out) if no
  DTMF decoder is required for a certain receiver. Also made it possible to
  specify NONE for SEL5_DEC_TYPE to make them behave in the same way.

* Bugfix for the REPORT_CTCSS config variable. Depending on the locale
  settings (e.g. the LC_NUMERIC environment variable) the wrong CTCSS
  frequency could be announced.

* Bugfix: Setting DTMF_MUTING=0 did not remove the audio delay, which it
  should do.

* Sound clips are now included for module MetarInfo.



 1.2.0 -- 29 Jul 2013
----------------------

* Added support for EchoLink proxy.

* ModuleEchoLink: Now possible to configure multiple servers for the directory
  server. The servers will be tried in order until a working one is found.
  The SERVER config variable has been replaced by the SERVERS config variable
  which is a space separated list of servers. Host names that resolve
  to multiple IP addresses, like servers.echolink.org, will also be correctly
  handled so that each resolved IP address will be tried in order until a
  working one is found.

* Added support for PTT on GPIO. This is for example good for embedded
  systems like the Raspberry Pi where GPIO pins are readily available. Using
  GPIO will eliminate the need for a USB to serial converter.
  Patch contributed by K1FSY / David.

* ModuleEchoLink: New TCL function "is_receiving" that is called when a remote
  EchoLink transmission is started or stopped. The default implementation will
  send a beep over the local transmitter.
  Patch from DL1HRC / Adi.

* Now possible to force the transmitter off using a DTMF command. The new
  configuration variable SHUTDOWN_CMD is used in a logic configuration
  section to set the command that should be used. The node will continue
  to operate as usual with the only difference that the transmitter will
  not be turned on for any event.



 1.1.0 -- 06 Jun 2013
----------------------

* Bugfixes in APRS statistcs.

* Modified DTMF-decoder's bandwidth to be more tolerant against voice audio
  and to comply with the ITU-T Q.23 und Q.24 standards.
  Patch from Steve / DH1DM.

* ModuleParrot: A new event handler has been added which make it possible to
  play a sound, for example a roger beep, when the recorded audio has been
  played back.

* ModuleEchoLink: Added an autoconnect feature where one EchoLink ID can be
  set up for auto connection. SvxLink will try to connect whenever idle.
  Original patch by Robbie / ON4SAX and Volodymyr / UR3QJW.

* 16kHz internal sampling frequency is now the default. This will increase
  the theoretical audio bandwidth from 4kHz to 8kHz. In reality the frequency
  response starts falling off after 5.5kHz due to filtering.

* Improved pre/de-emphasis filters.

* The QSO recorder now print out when being activated and deactivated.

* ModuleEchoLink: Now possible to disable use of Speex for EchoLink. This can
  be of use when running SvxLink on a system that have a less powerful CPU.
  New config variable: USE_GSM_ONLY. Have a look at the ModuleEchoLink (5)
  manual page for more information.
  Patch from Adi / DL1HRC.

* Improved error handling when reading the SQL_DELAY, SQL_START_DELAY and
  SQL_TIMEOUT config variables.

* Bugfix: There were an audio stuttering problem at the end of the long ident
  when using 16k internal sampling rate on slower hardware. This has now
  been fixed.

* ModuleEchoLink: The language for remote announcements were always the
  default. The DEFAULT_LANG config variable were ignored. Now it is possible
  to set a DEFAULT_LANG config variable in the ModuleEchoLink.conf file which
  only affect remote announcements.

* Improved printouts so that it's easier to see which part of SvxLink (logic,
  module etc) that made the printout. Also added a printout for receiver and
  transmitter creation.

* ModuleEchoLink: Listen only was falsely indicated when the EchoLink module
  was remotely activated.

* Periodic identifications were missing now and then under some conditions.
  This should be fixed now.

* The maximum QSO limit (MAX_QSOS) did not work for outgoing connections for
  all use cases.

* Now possible to specify NONE for RX and TX in all configs. For example,
  previously it was not possible to specify NONE for uplink RX or TX in
  RemoteTrx.



 1.0.0 -- 08 Mar 2013
----------------------

* Moved from sigc++ version 1.2 to version 2.
  Patch contributed by Felix/WU8K.

* The CTCSS detector has been improved. It is now much faster and have
  a lower false trigger rate in its default configuration. The mean
  detection time is now about 200ms where it previously was about 450ms.
  Previous configurations will have to be changed to adapt to the new
  detector. Have a look in the manual page at the new configuration
  variables: CTCSS_MODE, CTCSS_OPEN_THRESH, CTCSS_CLOSE_THRESH,
  CTCSS_SNR_OFFSET, CTCSS_BPF_LOW and CTCSS_BPF_HIGH. The CTCSS_THRESH
  configuration variable is obsolete.

* Now possible to set RTS and/or DTR to a static state by configuration
  if needed. Have a look at the SERIAL_SET_PINS config variable for the
  LocalRx and LocalTx sections in the svxlink.conf.5 manual page.

* Improved the SigLevTone detector using the same techniques that was
  used to improve the CTCSS decoder.

* Now possible to block incoming Echolink connects from stations if they
  connect too often. New config variable: CHECK_NR_CONNECTS.
  Patch from Adi/DL1HRC, reworked by SM0SVX/Tobias.

* Bugfix in Metar information module: SvxLink could crash if two
  requests were made in rapid succession.

* Now possible to have personal greetings on incoming EchoLink connections,
  if desired. Some TCL coding is neccessary to enable it though.

* Improved voter implementation that can vote continously and not only at the
  start of a transmission. By default it will check the signal strength for
  all receivers once per second and switch to the strongest one if the
  difference is large enough. New config variables: REVOTE_INTERVAL,
  HYSTERESIS, SQL_CLOSE_REVOTE_DELAY, RX_SWITCH_DELAY.

* ModuleEchoLink: The text "[listen only] is now prepended to the sysop name
  if listen only mode is active.

* New feature "extended squelch hangtimne" added. It is now possible to
  configure an extended squelch hangtime that is activated when the
  signal strength fall below a given threshold.

* Now SvxLink can send APRS statistics about RX squelch open count,
  TX on count, RX squelch open time and TX on time.
  Patch from Adi / DL1HRC.



 0.13.1 -- 27 Nov 2011
-----------------------

* Bugfix in RemoteTrx: Could crash when a Net uplink was disconnected.



 0.13.0 -- 05 Nov 2011
-----------------------

* Added selective calling system Motorola QC2.

* Small bugfix in RepeaterLogic: TX down was not always correctly handled
  on interference shutdown.

* Bugfix in ModuleEchoLink: The "last disconnected station" variable was
  updated even if a connection was rejected. This affected the "connect
  to the last disconnected station" command.

* New feature: 1750Hz tone call muting. Use the 1750_MUTING configuration
  variable in a local receiver configuration section to enable this new
  feature. This feature was contributed by Adi / DL1HRC.

* FAI alerts is now taken care of in the PropagationMonitor module.
  Patch from Adi / DL1HRC.

* Improved handling of SQL_HANGTIME and SQL_DELAY when using CTCSS. Now
  the ToneDetector itself handle the delays which is much better.

* Bugfix in RemoteTrx: Groups was not properly setup so remotetrx
  could not access stuff that it should have right to do.
  Patch contributed by Eren / TA1AET.

* TEP and F2 alerts are now taken care of in the PropagationMonitor module.
  Patch from Adi / DL1HRC.

* Bugfix in the MUTE_TX_ON_RX feature in RemoteTrx. The PTT would activate
  even if muted.



 0.12.0 -- 14 May 2011
-----------------------

* Bugfix in the EchoLink module: Short callsign (<6 chars) was not handled
  correctly in the APRS code.

* Added a QSO recorder feature that can record all traffic on the channel.
  The QSO recorder can be turned on and off using a DTMF command.
  New configuration variables: QSO_RECORDER_DIR and QSO_RECORDER_CMD.

* The voice mail module now store the messages as WAV files. Old messages
  will have to be removed or converted into WAV files.
  Old filename format: YYYYMMDD_hhmmss_UUU{.subj,.mesg}
  New filename format: YYYYMMDD_hhmmss_UUU{_subj,_mesg}.wav

* Voice mail messages are now time limited to a maximum time. Default
  is 10 seconds for the subject and two minutes for the message.

* Bugfix: The SQL_TIMEOUT function did not work as expected.

* The repeater_down TCL function now have a "reason" argument that
  can be either "IDLE" or "SQL_FLAP_SUP".

* It is now possible to have a "local" subdirectory in the events.d
  directory where the TCL files in the "local" directory will override
  the TCL files in the events.d directory.

* Added a threshold to the tone detector so that it is less prone to
  trigger on silence. This was a problem when using CTCSS squelch
  on a radio operated with closed squelch.

* Implemented a signal level transmission mechanism based on multiple
  tones, one for each signal level step, in the high audio frequency
  spectrum (5.5 - 6.5kHz). This can be used for linking in remote
  receivers via RF but still measure the signal strength at the
  remote receiver site. To map the signal level to tone frequencies
  on the remote receiver side, either RemoteTrx can be used or an
  Atmel AVR ATmega8 can be used for a more compact solution. The AVR
  microcontroller solution take a signal level voltage and converts
  that to one of ten tones which should be overlayed on the link audio.
  Note: Tone transmission in RemoteTrx will only work if it has been
  compiled in 16kHz mode. This is due to the high tone frequencies used.

* New feature: Tell repeater users that are not identifying to
  identify themselvs. The time to wait for an identification, after the
  repeater has been activated, is set using the IDENT_NAG_TIMEOUT
  configuration variable. A valid identification is considered to be
  a transmission longer than the time set by the IDENT_NAG_MIN_TIME
  configuration variable. We don't know if it's really an
  identification but it's the best we can do.

* New feature: The repeater can be told to activate again if the squelch
  openes within a specified time from repeater close. Use the new
  configuration variable OPEN_ON_SQL_AFTER_RPT_CLOSE to set this up.

* The TX_CTCSS feature have now been extended so that CTCSS tone
  can be transmitted if there is incoming traffic from another
  logic core (LOGIC), a module (MODULE) or if an announcement
  is being played (ANNOUNCEMENT). Previously there were only two
  choices, to send CTCSS tone when the squelch was open
  (repeater use) or to always do it.

* Bugfix: In the previous release all sound clips were converted
  to WAV files instead of RAW files. When the EchoLink module
  announce a conference name it looks for a file called
  conf-conf_name.wav (e.g. conf-linux.wav). Previously it looked
  for a file with a ".raw" file extension.

* New module, PropagationMonitor. The propagation monitor module
  receive emails from vhfdx.net (or gooddx.net) and announce
  propagation alerts on the air using voice messages.

* New module, MetarInfo. Get METAR (weather) information from
  predefined ICAO locations and announce the information on the
  air. Usually airports give them out. Module contributed by
  DL1HRC / Adi.

* A hamming window was added to the tone detector and DTMF
  decoder to improve out-of-band audio rejection. Patch
  from DH1DM / Steve.

* Now possible to issue commands to the core and to other modules even
  when another module is active. This is achieved by prefixing the
  command with a "*". If for example the EchoLink module is active and
  you want to check if there are any voice mails available the command
  to issue could look like this: *3001#.

* The "connect by callsign" command changed from "*" to "6*".

* The help module can now accept commands when not active. It will read
  back help for the given module ID. For example the command 01# will
  play the help message for the parrot module.
  
* The parrot module can now accept commands when not active. The only
  thing it can do is to read back the entered digits. For example the
  command 1123# will make the parrot module say "one two three".

* The EchoLink module can now accept commands when not active. The only
  command supported at the moment is "2", reading back the local node ID.
  Example: 22#

* Now users can check if there are any voice mail messages
  available without first logging in. Idea from Martin Burkhardt.
  The command to use is <module id><user id> so if the module id for
  voice mail is 3 and your user id is 001, the command to check if
  there are any voice mails available is 3001#.

* The DTMF repeater module can now accept commands when not active. It
  will play back the entered digits. For example the command 4123# will
  play the 1, 2 and 3 DTMF digits.

* A macro command may now be specified without a module name. The colon
  separator is still required though. If no module name is specified, the
  command is sent in to the DTMF handler without activating a module first.

* It now is possible to include a hash mark in a macro command by
  specifying 'H' in the command string. The 'H' will be translated to a '#'
  by the command parser and not interpreted as "end of command". This can
  be of use if you for example want to transmit a DTMF # using the
  DTMF repeater module. The macro specification would look something like
  this: 10=412345H#. When macro 10 is activated the DTMF sequence 12345#
  will be transmitted.

* Now possible to link more than one logic core together. The LOGIC1 and
  LOGIC2 configuration variables have been replaced with one configuration
  variable called CONNECT_LOGICS.

* New config variable MUTE_TX_ON_RX for a NetUplink in RemoteTrx. This
  will stop the transmitter from transmitting if the squelch is open
  on the receiver.

* Support for selcall activated functions added. New config variables:
  Logic/SEL5_MACRO_RANGE, RepeaterLogic/OPEN_ON_SEL5,
  LocalRx/SEL5_TYPE and LocalRx/SEL5_DEC_TYPE. Have a look in the
  svxlink.conf (5) manual page for more details.

* New module SelCallEnc. This module is used to send selective calling
  sequences out on the frequency upon user request.

* One RemoteTrx application can now be used to run more than one remote
  transceiver. Previously two RemoteTrx instances had to be run to
  support two transceivers. This required two sound cards to be used.
  Now only one sound card can be used to support two transceivers.
  Due to this change the configuration have changed a bit. To get everything
  right, backup your old remotetrx.conf configuration file and use the
  new default configuration file to start over. Manually move configuration
  values from your old configuration file to the new file, carefully
  reading the updated manual page, remotetrx.conf (5), to get everythin
  right.

* Now possible to set a PTT hangtime for the local tx type. This can be good
  to have on a link transmitter in combination with a tone squelch. When
  the transmitter is ordered to stop transmitting, the tone is immediately
  turned off, causing the squelch to close on the other side. Since the
  transmitter keeps transmitting for a while, no squelch tail will be heard.

* The DTMF repeater module now wait until all announcements have been played
  before retransmitting the digits.

* The EchoLink module can now use the Speex audio codec on connections
  between two SvxLink nodes which improves the audio quality a lot.
  Patch contributed by Steve / DH1DM.

* Added a fallback repeater mode to the RemoteTrx which can be used
  if using it as both RX and TX for a repeater. If the network
  connection is lost to the repeater, the RemoteTrx activates a very
  basic repeater mode, essentially just connecting the RX to the TX.
  Idea and original implementation by Adi / DL1HRC.

* Bugfix: The SQL_TIMEOUT feature did not work for all squelch detector types.

* Configuration variable VOX_LIMIT has been renamed to VOX_THRESH.

* SvxLink system global configuration files are now by default stored in
  the /etc/svxlink directory.

* New directory layout for event scripts and sound clips. The main event
  scripts are now stored in /usr/share/svxlink/events.d. The sound clip
  files are now stored in /usr/share/svxlink/sounds/<langcode>. TCL
  modules have been separated from the event handlers and are now stored
  in /usr/share/svxlink/modules.d

* New configuration variable DEFAULT_LANG that points out the default
  language to use.

* All TCL-modules have been split into two parts, the module logic and
  the event handlers. This has been done to make the process of
  creating and maintaining translations easier and also to make on the
  fly language switching easier.

* The ModuleTcl API for TCL modules changed a bit so external TCL
  modules have to be adapted to the new API. There are no big changes.
  Just a number of functions that have changed their names. The names
  have been changed from my_func_name to myFuncName.

* Bugfix in ModuleEchoLink: SvxLink would crash if no stations were
  found when using the random connect feature.

* New squelch detector type: EVDEV. This squelch detector read events
  from a /dev/input/eventX device node. This can for example be of use
  if you have a USB audio device with some buttons on it. If you're in
  luck, it generates events when the buttons are pressed.

* Better error handling for the DTMF command parser. Previously if for
  example two modules were setup with the same module id, SvxLink would
  just quit with a cryptic error message.

* Now possible to reject and/or accept outgoing EchoLink connections to
  specified stations using regular expressions in the same way that incoming
  connections can be limited. New configuration variables: REJECT_OUTGOING
  and ACCEPT_OUTGOING.

* Changed the name of some configuration variables in the EchoLink module
  DROP -> DROP_INCOMING, REJECT -> REJECT_INCOMING and
  ACCEPT -> ACCET_INCOMING.

* Bugfix: Playing sound clips in the startup TCL event handler did not work.



 0.11.0 -- 26 Apr 2009
-----------------------

* The SvxLink internal sample rate is now configurable by a compile time
  define (INTERNAL_SAMPLE_RATE in makefile.cfg).

* The effects volume is now only lowered as long as there are traffic
  coming into the logic core. Previously, the volume was lowered even
  after, for example, the squelch had closed. Patch contributed by
  Steve / DH1DM.

* New DTMF decoder derived from the SpanDSP code. Contribution by
  Steve / DH1DM.

* New tone detector implementation. Contribution by Steve / DH1DM.

* Increased 1750Hz tone burst detector bandwidth from 25 to 50Hz.
  Steve / DH1DM.

* Steve also contributed a couple of other improvements, bugfixes
  and workarounds.
  
* Bugfix in CW.tcl: The CW code for 'L' was incorrectly mapped to '..-.'.

* Two new command line options added to SvxLink Server and RemoteTrx:
  --pidfile and --runasuser.

* The detection bandwidth for CTCSS repeater open have been narrowed
  down from 8 Hz to 4 Hz.

* Improved the RemoteTrx protocol: HMAC-SHA1 authentication, security
  checks and most important, audio compression. It is not compatible
  with the old protocol.
  The authentication code also require a new dependency: libgcrypt.

* Added an audio pacer for message playback so that the audio output
  fifo will not be filled up when playing messages. If it fills up,
  this will cause a delay for other audio.

* Bugfix: The repeater logic hung when using the NO_REPEAT option.

* Added a squelch timeout for receivers so that a faulty receiver cannot
  block the system indefinitly. Use the SQL_TIMEOUT configuration variable
  to set this up.

* RepeaterLogic: The reason for repeater activation is now given in the
  repeater_up event handler function. This make it possible to implement
  different behavior depending on how the repeater was activated.

* Patch from DH1DM: Supressing roger beep after periodic id:s in
  RepeaterLogic.

* Bugfix: Log lines were not flushed out to the log file immediately since
  stdout was block buffered by default. Now it's forced to line buffered
  mode instead.

* Now skipping characters we don't know how to spell in the spellWord TCL
  function.

* Bugfix: It was not possible to chain two voters together.

* Bugfix: SvxLink would hang if an audio clip was missing.

* APRS and EchoLink location info (link status page) functionality in
  ModuleEchoLink added, contributed by DH1DM/Steve and DL1HRC/Adi.
  There is a new configuration section, "LocationInfo" for this
  and a new config variable LOCATION_INFO in the ModuleEchoLink.conf
  configuration file.

* SvxLink can now read WAV files. However, only 8k sampling rate,
  mono, 16 bit signed formated files are supported.

* The config file reader did not enforce a specific file extension which
  could cause strange effects when using an editor that save backup files
  in the same directory as the config files reside. Now all, except the
  main config file, must have the extension ".conf".



 0.10.1 -- 30 Jul 2008
-----------------------

* Bugfix: Again the NO_REPEAT config variable did not work. It was
  simply ignored.

* Bugfix: The "transmit" function was never called in Logic.tcl.
  This probably caused the IDENT_ONLY_AFTER_TX feature not to work.

* Bugfix: The squelchOpen function was not called in a RepeaterLogic when
  the repeater opened if using OPEN_SQL_FLANK=OPEN.

* Added TCL functions for sending selcall sequences. Code contributed by
  Adi / DL1HRC. Have a look at SelCall.tcl for usage instructions.

* New TX type, Multi, added to support multiple transmitters for one logic.

* Now support TCL 8.5.



 0.10.0 -- 18 May 2008
-----------------------

* Bugfix: If SHORT_IDENT_INTERVAL != 0 and LONG_IDENT_INTERVAL == 0 we
  got a division by zero error.

* Bugfix: The NO_REPEAT config variable did not work as expected. Audio
  was not only being cut off from being retransmitted. No modules got
  any audio either.

* Internal audio handling rewritten. The new audio pipe infrastructure
  is now used everywhere in SvxLink.

* Bugfix in ModuleEchoLink: The DESCRIPTION config variable wasn't
  used at all so no info message was sent upon connect.

* Now mixing sound effects with "traffic audio" (received repeater
  audio, audio from modules (e.g. EchoLink) or audio from logic
  links).

* Added support for the DTMF decoder on S54S / Aleks interface board.

* Lower audio latency.

* Audio is now transported between logic links and modules.

* RepeaterLogic: Identifications are now also sent when the
  repeater is up.

* The volume of sound effects and announcements are now lowered
  when there are other traffic that should be sent out
  (received repeater audio, module audio or audio from
  logic links). There are two new configuration variables
  to control this behaviour: FX_GAIN_NORMAL and FX_GAIN_LOW.

* New configuration variable for a simplex logic: MUTE_RX_ON_TX.

* Bugfix in ModuleEchoLink: When initiating an outgoing connection it was
  possible to deactivate the EchoLink module before the connection was
  established. This could especially happen if double detecting #.

* Bugfix in ModuleEchoLink: It was not possible to establish multiple
  outgoing connections in one command. In fact, entering multiple
  stations in one command would cause a memory leak.

* Implemented remote TX. The new application "remotetrx" now handle
  both remote transmitters and receivers. The old application "remoterx"
  has been removed.

* Implemented a simple TX uplink for the remotetrx application. This
  make it possible to have remote receivers that is linked up to the
  repeater site on an RF channel.

* Now possible to use left/right stereo channels as two mono channels.
  Which channel to use is chosen by the new configuration variable
  AUDIO_CHANNEL that must be set for RX and TX configuration sections.

* Changed the name of RX config variable VOX_START_DELAY to SQL_START_DELAY.
  It is now possible to use the squelch start delay for all squelch types.

* Added support for running the sound card in either of 8, 16 or 48 kHz
  sampling rate. Even though SvxLink internally still use 8kHz sampling
  rate, it improves the audio quality some what. Especially there is a
  difference when going from 8 to 16kHz since the filters can look
  quite bad at 8kHz. Some audio boards simply work best at 48kHz.
  New configuration variable GLOBAL/CARD_SAMPLE_RATE added to set this up.

* Added a signal level based squelch type. Set SQL_DET to SIGLEV to
  use the new squelch type. Configuration variables SIGLEV_OPEN_THRESH
  and SIGLEV_CLOSE_THRESH will control at which levels the squelch will
  open and close. To use this squelch type, the signal level detector
  must have been calibrated by setting up SIGLEV_SLOPE and SIGLEV_OFFSET.
  Also, since the detector is not perfect you probably need to set
  SQL_HANGTIME to a couple of hundred milliseconds. If using a voter,
  SQL_DELAY might have to be setup to get reliable signal level readings.
  A value of 40 seem to work fine.

* Implemented an "activate module on long command" feature. For example,
  this feature can be used to automatically activate the EchoLink module
  if the user types in a command longer than, lets say, four digits. This
  make it easier for users that are not used to the SvxLink command
  structure to establish an EchoLink connection.
  New config variable: ACTIVATE_MODULE_ON_LONG_CMD.

* Macros behave a little bit different now. The macro digits are now sent
  back into the logic core, digit by digit, as though they were received
  from the DTMF decoder. This mean that all macro commands have to be
  ended with a number sign to be executed.

* New voter configuration variable BUFFER_LENGTH to set how much audio,
  in milliseconds, should be buffered during the voting delay.
  Previously, the buffer length was adjusted to compensate for the
  voting delay. This is not necessary in cases where only a short
  voting delay is used (a couple of hundred milliseconds). It just adds
  latency to the audio which is especially noticable on a repeater.



 0.9.0 -- 02 Jan 2008
----------------------

* It is now possible to spcify NONE for the PTT_PORT config variable if
  no hardware PTT is required.

* Bugfix: It was not possible to turn ID off completely. It would always
  ID at 12 AM.

* Improved the DTMF decoder. Now using a third party DTMF decoder from the
  spandsp library. This mean that SvxLink now depend on this library to
  work so it must be installed.

* Lowered the amplitude of the repeater idle sound.

* Now possible to set parameters for outgoing DTMF digits, typically sent
  using the DTMF Repeater module. New config variables in the tx section:
  DTMF_TONE_LENGTH, DTMF_TONE_SPACING, DTMF_TONE_AMP.

* Bugfix: Now suppressing first roger beep when opening repeater on squelch up.

* Bugfix: Audio is now not sent to modules and other cores when the repeater
  is down.

* Bugfix in ModuleDtmfRepeater: One of the frequencies for DTMF tone sending
  was wrong (1366Hz instead of 1336Hz).

* Bugfix in ModuleEchoLink: The config variables DROP, REJECT and ACCEPT
  was not properly initialized so that when they were not set in the
  config file, SvxLink would behave unpredictably.

* SvxLink can now use GSM encoded sound clips.

* SvxLink now also run on bigendian systems.

* Fixed some warnings that appeared with gcc 4.2.

* Now linking against libtcl8.4 instead of libtcl. That seem to be
  more standard.

* Now compile under CentOS 5.0, Fedora 8, Ubuntu 7.10 and Gentoo.



 0.8.0 -- 15 Apr 2007
----------------------

* Bugfix in ModuleEchoLink: The outgoing greeting message would be
  mixed with incoming EchoLink traffic instead of muting the EchoLink
  traffic until the greeting message had been played.

* Bugfix in ModuleEchoLink: A crash could occur if the remote station sent
  some audio directly after a local diconnect.

* ModuleEchoLink: Better handling of QSO objects that are in the DISCONNECTED
  state.

* ModuleTclVoiceMail: Voice mails are now stored in
  /var/spool/svxlink/voice_mail.

* Added a logrotate config file: /etc/logrotate.d/svxlink. It rotates the
  logfile /var/log/svxlink.

* Added a startup script /etc/init.d/svxlink that can be used to start
  the SvxLink server at boot. It also have a configuration file:
  /etc/sysconfig/svxlink.

* Now possible to point out a configuration file on the command line using
  the --config command line option.

* Now also looking for the configuration file at $HOME/.svxlink/svxlink.conf

* New configuration variable GLOBAL/CFG_DIR. It should point out a directory
  (e.g. /etc/svxlink.d) where additional configuration files can be found.
  This will make it possible for each module to have its own configuration
  file. Good for modularity and it's easier to install third party modules.

* Bugfix: The stdin file descriptor was used after it had been closed.

* Catching SIGTERM and SIGINT. A message is written to stdout/logfile.

* Implemented CTCSS tone on transmit. New configuration variables are
  Tx1/CTCSS_FQ, Tx1/CTCSS_LEVEL, SimplexLogic/TX_CTCSS and
  RepeaterLogic/TX_CTCSS.

* Now possible to set a squelch delay which can be good in some odd
  situations. Configuration variable: Rx1/SQL_DELAY.

* Improved the CTCSS squelch detector. It is now possible to have a
  setup with open squelch. It is also more resistant to QRM.
  The configuration variable CTCSS_THRESH set the squelch threshold.
  The configuration variable CTCSS_FQ now understand fractions so we
  can write "136.5" instead of the approximation "136".

* Added a signal strength detector that can be used with the voter.

* Added a de-emphasis filter on received audio. This can be good if
  you connect to the receiver via a 9k6 packet radio connector.
  The audio must then be de-emphasized to not sound "thin".
  The filter can be turned on/off by the configuration variable
  DEEMPHASIS in the receiver configuration section.

* Added a pre-emphasis filter on transmitted audio. This can be good if
  you connect to the transmitter via a 9k6 packet radio connector.
  The audio must then be pre-emphasized to not sound "thick".
  The filter can be turned on/off by the configuration variable
  PREEMPHASIS in the transmitter configuration section.

* Added DTMF muting. Use the MUTE_DTMF configuration variable in an rx
  section to enable/disable this feature.

* Added squelch tail elimination. This is good if running with open squelch.
  Use the SQL_TAIL_ELIM configuration variable in an rx section to
  enable/disable this feature.

* DTMF tone duration is now available. It is not used at the moment but it
  would make it possible to implement LiTZ or other extra functions that
  depend on DTMF tone length.

* Added a pre-amplifier in the RX frontend. This can be used as a last resort
  if enough gain can't be achieved on the analogue side.

* ModuleEchoLink: New DTMF command "2" added that will play back the local
  node ID. This is useful if you are on a trip and find a SvxLink node that
  you want to know the ID of.

* New module DtmfRepeater. This module can be used as a DTMF pass-through
  feature on a repeater logic where DTMF muting has been enabled.

* Added a peak detector in the receiver so that it is easier to adjust
  the input volume. It is enabled by setting the PEAK_METER variable in
  the receiver configuration section. Start SvxLink and open the squelch on
  the receiver so that only noise is available on the input. Adjust the input
  volume until you see messages printed about distorsion. Then lower the
  volume until there are no more messages.

* Now using libsigc++ version 1.2 instead of the old and outdated 1.0.

* Manual pages added for svxlink, remoterx, all plugins and
  configuration files.

* SvxLink now announce the current time at manual identification.

* Implemented CW sending code in the TCL event scripts. Have a look at the
  documentation in CW.tcl.

* ModuleEchoLink: New configuration variables DROP, REJECT and ACCEPT added
  to make it possible to filter on callsign which stations are allowed
  to connect.

* RepeaterLogic: New configuration variable OPEN_SQL_FLANK which can be set
  to either OPEN or CLOSE to control if the repeater should activate on
  squelch open or squelch close for OPEN_ON_SQL and OPEN_ON_CTCSS.

* ModuleEchoLink: New feature "listen only" added. Using command 51 one can
  activate a mode where SvxLink will not transmit received audio to remote
  EchoLink stations. Neither locally received nor remotely received audio
  will be sent. Deactivate using 50.

* ModuleEchoLink: New feature "random connect" added. Use 31 to connect to
  a random link or repeater. Use 32 to connect to a random conference.

* ModuleEchoLink: New feature "reconnect to last disconnected". Use command
  4 to reconnect to the station that was the last one to disconnect.

* Now possible to process received DTMF digits and commands in the logic
  core TCL event scripts. New event functions: dtmf_digit_received and
  dtmf_cmd_received.

* Added files to set full access permissions on the serial and OSS audio
  devices: /etc/udev/rules.d/10-svxlink.rules and
  /etc/security/console.perms.d/90-svxlink.perms.



 0.7.0 -- 02 Dec 2005
----------------------

* Bugfix: An uninitialized variable caused svxlink to crash. This bug
  showed itself when using the TclVoiceMail module.

* The PTT_PIN configuration variable now accept multiple pins. Also, it
  is now possible to specify reverse polarity if needed.
  Examples: RTS, DTRRTS, !DTR!RTS or even DTR!RTS.

* A timestamp is now printed infront of each row in the logfile. The format
  of the timestamp is controlled by the new configuration variable
  GLOBAL/TIMESTAMP_FORMAT. Some formats are affected by the setting of the
  LC_TIME, LC_ALL and LANG environment variables. Have a look at the manual
  page for "strftime" for how to construct the format string.
  The log file will be reopened if svxlink is sent the SIGHUP UNIX signal.
  This can be used when setting up logrotate to automatically rotate the
  SvxLink logs.

* Bugfix in ModuleParrot: The module timeout was not handled correctly.
  The timeout timer was reset at squelch open but then it started to
  count down directly instead of waiting until the squelch was closed.

* It is now possible to use DTMF * as part of a command. Previously it
  was only used for triggering an identification. The only difference should
  be that when typing * on the console it must be followed by a # for the
  identification to be executed. When * is received on the radio channel,
  the identification is executed on squelch close. No # needed here.

* ModuleEchoLink: A new "connect by call" feature has been added. This can
  be used if the node number is unknown or if you want to search for
  stations starting with a specific prefix. Callsigns are mapped to digits
  by using the following method: ABC=2, DEF=3, GHI=4, JKL=5, MNO=6, PQRS=7,
  TUV=8, WXYZ=9. The same mapping as on many phones. Letters are mapped to its
  corresponding digit. The star character is ignored and all other characters
  are mapped to digit 1.
  A searh command start with * and then the callsign code is entered. So if
  you want to connect to SM3SVX-L you should enter "*76378915#". Since the
  codes are not unique a list of search hits will be presented to the user.
  If the entered code ends with *, a wildcard search will be performed. So
  if you want to search for all stations starting with SM3 you enter
  "*763*#".

* ModuleTclVoiceMail: This module now can send an e-mail to the recepient
  when a new voice mail has arrived. The e-mail address to use is
  configured in the TclVoiceMail.conf file for each user.



 0.6.0 -- 09 Oct 2005
----------------------

* New vox configuration variable VOX_START_DELAY. Specify a time in
  milliseconds after the receiver has been unmuted until the vox starts
  to operate. In a simplex logic configuration the receiver is muted
  (internally in SvxLink) when the transmitter is activated and unmuted
  when the transmitter is turned off. The vox start delay can be used
  if the transceiver makes a noise when the PTT is released. This noise
  would otherwise trigger the vox.

* New module "Tcl" added. This module does not do anything in
  itself. It is just a wrapper that calls TCL functions on different
  events (squelch open/close, DTMF commands received etc). This makes
  it possible to write new modules in TCL which can be a little bit
  more convenient than doing it in C++ directly.

* New module "TclVoiceMail". This module is implemented using the new Tcl
  module. I wrote it to test the Tcl module. It is a quite simplistic
  voice mail system but it demonstrates what you can do with modules
  written in TCL.

* Added a template for writing modules in C++. It can be found in
  svxlink/modules/template in the source code tree.

* Removed configuration variable IDENT_INTERVAL and replaced it with
  two new variables: SHORT_IDENT_INTERVAL and LONG_IDENT_INTERVAL.
  Identification is now entirely handled in TCL.



 0.5.0 -- 14 Aug 2005
----------------------

* Added a highpass filter on the receiver side to filter out incoming
  CTCSS tones.

* The repeater logic now opens on squelch close rather than squelch
  open. This is so that the first announcement will not be missed
  by the opener.

* Added a more flexible subsystem for handling events that should
  be announced on the air (repeater_up, repeater_down, identify etc).
  Exactly what should be done when an event occurs is specified in
  a TCL script. This make the event system very flexible. It will
  be easier to adapt SvxLink to other languages where the order
  of words is not the same as in english. It would also be possible
  to use a speech synthesizer which generate the sounds on the fly.

* Now four different ways of activating the repeater is supported:
  1750 Hz tone burst, CTCSS, DTMF and squelch controlled. The three
  types are configured individually using the configuration
  variables OPEN_ON_1750, OPEN_ON_CTCSS, OPEN_ON_DTMF and
  OPEN_ON_SQL.

* A simple Voter has been added so that multiple receivers can
  be used with one logic. The voter works on a first come first
  serve basis. The receiver that signals squelch open first will
  be the receiver that is used. The other receivers are muted.

* Made some changes to the receiver config section:
    - VOX_HANGTIME renamed to SQL_HANGTIME and it now affects all squelch
      types.
    - SQL_UP_DET and SQL_DOWN_DET merged into one config variable SQL_DET.
    - Renamed SQL_PORT to SERIAL_PORT and SQL_PIN to SERIAL_PIN.
    - VOX_FILER_DEPTH is now given in milliseconds instead of in number
      of samples.

* It is now possible to link two logic cores together. This can for example
  be used to link a repeater to another repeater via a link tranceiver.
  Another use is if you have two repeater logics defined (e.g. 2m and 70cm)
  you can link those together. The link is activated/deactivated on command.

* Now possible to use the repeater controller with external repeater
  hardware that repeats the audio directly. Normally SvxLink plays back
  the audio that is sampled but by setting NO_REPEAT=1 in the configuration
  file this is prohibited.



 0.4.0 -- 25 Mar 2005
----------------------

* Bugfix: Crash when the parrot module was active and an echolink
  connection were coming in.

* Applied patch from Eric Jacobson: Only ident if the link has been
  transmitting. New config variable: IDENT_ONLY_AFTER_TX.

* Added roger beep for SimplexLogic.

* ModuleParrot: The TX hang bug might now have been fixed. I really hope so...

* ModuleEchoLink: Now not possible to initiate a connection to own node.

* ModuleEchoLink: Added a link idle timeout timer.

* ModuleEchoLink: Now reports the number of connected stations when an
  identification is manually triggered by a "*".

* Now announcing the CTCSS frequency at manual identification if
  REPORT_CTCSS is set.

* ModuleParrot bugfix: Leading zeros were skipped when reading back
  entered DTMF digits.

* ModuleEchoLink bugfix: Now and then right after a disconnection, the link
  was automagically reestablished. Incoming connections are now not allowed
  from the disconnected station for five seconds.

* Added a simple macro system to be able to assign short command strings
  to longer commands. See documentation for the MACROS section in the
  configuration file description.

* Now possible to use an external hardware squelch indicator via a
  serial port. Usable pins are CTS, DSR, DCD and RI.

* ModuleEchoLink: New command, "1", added. When giving this command,
  all connected stations callsigns will be read back.

* The Repeater logic is now nice and stable. However, there are some
  audio issues that need to be fixed. There is some noise after playing
  sound clips that is not nice to listen to. The cause for this may be
  Alsa OSS emulation problems. I'll switch to native Alsa to see if that
  might help. Also, some times (not very often) the repeated audio get
  chopped up.



 0.3.0 -- 26 Sep 2004
----------------------

* Added anti flutter to the DTMF detection code. The anti flutter code is
  activated by prefixing all DTMF commands with the "A" character. When the
  feature is activated, two or more of the same digit in a row are ignored.
  To input more than one of the same digit in a row, use the repetition
  character "B". To end the command, use the "C" character. The anti flutter
  code is only active for one command. That is, until "C" is received.
  Example: A112B3C = 1223, AC = empty command = #.

* Bugfix in the Parrot module: The module timeout timer kept running after
  the module had been manually deactivated. This caused svxlink to crash when
  the timeout occured.

* ModuleEchoLink: Added support for multiple echolink connections. Two new
  configuration variable was added to support this: MAX_CONNECTIONS and
  MAX_QSOS.

* ModuleEchoLink: Now sending an audio reject message if the connection
  was rejected.

* Added command line parsing and two command line switches. The first is the
  --daemon switch which make the SvxLink server run in the background.
  The second is --logfile which make it possible to redirect stdout and
  stderr to a file.

* ModuleEchoLink: Improved directory list handling.

* Bugfix: The TX would hang some times.

* Bugfix: Audio transmitted by modules had precendence over local messages
  which caused interrupted announcements.

* Bugfix: The TX timeout caused some problems.

* Added an option to execute DTMF commands at squelch close in addition to
  when # is pressed (XyzLogic/EXEC_CMD_ON_SQL_CLOSE). However, the DTMF
  decoder will probably have to be improved to not false trigger for this
  feature to be really useful.

* ModuleParrot: New configuration option REPEAT_DELAY that makes it possible
  to wait a while after the squelch closes before playing back the recorded
  message.



 0.2.0 -- 27 May 2004
----------------------

* A SvxLink server node can now act as a repeater system.

* Added periodic identification.

* Improved sound clips.

* Improved DTMF decoding algorithm.

* ModuleEchoLink: Now printing out incoming chat messages.

* ModuleEchoLink: Now only printing out incoming info messages if it
  differs from the last message received.

* CTCSS squelch implemented. Usage of this is recommended over using
  the vox squelch. Make sure that your receiver let the CTCSS frequencies
  through.

* Fixed the Parrot module so that the whole FIFO is played. Previously
  only 15 seconds was played.

* Now possible to set the length of the Parrot module FIFO in the config
  file. That is, it is now possible to set the maximum recording length.

* ModuleEchoLink: "Connecting to <callsign>" is now announced before
  actually connecting.



 0.1.1 -- 16 Apr 2004
----------------------

* Bugfix: Incoming connections wasn't properly taken care of in ModuleEchoLink.



 0.1.0 -- 04 Apr 2004
----------------------

* Initial revision

* New application: svxlink, a multi purpose voice services frontend.

* New module: A Help module for svxlink.

* New module: A Parrot module for svxlink that echos back everything you say.

* New module: An EchoLink module for svxlink to handle EchoLink connections.
<|MERGE_RESOLUTION|>--- conflicted
+++ resolved
@@ -105,15 +105,10 @@
 * New configuration variable for logic cores, PHONETIC_SPELLING, which if set
   to 0 will spell words using plain letters instead of the default phonetic
   spelling. Not all language packs support this feature.
-<<<<<<< HEAD
-
-
-=======
 
 * Now possible to set audio codec parameters for ReflectorLogic.
 
 
->>>>>>> 6f09bf63
 
  1.6.1 -- 01 Mar 2018
 ----------------------
