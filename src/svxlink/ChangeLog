--- conflicted
+++ resolved
@@ -1,4 +1,3 @@
-<<<<<<< HEAD
  1.5.0 -- ?? ??? 2015
 ----------------------
 
@@ -99,22 +98,19 @@
   were ignored. This was not true but is now. The man-page was also lacking
   information on that all files not ending in ".conf" are ignored.
 
-=======
+* The default PTT type is now NONE so that svxlink and remotetrx can start
+  out of the box without reconfiguring them.
+
+
+
  1.4.3 -- 02 nov 2015
 ----------------------
 
->>>>>>> 48da97c3
 * SvxLink now compile in C++11 mode with GCC and other compilers that
   understand the -std=c++11 compiler switch. The compiler switch will
   automatically be turned on if a version of libsigc++ greater than 2.5.0 is
   detected since those versions require C++11 to be enabled.
 
-<<<<<<< HEAD
-* The default PTT type is now NONE so that svxlink and remotetrx can start
-  out of the box without reconfiguring them.
-
-=======
->>>>>>> 48da97c3
 
 
  1.4.2 -- 06 jun 2015
