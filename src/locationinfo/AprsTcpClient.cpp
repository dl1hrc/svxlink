/**
@file	 AprsTcpClient.cpp
@brief   Contains an implementation of APRS updates via TCP
@author  Adi Bier / DL1HRC
@date	 2008-12-01

\verbatim
SvxLink - A Multi Purpose Voice Services System for Ham Radio Use
Copyright (C) 2003-2025 Tobias Blomberg / SM0SVX

This program is free software; you can redistribute it and/or modify
it under the terms of the GNU General Public License as published by
the Free Software Foundation; either version 2 of the License, or
(at your option) any later version.

This program is distributed in the hope that it will be useful,
but WITHOUT ANY WARRANTY; without even the implied warranty of
MERCHANTABILITY or FITNESS FOR A PARTICULAR PURPOSE.  See the
GNU General Public License for more details.

You should have received a copy of the GNU General Public License
along with this program; if not, write to the Free Software
Foundation, Inc., 59 Temple Place, Suite 330, Boston, MA  02111-1307  USA
\endverbatim
*/



/****************************************************************************
 *
 * System Includes
 *
 ****************************************************************************/

#include <iostream>
#include <cmath>
#include <cstring>
#include <sys/time.h>


/****************************************************************************
 *
 * Project Includes
 *
 ****************************************************************************/

#include <AsyncTimer.h>
#include <AsyncConfig.h>


/****************************************************************************
 *
 * Local Includes
 *
 ****************************************************************************/

#include "version/SVXLINK.h"
#include "AprsTcpClient.h"
#include "common.h"


/****************************************************************************
 *
 * Namespaces to use
 *
 ****************************************************************************/

using namespace std;
using namespace Async;
using namespace SvxLink;


/****************************************************************************
 *
 * Defines & typedefs
 *
 ****************************************************************************/



/****************************************************************************
 *
 * Local class definitions
 *
 ****************************************************************************/



/****************************************************************************
 *
 * Prototypes
 *
 ****************************************************************************/



/****************************************************************************
 *
 * Exported Global Variables
 *
 ****************************************************************************/



/****************************************************************************
 *
 * Local Global Variables
 *
 ****************************************************************************/

#define HASH_KEY	0x73e2 			// This is the seed for the key


/****************************************************************************
 *
 * Public member functions
 *
 ****************************************************************************/

AprsTcpClient::AprsTcpClient(LocationInfo::Cfg &loc_cfg,
                            const std::string &server, int port)
  : loc_cfg(loc_cfg), server(server), port(port), con(0), reconnect_timer(0), 
   num_connected(0)
{
   StrList str_list;

   el_call = loc_cfg.mycall;  // the EchoLink callsign
   el_prefix = "E" + loc_cfg.prefix + "-"; // the EchoLink prefix ER- od EL-

   con = new TcpClient<>(server, port);
   con->connected.connect(mem_fun(*this, &AprsTcpClient::tcpConnected));
   con->disconnected.connect(mem_fun(*this, &AprsTcpClient::tcpDisconnected));
   con->dataReceived.connect(mem_fun(*this, &AprsTcpClient::tcpDataReceived));
   con->connect();

<<<<<<< HEAD
=======
   beacon_timer = new Timer(loc_cfg.binterval * 60 * 1000, Timer::TYPE_PERIODIC);
   beacon_timer->setEnable(false);
   beacon_timer->expired.connect(mem_fun(*this, &AprsTcpClient::sendAprsBeacon));

   offset_timer = new Timer(10000, Timer::TYPE_ONESHOT);
   offset_timer->setEnable(false);
   offset_timer->expired.connect(mem_fun(*this,
                 &AprsTcpClient::startNormalSequence));

>>>>>>> c99abf82
   reconnect_timer = new Timer(5000);
   reconnect_timer->setEnable(false);
   reconnect_timer->expired.connect(mem_fun(*this,
                 &AprsTcpClient::reconnectAprsServer));
} /* AprsTcpClient::AprsTcpClient */


AprsTcpClient::~AprsTcpClient(void)
{
   delete con;
   delete reconnect_timer;
} /* AprsTcpClient::~AprsTcpClient */


void AprsTcpClient::updateQsoStatus(int action, const string& call,
  const string& info, list<string>& call_list)
{
  num_connected = call_list.size();

  char msg[80];
  switch(action)
  {
    case 0:
      sprintf(msg, "connection to %s closed", call.c_str());
      break;
    case 1:
      sprintf(msg, "connection to %s (%s)", call.c_str(), info.c_str());
      break;
    case 2:
      sprintf(msg, "incoming connection %s (%s)", call.c_str(), info.c_str());
      break;
  }

  // Format for "object from..."
  // DL1HRC>;EL-242660*111111z4900.05NE00823.29E0434.687MHz T123 R10k   DA0AAA

    // Geographic position
  char pos[128];
  posStr(pos);

    // APRS message
  char aprsmsg[256];
  sprintf(aprsmsg, "%s>%s,%s:;%s%-6.6s*111111z%s%s\r\n",
          el_call.c_str(), loc_cfg.destination.c_str(), loc_cfg.path.c_str(),
          el_prefix.c_str(), el_call.c_str(), pos, msg);
  sendMsg(aprsmsg);

  // APRS status message, connected calls
  string status = el_prefix + el_call+">"+loc_cfg.destination+","+loc_cfg.path+":>";

  list<string>::const_iterator it;
  for (it = call_list.begin(); it != call_list.end(); ++it)
  {
    status += *it + " ";
  }
  status += "\r\n";
  sendMsg(status.c_str());

} /* AprsTcpClient::updateQsoStatus */


// updates state of a 3rd party
void AprsTcpClient::update3rdState(const string& call, const string& info)
{
   char aprsmsg[20 + info.length()];
   sprintf(aprsmsg, "%s>%s\n\r", call.c_str(), info.c_str());
   sendMsg(aprsmsg);
} /* AprsTcpClient::update3rdState */


void AprsTcpClient::igateMessage(const string& info)
{
  sendMsg(info.c_str());
} /* AprsTcpClient::igateMessage */


void AprsTcpClient::sendBeacon(void)
{
  sendABeacon();
} /* AprsTcpClient::sendBeacon */



/****************************************************************************
 *
 * Protected member functions
 *
 ****************************************************************************/



/****************************************************************************
 *
 * Private member functions
 *
 ****************************************************************************/

void AprsTcpClient::posStr(char *pos)
{
  char num_connected_overlay;
  if (num_connected > 0)
  {
    num_connected_overlay = (num_connected < 10) ? '0' + num_connected : '9';
  }
  else
  {
    num_connected_overlay = 'E';
  }
  sprintf(pos, "%02d%02d.%02d%c%c%03d%02d.%02d%c0",
               loc_cfg.lat_pos.deg, loc_cfg.lat_pos.min,
               (loc_cfg.lat_pos.sec * 100) / 60, loc_cfg.lat_pos.dir,
               num_connected_overlay,
               loc_cfg.lon_pos.deg, loc_cfg.lon_pos.min,
               (loc_cfg.lon_pos.sec * 100) / 60, loc_cfg.lon_pos.dir);
}


void AprsTcpClient::sendABeacon(void)
{
  if (loc_cfg.lat_pos.deg == 0 && loc_cfg.lat_pos.min == 0 && loc_cfg.lat_pos.sec ==0
    && loc_cfg.lon_pos.deg == 0 && loc_cfg.lon_pos.min == 0&& loc_cfg.lon_pos.sec == 0)
  {
    return;
  }
    // Geographic position
  char pos[128];
  posStr(pos);

    // CTCSS/1750Hz tone
  char tone[5];
  sprintf(tone, (loc_cfg.tone < 1000) ? "T%03d" : "%04d", loc_cfg.tone);

    // APRS message
  char aprsmsg[150 + loc_cfg.comment.length()];
  sprintf(aprsmsg, "%s>%s,%s:;%s%-6.6s*111111z%s%03d.%03dMHz %s R%02d%c %s\r\n",
            el_call.c_str(), loc_cfg.destination.c_str(), loc_cfg.path.c_str(),
            el_prefix.c_str(), el_call.c_str(), pos, loc_cfg.frequency / 1000,
            loc_cfg.frequency % 1000, tone, loc_cfg.range,
            loc_cfg.range_unit, loc_cfg.comment.c_str());
  //cout << aprsmsg;

  sendMsg(aprsmsg);
} /* AprsTcpClient::sendBeacon */


void AprsTcpClient::sendAprsBeacon(Timer *t)
{
  sendABeacon();
} /* AprsTcpClient::sendAprsBeacon*/


void AprsTcpClient::sendMsg(const char *aprsmsg)
{
  if (loc_cfg.debug)
  {
    std::cout << "APRS: " << aprsmsg;
  }

  if (!con->isConnected())
  {
    return;
  }

  int written = con->write(aprsmsg, strlen(aprsmsg));
  if (written < 0)
  {
    cerr << "*** ERROR: TCP write error" << endl;
  }
  else if ((size_t)written != strlen(aprsmsg))
  {
    cerr << "*** ERROR: TCP transmit buffer overflow, reconnecting." << endl;
    con->disconnect();
  }
} /* AprsTcpClient::sendMsg */


void AprsTcpClient::aprsLogin(void)
{
   char loginmsg[150];
   const char *format = "user %s pass %d vers SvxLink %s filter m/10\n";

   sprintf(loginmsg, format, el_call.c_str(), getPasswd(el_call),
           SVXLINK_VERSION);
   //cout << loginmsg;
   sendMsg(loginmsg);

} /* AprsTcpClient::aprsLogin */


// generate passcode for the aprs-servers, copied from xastir-source...
// special tnx to:
// Copyright (C) 1999,2000  Frank Giannandrea
// Copyright (C) 2000-2008  The Xastir Group

short AprsTcpClient::getPasswd(const string& call)
{
  short hash = HASH_KEY;
  string::size_type i = 0;
  string::size_type len = call.length();
  const char *ptr = call.c_str();

  while (i < len)
  {
    hash ^= toupper(*ptr++) << 8;
    hash ^= toupper(*ptr++);
    i += 2;
  }

  return (hash & 0x7fff);
} /* AprsTcpClient::callpass */


void AprsTcpClient::tcpConnected(void)
{
  cout << "Connected to APRS server " << con->remoteHost() <<
          " on port " << con->remotePort() << endl;

  aprsLogin();                    // login
} /* AprsTcpClient::tcpConnected */


// ToDo: possible interaction of SvxLink on commands sended via
//       APRS-net
int AprsTcpClient::tcpDataReceived(TcpClient<>::TcpConnection *con,
                                   void *buf, int count)
{
   return count;                                // do nothing...
} /* AprsTcpClient::tcpDataReceived */



void AprsTcpClient::tcpDisconnected(TcpClient<>::TcpConnection *con,
                                    TcpClient<>::DisconnectReason reason)
{
  cout << "*** WARNING: Disconnected from APRS server" << endl;

  reconnect_timer->setEnable(true);		// start the reconnect-timer
} /* AprsTcpClient::tcpDisconnected */


void AprsTcpClient::reconnectAprsServer(Async::Timer *t)
{
  reconnect_timer->setEnable(false);		// stop the reconnect-timer
  cout << "*** WARNING: Trying to reconnect to APRS server" << endl;
  con->connect();
} /* AprsTcpClient::reconnectNextAprsServer */



/*
 * This file has not been truncated
 */<|MERGE_RESOLUTION|>--- conflicted
+++ resolved
@@ -119,8 +119,8 @@
 
 AprsTcpClient::AprsTcpClient(LocationInfo::Cfg &loc_cfg,
                             const std::string &server, int port)
-  : loc_cfg(loc_cfg), server(server), port(port), con(0), reconnect_timer(0), 
-   num_connected(0)
+  : loc_cfg(loc_cfg), server(server), port(port), con(0), beacon_timer(0),
+    reconnect_timer(0), offset_timer(0), num_connected(0)
 {
    StrList str_list;
 
@@ -133,9 +133,7 @@
    con->dataReceived.connect(mem_fun(*this, &AprsTcpClient::tcpDataReceived));
    con->connect();
 
-<<<<<<< HEAD
-=======
-   beacon_timer = new Timer(loc_cfg.binterval * 60 * 1000, Timer::TYPE_PERIODIC);
+   beacon_timer = new Timer(loc_cfg.interval, Timer::TYPE_PERIODIC);
    beacon_timer->setEnable(false);
    beacon_timer->expired.connect(mem_fun(*this, &AprsTcpClient::sendAprsBeacon));
 
@@ -144,7 +142,6 @@
    offset_timer->expired.connect(mem_fun(*this,
                  &AprsTcpClient::startNormalSequence));
 
->>>>>>> c99abf82
    reconnect_timer = new Timer(5000);
    reconnect_timer->setEnable(false);
    reconnect_timer->expired.connect(mem_fun(*this,
@@ -156,6 +153,8 @@
 {
    delete con;
    delete reconnect_timer;
+   delete offset_timer;
+   delete beacon_timer;
 } /* AprsTcpClient::~AprsTcpClient */
 
 
@@ -284,7 +283,7 @@
             el_prefix.c_str(), el_call.c_str(), pos, loc_cfg.frequency / 1000,
             loc_cfg.frequency % 1000, tone, loc_cfg.range,
             loc_cfg.range_unit, loc_cfg.comment.c_str());
-  //cout << aprsmsg;
+  cout << aprsmsg;
 
   sendMsg(aprsmsg);
 } /* AprsTcpClient::sendBeacon */
@@ -319,6 +318,7 @@
     con->disconnect();
   }
 } /* AprsTcpClient::sendMsg */
+
 
 
 void AprsTcpClient::aprsLogin(void)
@@ -363,7 +363,17 @@
           " on port " << con->remotePort() << endl;
 
   aprsLogin();                    // login
+  offset_timer->reset();          // reset the offset timer
+  offset_timer->setEnable(true);  // restart the offset timer
 } /* AprsTcpClient::tcpConnected */
+
+
+void AprsTcpClient::startNormalSequence(Timer *t)
+{
+  sendAprsBeacon(t);
+  beacon_timer->setEnable(true);		// start the beaconinterval
+} /* AprsTcpClient::startNormalSequence */
+
 
 
 // ToDo: possible interaction of SvxLink on commands sended via
@@ -381,7 +391,10 @@
 {
   cout << "*** WARNING: Disconnected from APRS server" << endl;
 
+  beacon_timer->setEnable(false);		// no beacon while disconnected
   reconnect_timer->setEnable(true);		// start the reconnect-timer
+  offset_timer->setEnable(false);
+  offset_timer->reset();
 } /* AprsTcpClient::tcpDisconnected */
 
 
