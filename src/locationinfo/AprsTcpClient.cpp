--- conflicted
+++ resolved
@@ -330,9 +330,6 @@
 } /* AprsTcpClient::timeStr */
 
 
-<<<<<<< HEAD
-void AprsTcpClient::sendABeacon(void)
-=======
 std::string AprsTcpClient::phgStr(void)
 {
   return AprsUdpClient::phgStr(loc_cfg.power, loc_cfg.height, loc_cfg.gain,
@@ -341,7 +338,6 @@
 
 
 std::string AprsTcpClient::toneStr(void)
->>>>>>> 6acba36f
 {
     // CTCSS/1750Hz tone
   char tone[5];
@@ -365,76 +361,7 @@
 } /* AprsTcpClient::toneStr */
 
 
-std::string AprsTcpClient::txOffsetStr(void)
-{
-  std::ostringstream offset;
-  if (std::abs(loc_cfg.tx_offset_khz) <= 9990)
-  {
-    offset << std::showpos << std::setw(4) << std::internal
-           << (loc_cfg.tx_offset_khz / 10);
-  }
-  return offset.str();
-} /* AprsTcpClient::txOffsetStr */
-
-
-std::string AprsTcpClient::frequencyStr(void)
-{
-  std::ostringstream fq;
-  unsigned freq_khz = loc_cfg.frequency;
-  const unsigned mhz100 = freq_khz / 100000;
-  if (mhz100 > 9)
-  {
-    auto it = freq_map.find(mhz100);
-    if (it != freq_map.end())
-    {
-      fq << it->second;
-    }
-    else
-    {
-      freq_khz = 0;
-      fq << "0";
-    }
-  }
-  else
-  {
-    fq << mhz100;
-  }
-  fq << std::fixed << std::setw(6) << std::setfill('0') << std::setprecision(3)
-     << ((freq_khz % 100000) / 1000.0)
-     << "MHz";
-  return fq.str();
-} /* AprsTcpClient::frequencyStr */
-
-
-std::string AprsTcpClient::rangeStr(void)
-{
-  std::ostringstream range;
-  range << "R" << std::setw(2) << loc_cfg.range << loc_cfg.range_unit;
-  return range.str();
-} /* AprsTcpClient::rangeStr */
-
-
-std::string AprsTcpClient::prefixStr(void) const
-{
-  return std::string("E") + loc_cfg.prefix + "-";
-} /* AprsTcpClient::prefixStr */
-
-
-std::string AprsTcpClient::addresseeStr(const std::string& call)
-{
-  std::ostringstream addressee;
-  addressee << std::left << std::setw(9) << call;
-  return addressee.str();
-} /* AprsTcpClient::addresseeStr */
-
-
-std::string AprsTcpClient::prependSpaceIfNotEmpty(const std::string& str)
-{
-  return (str.empty() ? std::string() : std::string(" ").append(str));
-} /* AprsTcpClient::prependSpaceIfNotEmpty */
-
-
-void AprsTcpClient::sendAprsBeacon(Timer *t)
+void AprsTcpClient::sendABeacon(void)
 {
   const std::string tx_offset_str = prependSpaceIfNotEmpty(txOffsetStr());
   const std::string comment_str = prependSpaceIfNotEmpty(loc_cfg.comment);
@@ -471,6 +398,61 @@
 } /* AprsTcpClient::sendABeacon */
 
 
+std::string AprsTcpClient::txOffsetStr(void)
+{
+  std::ostringstream offset;
+  if (std::abs(loc_cfg.tx_offset_khz) <= 9990)
+  {
+    offset << std::showpos << std::setw(4) << std::internal
+           << (loc_cfg.tx_offset_khz / 10);
+  }
+  return offset.str();
+} /* AprsTcpClient::txOffsetStr */
+
+
+std::string AprsTcpClient::frequencyStr(void)
+{
+  std::ostringstream fq;
+  unsigned freq_khz = loc_cfg.frequency;
+  const unsigned mhz100 = freq_khz / 100000;
+  if (mhz100 > 9)
+  {
+    auto it = freq_map.find(mhz100);
+    if (it != freq_map.end())
+    {
+      fq << it->second;
+    }
+    else
+    {
+      freq_khz = 0;
+      fq << "0";
+    }
+  }
+  else
+  {
+    fq << mhz100;
+  }
+  fq << std::fixed << std::setw(6) << std::setfill('0') << std::setprecision(3)
+     << ((freq_khz % 100000) / 1000.0)
+     << "MHz";
+  return fq.str();
+} /* AprsTcpClient::frequencyStr */
+
+
+std::string AprsTcpClient::rangeStr(void)
+{
+  std::ostringstream range;
+  range << "R" << std::setw(2) << loc_cfg.range << loc_cfg.range_unit;
+  return range.str();
+} /* AprsTcpClient::rangeStr */
+
+
+std::string AprsTcpClient::prefixStr(void) const
+{
+  return std::string("E") + loc_cfg.prefix + "-";
+} /* AprsTcpClient::prefixStr */
+
+
 std::string AprsTcpClient::addresseeStr(const std::string& call)
 {
   std::ostringstream addressee;
@@ -479,17 +461,16 @@
 } /* AprsTcpClient::addresseeStr */
 
 
+std::string AprsTcpClient::prependSpaceIfNotEmpty(const std::string& str)
+{
+  return (str.empty() ? std::string() : std::string(" ").append(str));
+} /* AprsTcpClient::prependSpaceIfNotEmpty */
+
+
 void AprsTcpClient::sendAprsBeacon(Timer *t)
 {
   sendABeacon();
 } /* AprsTcpClient::sendABeacon */
-
-
-std::string AprsTcpClient::phgStr(void)
-{
-  return AprsUdpClient::phgStr(loc_cfg.power, loc_cfg.height, loc_cfg.gain,
-                               loc_cfg.beam_dir);
-} /* AprsTcpClient::phgStr */
 
 
 void AprsTcpClient::sendMsg(std::string aprsmsg)
