/**
@file	 AprsTcpClient.cpp
@brief   Contains an implementation of APRS updates via TCP
@author  Adi Bier / DL1HRC
@date	 2008-12-01

\verbatim
SvxLink - A Multi Purpose Voice Services System for Ham Radio Use
Copyright (C) 2003-2025 Tobias Blomberg / SM0SVX

This program is free software; you can redistribute it and/or modify
it under the terms of the GNU General Public License as published by
the Free Software Foundation; either version 2 of the License, or
(at your option) any later version.

This program is distributed in the hope that it will be useful,
but WITHOUT ANY WARRANTY; without even the implied warranty of
MERCHANTABILITY or FITNESS FOR A PARTICULAR PURPOSE.  See the
GNU General Public License for more details.

You should have received a copy of the GNU General Public License
along with this program; if not, write to the Free Software
Foundation, Inc., 59 Temple Place, Suite 330, Boston, MA  02111-1307  USA
\endverbatim
*/



/****************************************************************************
 *
 * System Includes
 *
 ****************************************************************************/

#include <iostream>
#include <regex>
#include <cmath>
#include <cstring>
#include <ctime>


/****************************************************************************
 *
 * Project Includes
 *
 ****************************************************************************/

#include <AsyncTimer.h>
#include <AsyncConfig.h>


/****************************************************************************
 *
 * Local Includes
 *
 ****************************************************************************/

#include "version/SVXLINK.h"
#include "AprsTcpClient.h"
#include "common.h"


/****************************************************************************
 *
 * Namespaces to use
 *
 ****************************************************************************/

using namespace std;
using namespace Async;
using namespace SvxLink;


/****************************************************************************
 *
 * Defines & typedefs
 *
 ****************************************************************************/



/****************************************************************************
 *
 * Local class definitions
 *
 ****************************************************************************/



/****************************************************************************
 *
 * Prototypes
 *
 ****************************************************************************/



/****************************************************************************
 *
 * Exported Global Variables
 *
 ****************************************************************************/



/****************************************************************************
 *
 * Local Global Variables
 *
 ****************************************************************************/

#define HASH_KEY	0x73e2 			// This is the seed for the key


/****************************************************************************
 *
 * Public member functions
 *
 ****************************************************************************/

AprsTcpClient::AprsTcpClient(LocationInfo::Cfg &loc_cfg,
                            const std::string &server, int port)
  : loc_cfg(loc_cfg), server(server), port(port), con(0), beacon_timer(0),
    reconnect_timer(0), offset_timer(0), num_connected(0)
{
   StrList str_list;

   el_call = loc_cfg.mycall;  // the EchoLink callsign
   el_prefix = "E" + loc_cfg.prefix + "-"; // the EchoLink prefix ER- od EL-

   con = new TcpClient<>(server, port);
   con->connected.connect(mem_fun(*this, &AprsTcpClient::tcpConnected));
   con->disconnected.connect(mem_fun(*this, &AprsTcpClient::tcpDisconnected));
   con->dataReceived.connect(mem_fun(*this, &AprsTcpClient::tcpDataReceived));
   con->connect();

   beacon_timer = new Timer(loc_cfg.interval, Timer::TYPE_PERIODIC);
   beacon_timer->setEnable(false);
   beacon_timer->expired.connect(mem_fun(*this, &AprsTcpClient::sendAprsBeacon));

   offset_timer = new Timer(10000, Timer::TYPE_ONESHOT);
   offset_timer->setEnable(false);
   offset_timer->expired.connect(mem_fun(*this,
                 &AprsTcpClient::startNormalSequence));

   reconnect_timer = new Timer(5000);
   reconnect_timer->setEnable(false);
   reconnect_timer->expired.connect(mem_fun(*this,
                 &AprsTcpClient::reconnectAprsServer));
} /* AprsTcpClient::AprsTcpClient */


AprsTcpClient::~AprsTcpClient(void)
{
   delete con;
   delete reconnect_timer;
   delete offset_timer;
   delete beacon_timer;
} /* AprsTcpClient::~AprsTcpClient */


void AprsTcpClient::updateQsoStatus(int action, const string& call,
  const string& info, list<string>& call_list)
{
  num_connected = call_list.size();

  char msg[80];
  switch(action)
  {
    case 0:
      sprintf(msg, "connection to %s closed", call.c_str());
      break;
    case 1:
      sprintf(msg, "connection to %s (%s)", call.c_str(), info.c_str());
      break;
    case 2:
      sprintf(msg, "incoming connection %s (%s)", call.c_str(), info.c_str());
      break;
  }

  // Format for "object from..."
  // DL1HRC>;EL-242660*111111z4900.05NE00823.29E0434.687MHz T123 R10k   DA0AAA

    // Geographic position
  char pos[128];
  posStr(pos);

  std::string path(loc_cfg.path);
  if (!path.empty())
  {
    path = std::string(",") + path;
  }

    // APRS object message
  char aprsmsg[256];
  sprintf(aprsmsg, "%s>%s%s:;%s%-6.6s*111111z%s%s",
          el_call.c_str(), loc_cfg.destination.c_str(), path.c_str(),
          el_prefix.c_str(), el_call.c_str(), pos, msg);
  sendMsg(aprsmsg);

    // APRS status message, connected calls
  std::string status =
    el_prefix + el_call + ">" + loc_cfg.destination + path + ":>";
  for (const auto& call : call_list)
  {
    status += call + " ";
  }
  sendMsg(status);
} /* AprsTcpClient::updateQsoStatus */


// updates state of a 3rd party
void AprsTcpClient::update3rdState(const string& call, const string& info)
{
   char aprsmsg[20 + info.length()];
   sprintf(aprsmsg, "%s>%s", call.c_str(), info.c_str());
   sendMsg(aprsmsg);
} /* AprsTcpClient::update3rdState */


void AprsTcpClient::igateMessage(const string& info)
{
  sendMsg(info);
} /* AprsTcpClient::igateMessage */



/****************************************************************************
 *
 * Protected member functions
 *
 ****************************************************************************/



/****************************************************************************
 *
 * Private member functions
 *
 ****************************************************************************/

std::string AprsTcpClient::posStr(const std::string& symbol)
{
  char symbol_table_id = 'E';
  char symbol_code = '0';

  if (symbol.size() >= 2)
  {
    symbol_table_id = symbol[0];
    symbol_code = symbol[1];
  }
  else if (num_connected > 0)
  {
      // Set overlay
    symbol_table_id = (num_connected < 10) ? '0' + num_connected : '9';
  }

  char pos[32];
  sprintf(pos, "%02d%02d.%02d%c%c%03d%02d.%02d%c%c",
               loc_cfg.lat_pos.deg, loc_cfg.lat_pos.min,
               (loc_cfg.lat_pos.sec * 100) / 60, loc_cfg.lat_pos.dir,
               symbol_table_id,
               loc_cfg.lon_pos.deg, loc_cfg.lon_pos.min,
               (loc_cfg.lon_pos.sec * 100) / 60, loc_cfg.lon_pos.dir,
               symbol_code);
  return std::string(pos);
} /* AprsTcpClient::posStr */


std::string AprsTcpClient::timeStr(void)
{
  time_t now = time(NULL);
  struct tm tm, *tm_ptr;
  tm_ptr = gmtime_r(&now, &tm);
  std::ostringstream tstr;
  tstr << std::setw(2) << std::setfill('0') << tm_ptr->tm_mday
       << std::setw(2) << std::setfill('0') << tm_ptr->tm_hour
       << std::setw(2) << std::setfill('0') << tm_ptr->tm_min
       << "z"
       ;
  return tstr.str();
} /* AprsTcpClient::timeStr */


void AprsTcpClient::sendAprsBeacon(Timer *t)
{
    // CTCSS/1750Hz tone
  char tone[5];
  if (loc_cfg.tone < 1000)
  {
    sprintf(tone, "%c%03d", (loc_cfg.narrow ? 't' : 'T'), loc_cfg.tone);
  }
  else
  {
    sprintf(tone, "%04d", loc_cfg.tone);
  }

  std::string addr = loc_cfg.mycall + ">" + loc_cfg.destination;
  if (!loc_cfg.path.empty())
  {
    addr += std::string(",") + loc_cfg.path;
  }
  addr += ":";

    // Object message for Echolink
  std::ostringstream objmsg;
  objmsg << addr
         << ";" << el_prefix << std::left << std::setw(6) << el_call << "*"
         << timeStr()
         << posStr()
         << std::fixed << std::setw(7) << std::setfill('0')
            << std::setprecision(3) << (loc_cfg.frequency / 1000.0f) << "MHz"
         << " " << tone
         << " " << std::showpos << std::setw(4) << std::internal
            << (loc_cfg.tx_offset_khz / 10)
         << " R" << std::setw(2) << loc_cfg.range << loc_cfg.range_unit
         << " " << loc_cfg.comment;
  sendMsg(objmsg.str());

    // Position report for main callsign
  std::ostringstream posmsg;
  posmsg << addr
         << "=" << posStr(loc_cfg.symbol)
         << std::fixed << std::setw(7) << std::setfill('0')
            << std::setprecision(3) << (loc_cfg.frequency / 1000.0f) << "MHz"
         << " " << tone
         << " " << std::showpos << std::setw(4) << std::internal
            << (loc_cfg.tx_offset_khz / 10)
         << " R" << std::setw(2) << loc_cfg.range << loc_cfg.range_unit
         << " " << loc_cfg.comment;
  sendMsg(posmsg.str());
} /* AprsTcpClient::sendAprsBeacon*/


void AprsTcpClient::sendMsg(std::string aprsmsg)
{
<<<<<<< HEAD
  //std::cout << "### AprsTcpClient::sendMsg: aprsmsg=" << aprsmsg;
=======
  if (loc_cfg.debug)
  {
    std::cout << "APRS: " << aprsmsg << std::endl;
  }
>>>>>>> d35d6b1f

  if (!con->isConnected() || aprsmsg.empty())
  {
    return;
  }

  aprsmsg.append("\r\n");

  int written = con->write(aprsmsg.c_str(), aprsmsg.size());
  if (written < 0)
  {
    cerr << "*** ERROR: TCP write error" << endl;
  }
  else if (static_cast<size_t>(written) != aprsmsg.size())
  {
    cerr << "*** ERROR: TCP transmit buffer overflow, reconnecting." << endl;
    con->disconnect();
  }
} /* AprsTcpClient::sendMsg */



void AprsTcpClient::aprsLogin(void)
{
  std::ostringstream loginmsg;
  loginmsg << "user " << el_call
           << " pass " << getPasswd(el_call)
           << " vers SvxLink " << SVXLINK_VERSION;
  if (!loc_cfg.filter.empty())
  {
    loginmsg << " filter " << loc_cfg.filter;
  }
  sendMsg(loginmsg.str());
} /* AprsTcpClient::aprsLogin */


// generate passcode for the aprs-servers, copied from xastir-source...
// special tnx to:
// Copyright (C) 1999,2000  Frank Giannandrea
// Copyright (C) 2000-2008  The Xastir Group

short AprsTcpClient::getPasswd(const string& call)
{
  short hash = HASH_KEY;
  string::size_type i = 0;
  string::size_type len = call.length();
  const char *ptr = call.c_str();

  while (i < len)
  {
    hash ^= toupper(*ptr++) << 8;
    hash ^= toupper(*ptr++);
    i += 2;
  }

  return (hash & 0x7fff);
} /* AprsTcpClient::callpass */


void AprsTcpClient::tcpConnected(void)
{
  cout << "Connected to APRS server " << con->remoteHost() <<
          " on port " << con->remotePort() << endl;

  recv_buf.clear();

  aprsLogin();                    // login
  offset_timer->reset();          // reset the offset_timer
  offset_timer->setEnable(true);  // restart the offset_timer
} /* AprsTcpClient::tcpConnected */


void AprsTcpClient::startNormalSequence(Timer *t)
{
  sendAprsBeacon(t);
  beacon_timer->setEnable(true);		// start the beaconinterval
} /* AprsTcpClient::startNormalSequence */


void AprsTcpClient::decodeAprsPacket(std::string frame)
{
  if (frame.at(frame.size() - 1) == '\r')
  {
    frame.erase(frame.size() - 1);
  }
  if (frame.empty())
  {
    return;
  }
  if (loc_cfg.debug)
  {
    if (frame.at(0) != '#')
    {
      std::cout << "APRS: " << frame << std::endl;
    }
  }

  std::smatch m;

  const std::regex msg_addr("([^>]{1,9})>([^:]{1,9})((?:,[^:]{1,9})*):(.*)");
  if (!std::regex_match(frame, m, msg_addr) && (m.size() != 5))
  {
    return;
  }
  std::string from{m[1]};
  std::string to{m[2]};
  std::string via = m[3];
  std::string aprs_msg{m[4]};
  //std::cout << "### from='" << from << "'"
  //          << " to='" << to << "'"
  //          << " via='" << via << "'"
  //          << " aprs_msg='" << aprs_msg << "'"
  //          << std::endl;

  const std::regex msg_re(":(.{9}):([^|~{]{0,67})(?:\\{(\\d{1,5}))?");
  if (std::regex_match(aprs_msg, m, msg_re) && (m.size() >= 3))
  {
    std::string addressee = m[1];
    std::string text = m[2];
    std::string id;
    if (m.size() == 4)
    {
      id = m[3];
    }
    auto spacepos = addressee.find(' ');
    if (spacepos != std::string::npos)
    {
      addressee.erase(spacepos);
    }
    if (addressee == loc_cfg.mycall)
    {
      std::cout << "APRS message";
      if (!id.empty())
      {
        std::cout << "[" << id << "]";
      }
      std::cout << " from " << from << ":"
                << " " << text
                << std::endl;

      if (!id.empty())
      {
        std::ostringstream ack;
        ack << loc_cfg.mycall << ">" << loc_cfg.destination
            << "::" << std::left << std::setw(9) << from << ":ack" << id;
        sendMsg(ack.str());
      }
    }
  }

} /* AprsTcpClient::decodeAprsPacket */


int AprsTcpClient::tcpDataReceived(TcpClient<>::TcpConnection *con,
                                   void *buf, int count)
{
  auto orig_count = count;
  const char* first = reinterpret_cast<const char*>(buf);
  while (count > 0)
  {
    const char* nl = reinterpret_cast<const char*>(memchr(first, '\n', count));
    if (nl != nullptr)
    {
      recv_buf.append(first, nl);
      if (!recv_buf.empty())
      {
        decodeAprsPacket(recv_buf);
        recv_buf.clear();
      }
      count -= nl - first + 1;
      first = nl+1;
    }
    else
    {
      recv_buf.append(first, count);
    }
  }

  return orig_count;
} /* AprsTcpClient::tcpDataReceived */



void AprsTcpClient::tcpDisconnected(TcpClient<>::TcpConnection *con,
                                    TcpClient<>::DisconnectReason reason)
{
  cout << "*** WARNING: Disconnected from APRS server" << endl;

  beacon_timer->setEnable(false);		// no beacon while disconnected
  reconnect_timer->setEnable(true);		// start the reconnect-timer
  offset_timer->setEnable(false);
  offset_timer->reset();
  recv_buf.clear();
} /* AprsTcpClient::tcpDisconnected */


void AprsTcpClient::reconnectAprsServer(Async::Timer *t)
{
  reconnect_timer->setEnable(false);		// stop the reconnect-timer
  cout << "*** WARNING: Trying to reconnect to APRS server" << endl;
  con->connect();
} /* AprsTcpClient::reconnectNextAprsServer */



/*
 * This file has not been truncated
 */<|MERGE_RESOLUTION|>--- conflicted
+++ resolved
@@ -134,7 +134,7 @@
    con->dataReceived.connect(mem_fun(*this, &AprsTcpClient::tcpDataReceived));
    con->connect();
 
-   beacon_timer = new Timer(loc_cfg.interval, Timer::TYPE_PERIODIC);
+   beacon_timer = new Timer(loc_cfg.binterval * 60 * 1000, Timer::TYPE_PERIODIC);
    beacon_timer->setEnable(false);
    beacon_timer->expired.connect(mem_fun(*this, &AprsTcpClient::sendAprsBeacon));
 
@@ -334,14 +334,10 @@
 
 void AprsTcpClient::sendMsg(std::string aprsmsg)
 {
-<<<<<<< HEAD
-  //std::cout << "### AprsTcpClient::sendMsg: aprsmsg=" << aprsmsg;
-=======
   if (loc_cfg.debug)
   {
     std::cout << "APRS: " << aprsmsg << std::endl;
   }
->>>>>>> d35d6b1f
 
   if (!con->isConnected() || aprsmsg.empty())
   {
@@ -361,7 +357,6 @@
     con->disconnect();
   }
 } /* AprsTcpClient::sendMsg */
-
 
 
 void AprsTcpClient::aprsLogin(void)
