--- conflicted
+++ resolved
@@ -70,6 +70,7 @@
  *
  ****************************************************************************/
 
+using namespace std;
 using namespace Async;
 using namespace EchoLink;
 
@@ -142,23 +143,14 @@
 
 bool LocationInfo::initialize(Async::Config& cfg, const std::string& cfg_name)
 {
-<<<<<<< HEAD
-    // check if already initialized
-  if (LocationInfo::_instance->has_instance()) return false;
 
   bool init_ok = true;
 
-  LocationInfo::_instance = new LocationInfo();
-  auto& loc_cfg = LocationInfo::_instance->loc_cfg;
-=======
     // Check if already initialized
-  if (has_instance()) return false;
-
-  bool init_ok = true;
+  if (has_instance()) init_ok = false;
 
   _instance = new LocationInfo;
   auto& loc_cfg = _instance->loc_cfg;
->>>>>>> 26f8d254
 
   cfg.getValue(cfg_name, "CALLSIGN", loc_cfg.mycall);
   std::string logincall;
@@ -184,7 +176,7 @@
                  "callsign.\n"
               << "Example: CALLSIGN=ER-DL1ABC"
               << std::endl;
-    return false;
+    init_ok = false;
   }
 
   cfg.getValue(cfg_name, "LOGIN_CALLSIGN", logincall);
@@ -195,7 +187,7 @@
     std::cerr << "*** ERROR: The APRS-IS login callsign '"
               << logincall << "' is invalid"
               << std::endl;
-    return false;
+    init_ok = false;
   }
   loc_cfg.logincall = m[1];
   loc_cfg.loginssid = m[2];
@@ -214,7 +206,7 @@
       loc_cfg.debug,
       [](bool debug) {
         LocationInfo::_instance->loc_cfg.debug = debug;
-      });  
+      });
 
   unsigned dest_num = 1;
   //cfg.getValue(cfg_name, "DESTINATION_NUM", 1U, 9U, dest_num);
@@ -227,7 +219,8 @@
   init_ok &= _instance->parsePath(cfg, cfg_name);
   init_ok &= _instance->parseClients(cfg, cfg_name);
 
-<<<<<<< HEAD
+  auto& siv = _instance->sinterval;
+
   //cfg.getValue(cfg_name, "DESTINATION_NUM", 1U, 9U, dest_num);
   LocationInfo::_instance->loc_cfg.destination = dest_ss.str();
 
@@ -241,10 +234,6 @@
     init_ok &= LocationInfo::_instance->initGpsdClient(cfg, cfg_name);
   }
 
-  auto& siv = LocationInfo::_instance->sinterval;
-=======
-  auto& siv = _instance->sinterval;
->>>>>>> 26f8d254
   cfg.getValue(cfg_name, "STATISTICS_INTERVAL", 5U, 60U, siv);
   _instance->startStatisticsTimer(siv * 60 * 1000);
 
@@ -258,18 +247,12 @@
     std::cerr << "*** ERROR: The APRS symbol specified in " << cfg_name
               << "/SYMBOL must be exactly two characters or empty"
               << std::endl;
-    return false;
-  }
-
-<<<<<<< HEAD
-  LocationInfo::_instance->initExtPty(cfg.getValue(cfg_name, "PTY_PATH"));
-  
-  if( !init_ok )
-=======
+    init_ok = false;
+  }
+
   _instance->initExtPty(cfg.getValue(cfg_name, "PTY_PATH"));
 
   if(!init_ok)
->>>>>>> 26f8d254
   {
     deleteInstance();
   }
@@ -327,14 +310,9 @@
 } /* LocationInfo::getTransmitting */
 
 
-<<<<<<< HEAD
-void LocationInfo::setTransmitting(const std::string &name, struct timeval tv,
-                                     bool is_transmitting)
-=======
 void LocationInfo::setTransmitting(const std::string& name,
                                    bool is_transmitting,
                                    LocationInfo::Timepoint tp)
->>>>>>> 26f8d254
 {
   AprsStatistics& stats = aprsStats(name);
   if (is_transmitting == stats.is_transmitting)
@@ -354,14 +332,9 @@
 } /* LocationInfo::setTransmitting */
 
 
-<<<<<<< HEAD
-void LocationInfo::setReceiving(const std::string &name, struct timeval tv,
-                                 bool is_receiving)
-=======
 void LocationInfo::setReceiving(const std::string& name,
                                 bool is_receiving,
                                 const LocationInfo::Timepoint& tp)
->>>>>>> 26f8d254
 {
   AprsStatistics& stats = aprsStats(name);
   if (is_receiving == stats.is_receiving)
@@ -551,15 +524,9 @@
     success = false;
   }
 
-<<<<<<< HEAD
-  int interval = 10;
-  int max = numeric_limits<int>::max();
-  if (!cfg.getValue(name, "BEACON_INTERVAL", 1, max, interval, true))
-=======
   int binterval = 10;
   int max = std::numeric_limits<int>::max();
   if (!cfg.getValue(name, "BEACON_INTERVAL", 10, max, binterval, true))
->>>>>>> 26f8d254
   {
     print_error(name, "BEACON_INTERVAL", cfg.getValue(name, "BEACON_INTERVAL"),
                 "BEACON_INTERVAL=10");
@@ -567,7 +534,7 @@
   }
   else
   {
-    loc_cfg.binterval = 60 * 1000 * interval;
+    loc_cfg.binterval = binterval;
   }
 
   loc_cfg.distance = 0.5;
@@ -869,8 +836,8 @@
   AprsPty *aprspty = new AprsPty();
   if (!aprspty->initialize(ptydevice))
   {
-    std::cout << "*** ERROR: initializing aprs pty device " << ptydevice
-              << std::endl;
+    cout << "*** ERROR: initializing aprs pty device " << ptydevice
+              << endl;
   }
   else
   {
@@ -890,7 +857,7 @@
     message.replace(found, 6, loc_call);
   }
 
-  std::cout << "APRS PTY: " << message << std::endl;
+  cout << "APRS PTY: " << message << endl;
 
   igateMessage(message);
 } /* LocationInfo::mesReceived */
@@ -1099,9 +1066,9 @@
   
   cfg.getValue(name, "DEBUG", debug);
 
-  cout << "Connecting Gpsd " << host << ":" << port << " (debug="
+  std::cout << "Connecting Gpsd " << host << ":" << port << " (debug="
        << (debug ? "TRUE" : "FALSE") << "), version:"
-       << NMEA_VERSION << endl;
+       << NMEA_VERSION << std::endl;
 
   GpsdTcpClient *gpsdcl = new GpsdTcpClient(host, port, debug);
   gpsdcl->gpsdDataReceived.connect(mem_fun(*this,
