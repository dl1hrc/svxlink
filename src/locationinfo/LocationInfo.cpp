/**
@file	 LocationInfo.cpp
@brief   Contains the infrastructure for APRS based EchoLink status updates
@author  Adi/DL1HRC and Steve/DH1DM
@date	 2009-03-12

\verbatim
SvxLink - A Multi Purpose Voice Services System for Ham Radio Use
Copyright (C) 2003-2025 Tobias Blomberg / SM0SVX

This program is free software; you can redistribute it and/or modify
it under the terms of the GNU General Public License as published by
the Free Software Foundation; either version 2 of the License, or
(at your option) any later version.

This program is distributed in the hope that it will be useful,
but WITHOUT ANY WARRANTY; without even the implied warranty of
MERCHANTABILITY or FITNESS FOR A PARTICULAR PURPOSE.  See the
GNU General Public License for more details.

You should have received a copy of the GNU General Public License
along with this program; if not, write to the Free Software
Foundation, Inc., 59 Temple Place, Suite 330, Boston, MA  02111-1307  USA
\endverbatim
*/



/****************************************************************************
 *
 * System Includes
 *
 ****************************************************************************/

#include <cmath>
#include <cstdlib>
#include <iostream>
#include <sstream>
#include <limits>
#include <string>
#include <sys/time.h>
#include <regex.h>
#include <iomanip>

/****************************************************************************
 *
 * Project Includes
 *
 ****************************************************************************/

#include <AsyncConfig.h>
#include <AsyncTimer.h>


/****************************************************************************
 *
 * Local Includes
 *
 ****************************************************************************/

#include "version/SVXLINK.h"
#include "LocationInfo.h"
#include "AprsTcpClient.h"
#include "AprsUdpClient.h"
#include "GpsdTcpClient.h"


/****************************************************************************
 *
 * Namespaces to use
 *
 ****************************************************************************/

using namespace std;
using namespace Async;
using namespace EchoLink;


  // Put all locally defined types, functions and variables in an anonymous
  // namespace to make them file local. The "static" keyword has been
  // deprecated in C++ so it should not be used.
namespace
{

/****************************************************************************
 *
 * Defines & typedefs
 *
 ****************************************************************************/


/****************************************************************************
 *
 * Prototypes for local functions
 *
 ****************************************************************************/

void print_error(const string &name, const string &variable,
                 const string &value, const string &example = "");


/****************************************************************************
 *
 * Local Global Variables
 *
 ****************************************************************************/



/****************************************************************************
 *
 * Local class definitions
 *
 ****************************************************************************/


} // End of anonymous namespace

/****************************************************************************
 *
 * Exported Global Variables
 *
 ****************************************************************************/

# define M_PI           3.14159265358979323846  /* pi */
# define RADIUS         6378.16

/****************************************************************************
 *
 * Public member functions
 *
 ****************************************************************************/

LocationInfo* LocationInfo::_instance = nullptr;


LocationInfo::LocationInfo(void)
{
  aprs_stats_timer.expired.connect(
      mem_fun(*this, &LocationInfo::sendAprsStatistics));
} /* LocationInfo::LocationInfo */


bool LocationInfo::initialize(Async::Config& cfg, const std::string& cfg_name)
{
    // Check if already initialized
  if (LocationInfo::_instance->has_instance()) return false;

  bool init_ok = true;

  LocationInfo::_instance = new LocationInfo;
  auto& loc_cfg = LocationInfo::_instance->loc_cfg;

  std::string callsign;
  callsign = cfg.getValue(cfg_name, "CALLSIGN");

  if (callsign.find("EL-") != string::npos)
  {
    loc_cfg.prefix = "L";
  }
  else if (callsign.find("ER-") != string::npos)
  {
    loc_cfg.prefix = "R";
  }
  else
  {
    cerr << "*** ERROR: variable CALLSIGN must have a prefix (ER- or EL-)" <<
         " to indicate that is an Echolink station.\n" <<
         "Example: CALLSIGN=ER-DL1ABC\n";
    return false;
  }
  if (callsign.erase(0,3).length() < 4)
  {
    cerr << "*** ERROR: variable CALLSIGN in section " <<
        cfg_name << " is missing or wrong\nExample: CALLSIGN=ER-DL1ABC\n";
    return false;
  }
  loc_cfg.mycall = callsign;

  cfg.getValue(cfg_name, "COMMENT", loc_cfg.comment);

  loc_cfg.debug = false;
  cfg.subscribeValue(cfg_name, "DEBUG",
      loc_cfg.debug,
      [](bool debug) {
        LocationInfo::_instance->loc_cfg.debug = debug;
      });

  unsigned dest_num = 1;
  //cfg.getValue(cfg_name, "DESTINATION_NUM", 1U, 9U, dest_num);
  std::stringstream dest_ss;
  dest_ss << "APSVX" << dest_num;
  loc_cfg.destination = dest_ss.str();

  if(cfg.getValue(cfg_name, "NMEA_DEVICE", value))
  {
    init_ok &=  LocationInfo::_instance->initNmeaDev(cfg, cfg_name);
  }
  else if (cfg.getValue(cfg_name, "GPSD", value))
  {
    init_ok &= LocationInfo::_instance->initGpsdClient(cfg, cfg_name);
  }
  else
  {
    init_ok &= LocationInfo::_instance->parsePosition(cfg, cfg_name);
  }

  init_ok &= LocationInfo::_instance->parseStationHW(cfg, cfg_name);
  init_ok &= LocationInfo::_instance->parsePath(cfg, cfg_name);
  init_ok &= LocationInfo::_instance->parseClients(cfg, cfg_name);

  auto& siv = LocationInfo::_instance->sinterval;
  cfg.getValue(cfg_name, "STATISTICS_INTERVAL", 5U, 60U, siv);
  LocationInfo::_instance->startStatisticsTimer(siv * 60 * 1000);

  cfg.getValue(cfg_name, "STATISTICS_LOGIC", LocationInfo::_instance->slogic);

  LocationInfo::_instance->initExtPty(cfg.getValue(cfg_name, "PTY_PATH"));

  LocationInfo::_instance->beacontimer(cfg, cfg_name);
  
  if( !init_ok )
  {
    delete LocationInfo::_instance;
    LocationInfo::_instance = NULL;
  }

  return init_ok;

} /* LocationInfo::initialize */


void LocationInfo::updateDirectoryStatus(StationData::Status status)
{
  ClientList::const_iterator it;
  for (it = clients.begin(); it != clients.end(); it++)
  {
    (*it)->updateDirectoryStatus(status);
  }
} /* LocationInfo::updateDirectoryStatus */


void LocationInfo::updateQsoStatus(int action, const string& call,
                                   const string& info, list<string>& call_list)
{
  ClientList::const_iterator it;
  for (it = clients.begin(); it != clients.end(); it++)
  {
    (*it)->updateQsoStatus(action, call, info, call_list);
  }
} /* LocationInfo::updateQsoStatus */


void LocationInfo::update3rdState(const string& call, const string& info)
{
  ClientList::const_iterator it;
  for (it = clients.begin(); it != clients.end(); it++)
  {
    (*it)->update3rdState(call, info);
  }
} /* LocationInfo::update3rdState */


void LocationInfo::igateMessage(const std::string& info)
{
  ClientList::const_iterator it;
  for (it = clients.begin(); it != clients.end(); it++)
  {
    (*it)->igateMessage(info);
  }
} /* LocationInfo::igateMessage */


string LocationInfo::getCallsign(void)
{
  return loc_cfg.mycall;
} /* LocationInfo::getCallsign */


bool LocationInfo::getTransmitting(const std::string &name)
{
   return aprs_stats[name].tx_on;
} /* LocationInfo::getTransmitting */


void LocationInfo::setTransmitting(const std::string &name, struct timeval tv,
                                   bool is_transmitting)
{
  aprs_stats[name].tx_on = is_transmitting;
  if (is_transmitting)
  {
    aprs_stats[name].tx_on_nr++;
    aprs_stats[name].last_tx_sec = tv;
  }
  else
  {
    aprs_stats[name].tx_sec +=
      tv.tv_sec - aprs_stats[name].last_tx_sec.tv_sec +
      (tv.tv_usec - aprs_stats[name].last_tx_sec.tv_usec) / 1000000.0f;
  }
} /* LocationInfo::setTransmitting */


void LocationInfo::setReceiving(const std::string &name, struct timeval tv,
                                bool is_receiving)
{
  aprs_stats[name].squelch_on = is_receiving;
  if (is_receiving)
  {
    aprs_stats[name].rx_on_nr += 1;
    aprs_stats[name].last_rx_sec = tv;
  }
  else
  {
    aprs_stats[name].rx_sec +=
      tv.tv_sec - aprs_stats[name].last_rx_sec.tv_sec +
      (tv.tv_usec - aprs_stats[name].last_rx_sec.tv_usec) / 1000000.0f;
  }
} /* LocationInfo::setReceiving */


/****************************************************************************
 *
 * Protected member functions
 *
 ****************************************************************************/



/****************************************************************************
 *
 * Private member functions
 *
 ****************************************************************************/

bool LocationInfo::parsePosition(const Config &cfg, const string &name)
{
  bool success = true;

  string pos_str(cfg.getValue(name,"LAT_POSITION"));
  if (!parseLatitude(loc_cfg.lat_pos, pos_str)) // weshalb wird loc_cfg benötigt (und nicht cfg??)
  {
    print_error(name, "LAT_POSITION", pos_str, "LAT_POSITION=51.20.10N");
    success = false;
  }

  pos_str = cfg.getValue(name,"LON_POSITION");
  if (!parseLongitude(loc_cfg.lon_pos, pos_str))
  {
    print_error(name, "LON_POSITION", pos_str, "LON_POSITION=12.10.30E");
    success = false;
  }

  return success;

} /* LocationInfo::parsePosition */


bool LocationInfo::parseLatitude(Coordinate &pos, const string &value)
{
  unsigned int deg, min, sec;
  char dir, sep[2];
  stringstream ss(value);

  ss >> deg >> sep[0] >> min >> sep[1] >> sec >> dir >> ws;

  if (ss.fail() || !ss.eof())
  {
    return false;
  }
  if (sep[0] != '.'|| sep[1] != '.')
  {
    return false;
  }
  if ((deg > 90) || (min > 59) || (sec > 59) ||
      ((deg == 90) && ((min > 0) || (sec > 0))))
  {
    return false;
  }
  if ((dir != 'N') && (dir != 'S'))
  {
    return false;
  }

  pos.deg = deg;
  pos.min = min;
  pos.sec = sec;
  pos.dir = dir;

  return true;

} /* LocationInfo::parseLatitude */


bool LocationInfo::parseLongitude(Coordinate &pos, const string &value)
{
  unsigned int deg, min, sec;
  char dir, sep[2];
  stringstream ss(value);

  ss >> deg >> sep[0] >> min >> sep[1] >> sec >> dir >> ws;

  if (ss.fail() || !ss.eof())
  {
    return false;
  }
  if (sep[0] != '.'|| sep[1] != '.')
  {
    return false;
  }
  if ((deg > 180) || (min > 59) || (sec > 59) ||
      ((deg == 180) && ((min > 0) || (sec > 0))))
  {
    return false;
  }
  if ((dir != 'E') && (dir != 'W'))
  {
    return false;
  }

  pos.deg = deg;
  pos.min = min;
  pos.sec = sec;
  pos.dir = dir;

  return true;

} /* LocationInfo::parseLongitude */


bool LocationInfo::parseStationHW(const Async::Config &cfg, const string &name)
{
  float frequency = 0;
  bool success = true;

  if (!cfg.getValue(name, "FREQUENCY", frequency))
  {
    print_error(name, "FREQUENCY", cfg.getValue(name, "FREQUENCY"),
                "FREQUENCY=438.875");
    success = false;
  }
  else
  {
    loc_cfg.frequency = lrintf(1000.0 * frequency);
  }

  if (!cfg.getValue(name, "TX_POWER", 1U, numeric_limits<unsigned int>::max(),
		    loc_cfg.power))
  {
    print_error(name, "TX_POWER", cfg.getValue(name, "TX_POWER"),
                "TX_POWER=8");
    success = false;
  }

  if (!cfg.getValue(name, "ANTENNA_GAIN", loc_cfg.gain, true))
  {
    print_error(name, "ANTENNA_GAIN", cfg.getValue(name, "ANTENNA_GAIN"),
                "ANTENNA_GAIN=6");
    success = false;
  }

  if (!parseAntennaHeight(loc_cfg, cfg.getValue(name, "ANTENNA_HEIGHT")))
  {
    print_error(name, "ANTENNA_HEIGHT", cfg.getValue(name, "ANTENNA_HEIGHT"),
                "ANTENNA_HEIGHT=10m");
    success = false;
  }

  if (!cfg.getValue(name, "ANTENNA_DIR", loc_cfg.beam_dir, true))
  {
    print_error(name, "ANTENNA_DIR", cfg.getValue(name, "ANTENNA_DIR"),
                "ANTENNA_DIR=-1");
    success = false;
  }

  if (!cfg.getValue(name, "TONE", loc_cfg.tone, true))
  {
    print_error(name, "TONE", cfg.getValue(name, "TONE"), "TONE=0");
    success = false;
  }

<<<<<<< HEAD
=======
  int binterval = 10;
  int max = numeric_limits<int>::max();
  if (!cfg.getValue(name, "BEACON_INTERVAL", 10, max, binterval, true))
  {
    print_error(name, "BEACON_INTERVAL", cfg.getValue(name, "BEACON_INTERVAL"),
                "BEACON_INTERVAL=10");
    success = false;
  }
  else
  {
    loc_cfg.binterval = binterval;
  }

>>>>>>> c99abf82
  loc_cfg.range = calculateRange(loc_cfg);

  return success;

} /* LocationInfo::parseStationHW */


bool LocationInfo::parsePath(const Async::Config &cfg, const string &name)
{
    // FIXME: Verify the path syntax!
    //        http://www.aprs.org/newN/new-eu-paradigm.txt
  cfg.getValue(name, "PATH", loc_cfg.path);
  return true;
} /* LocationInfo::parsePath */


int LocationInfo::calculateRange(const Cfg &cfg)
{
  float range_factor(1.0);

  if (cfg.range_unit == 'k')
  {
    range_factor = 1.60934;
  }

  double tmp = sqrt(2.0 * loc_cfg.height * sqrt((loc_cfg.power / 10.0) *
                        pow(10, loc_cfg.gain / 10.0) / 2)) * range_factor;

  return lrintf(tmp);

} /* LocationInfo::calculateRange */


bool LocationInfo::parseAntennaHeight(Cfg &cfg, const std::string value)
{
  char unit;
  unsigned int height;

  if (value.empty())
  {
    return true;
  }

  stringstream ss(value);
  ss >> height >> unit >> ws;
  if (ss.fail() || !ss.eof())
  {
    return false;
  }
  cfg.height = height;

  if (unit == 'm' || unit == 'M')
  {
      // Convert metric antenna height into feet
    cfg.height = lrintf(loc_cfg.height * 3.2808);
    cfg.range_unit = 'k';
  }

  return true;

} /* LocationInfo::parseAntennaHeight */


bool LocationInfo::parseClients(const Async::Config &cfg, const string &name)
{
  string aprs_server_list(cfg.getValue(name, "APRS_SERVER_LIST"));
  stringstream clientStream(aprs_server_list);
  string client, host;
  int port;
  bool success = true;

  while (clientStream >> client)
  {
    if (!parseClientStr(host, port, client))
    {
      print_error(name, "APRS_SERVER_LIST", aprs_server_list,
                  "APRS_SERVER_LIST=euro.aprs2.net:14580");
      success = false;
    }
    else
    {
      AprsTcpClient *client = new AprsTcpClient(loc_cfg, host, port);
      clients.push_back(client);
    }
  }

  clientStream.clear();
  string status_server_list(cfg.getValue(name, "STATUS_SERVER_LIST"));
  clientStream.str(status_server_list);
  while (clientStream >> client)
  {
    if (!parseClientStr(host, port, client))
    {
      print_error(name, "STATUS_SERVER_LIST", status_server_list,
                  "STATUS_SERVER_LIST=aprs.echolink.org:5199");
      success = false;
    }
    else
    {
      AprsUdpClient *client = new AprsUdpClient(loc_cfg, host, port);
      clients.push_back(client);
    }
  }

  return success;

} /* LocationInfo::parseClients */


bool LocationInfo::parseClientStr(string &host, int &port, const string &val)
{
  if (val.empty())
  {
    return false;
  }

  int tmpPort;
  string::size_type hostEnd;

  hostEnd = val.find_last_of(':');
  if (hostEnd == string::npos)
  {
    return false;
  }

  string portStr(val.substr(hostEnd+1, string::npos));
  stringstream ssval(portStr);
  ssval >> tmpPort;
  if (!ssval)
  {
    return false;
  }

  if (tmpPort < 0 || tmpPort > 0xffff)
  {
    return false;
  }

  host = val.substr(0, hostEnd);
  port = tmpPort;

  return true;

} /* LocationInfo::parseClientStr */


void LocationInfo::startStatisticsTimer(int sinterval)
{
  aprs_stats_timer.setTimeout(sinterval);
  aprs_stats_timer.setEnable(true);
} /* LocationInfo::statStatisticsTimer */


void LocationInfo::sendAprsStatistics(Timer *t)
{
  // https://github.com/PhirePhly/aprs_notes/blob/master/telemetry_format.md

    // FROM>APSVXn,VIA1,VIA2,VIAn:
  std::ostringstream addr;
  addr << loc_cfg.mycall << ">" << loc_cfg.destination << ":";

    // :MYCALL   :
  std::ostringstream addressee;
  addressee << ":E" << loc_cfg.prefix << "-"
            << std::left << setw(6) << loc_cfg.mycall << ":";

    // PARM.A1,A2,A3,A4,A5,B1,B2,B3,B4,B5,B6,B7,B8
  std::ostringstream parm;
  parm << addr.str()
       << addressee.str()
       << "PARM."
       << "RX Avg " << sinterval << "m"
       << ",TX Avg " << sinterval << "m"
       << ",RX Count " << sinterval << "m"
       << ",TX Count " << sinterval << "m"
       << ","
       << ",RX,TX\r\n";
  igateMessage(parm.str());

    // UNIT.A1,A2,A3,A4,A5,B1,B2,B3,B4,B5,B6,B7,B8
  std::ostringstream unit;
  unit << addr.str()
       << addressee.str()
       << "UNIT.erlang,erlang,receptions,transmissions\r\n";
  igateMessage(unit.str());

  struct timeval now;
  gettimeofday(&now, NULL);

    // Loop for each logic
  for (auto& entry : LocationInfo::instance()->aprs_stats)
  {
    const std::string& logic_name = entry.first;
    AprsStatistics& stats = entry.second;

    if (!slogic.empty() && (logic_name != slogic))
    {
      continue;
    }

    if (stats.squelch_on)
    {
      setReceiving(logic_name, now, false);
    }
    if (stats.tx_on)
    {
      setTransmitting(logic_name, now, false);
    }

      // BITS.XXXXXXXX,Project Title
    std::ostringstream bits;
    bits << addr.str()
         << addressee.str()
         << "BITS.11111111,SvxLink " << logic_name << "\r\n";
    igateMessage(bits.str());

      // T#nnn,nnn,nnn,nnn,nnn,nnn,nnnnnnnn
    auto rx_erlang = stats.rx_sec / (60.0f * sinterval);
    auto tx_erlang = stats.tx_sec / (60.0f * sinterval);
    std::ostringstream tlm;
    //tlm << addr.str()
    tlm << "E" << loc_cfg.prefix << "-" << loc_cfg.mycall
        << ">" << loc_cfg.destination
        << ",TCPIP"
        << ",qAR," << loc_cfg.mycall << ":"
        << "T#" << std::setw(3) << std::setfill('0') << sequence
        << "," << std::fixed << std::setw(6) << setprecision(2) << rx_erlang
        << "," << std::fixed << std::setw(6) << setprecision(2) << tx_erlang
        << "," << stats.rx_on_nr
        << "," << stats.tx_on_nr
        << ",0"
        << "," << (stats.squelch_on ? 1 : 0)
        << (stats.tx_on ? 1 : 0)
        << "000000"
        << " " << logic_name
        << "\r\n";
    igateMessage(tlm.str());

      // reset statistics if needed
    stats.reset();

    if (stats.squelch_on)
    {
      stats.rx_on_nr = 1;
      stats.last_rx_sec = now;
    }

    if (stats.tx_on)
    {
      stats.tx_on_nr = 1;
      stats.last_tx_sec = now;
    }

    if (++sequence > 999)
    {
      sequence = 0;
    }
  }
} /* LocationInfo::sendAprsStatistics */


void LocationInfo::initExtPty(std::string ptydevice)
{
  AprsPty *aprspty = new AprsPty();
  if (!aprspty->initialize(ptydevice))
  {
    cout << "*** ERROR: initializing aprs pty device " << ptydevice << endl;
  }
  else
  {
    aprspty->messageReceived.connect(mem_fun(*this,
                    &LocationInfo::mesReceived));
  }
} /* LocationInfo::initExtPty */


void LocationInfo::mesReceived(std::string message)
{
  string loc_call = LocationInfo::getCallsign();
  size_t found = message.find("XXXXXX");

  if (found != std::string::npos)
  {
    message.replace(found, 6, loc_call);
  }

  igateMessage(message);
  cout << message << endl;
} /* LocationInfo::mesReceived */

/****************************************************************************
 *
 * Private local functions
 *
 ****************************************************************************/

void LocationInfo::onNmeaReceived(char *buf, int count)
{
  nmeastream += buf;
  size_t found;
  while ((found = nmeastream.find("\n")) != string::npos)
  {
     if (found != 0)
    {
      handleNmea(nmeastream.substr(0, found));
    }
    nmeastream.erase(0, found+1);
  }
} /* LocationInfo::onNmeaReceived */


void LocationInfo::handleNmea(std::string message)
{
  //                $GPGLL,5119.48737,N,01201.09963,E,171526.00,A,A*6B
  //                $GPRMC,174403.00,A,5119.50974,N,01201.10715,E,0.182,,140422,,,A*7C
  //std::string reg = "GPGLL,[0-9]{3,}.[0-9]{2,},[NS],[0-9]{2,}.[0-9]{2,},[EW]";
  std::string reg = "GPRMC,[0-9]{3,}.[0-9]{1,},[AV],[0-9]{3,}.[0-9]{2,},[NS],[0-9]{3,}.[0-9]{2,},[EW],[0-9]{1,}.[0-9]{1,},";

  if (rmatch(message, reg))
  {
    getNextStr(message); // GPRMC
    getNextStr(message); // Time Stamp
    std::string valid = getNextStr(message); // validity A - ok, V - invalid
    if (valid[0] != 'A') return;
    std::string lat = getNextStr(message); // Latitude
    std::string ns = getNextStr(message); // N||S
    std::string lon = getNextStr(message); // Longitude
    std::string ew = getNextStr(message); // E||W
    pos.speed = atof(getNextStr(message).c_str()); // speed in kts, 72.2
    pos.track = atof(getNextStr(message).c_str()); // course, 231.5
    pos.lat = atoi(lat.substr(0,2).c_str()) + atof(lat.substr(2,8).c_str())/60.0;
    if (ns[0] == 'S') pos.lat *= -1.0;
    pos.lon = atoi(lon.substr(0,3).c_str()) + atof(lon.substr(3,8).c_str())/60.0;
    if (ew[0] == 'W') pos.lon *= -1.0;
    checkPosition();
  }
} /* LocationInfo::handleNmea */


void LocationInfo::beacontimer(const Config &cfg, const std::string &name)
{

  int interval = 10;
  int max = numeric_limits<int>::max();

  if (!cfg.getValue(name, "BEACON_INTERVAL", 10, max, interval, true))
  {
    print_error(name, "BEACON_INTERVAL", cfg.getValue(name, "BEACON_INTERVAL"),
                "BEACON_INTERVAL=10");
  }
  else
  {
    loc_cfg.interval = 60 * 1000 * interval;
  }
  beacon_timer = new Timer(loc_cfg.interval , Timer::TYPE_PERIODIC);
  beacon_timer->setEnable(false);
  beacon_timer->expired.connect(mem_fun(*this, &LocationInfo::sendAprsBeacon));
  
  offset_timer = new Timer(5000, Timer::TYPE_ONESHOT);
  offset_timer->setEnable(true);
  offset_timer->expired.connect(mem_fun(*this,
                 &LocationInfo::startNormalSequence));
} /* LocationInfo::beacontimer */


void LocationInfo::startNormalSequence(Async::Timer *t)
{
  sendAprsPosition();
  beacon_timer->setEnable(true);
} /* LocationInfo::startNormalSequence */


void LocationInfo::checkPosition(void)
{
  if (stored_lat == 0.0) stored_lat = pos.lat;
  if (stored_lon == 0.0) stored_lon = pos.lon;
  float dist = calcDistance(pos.lat, pos.lon, stored_lat, stored_lon);
  float angle = calcAngle(pos.lat, pos.lon, stored_lat, stored_lon);
  if (dist > 0.5 || angle >= 12.5)
  {
    sendAprsPosition();
  }
} /* LocationInfo::checkPosition */


void LocationInfo::sendAprsBeacon(Async::Timer *t)
{
  sendAprsPosition();
} /* LocationInfo::sendAprsBeacon */


void LocationInfo::sendAprsPosition(void)
{
  if (pos.lat >= 0)
  {
    loc_cfg.lat_pos.dir = 'N';
  }
  else
  {
    loc_cfg.lat_pos.dir = 'S';
  }
  if (pos.lon >= 0)
  {
    loc_cfg.lon_pos.dir = 'E';
  }
  else
  {
    loc_cfg.lon_pos.dir = 'W';
  }

  loc_cfg.lat_pos.deg = int(abs(pos.lat));
  loc_cfg.lat_pos.min = int(60*(abs(pos.lat)-int(abs(pos.lat))));
  loc_cfg.lat_pos.sec = 60*(60*(abs(pos.lat)-int(abs(pos.lat))) - loc_cfg.lat_pos.min);

  loc_cfg.lon_pos.deg = abs(int(pos.lon));
  loc_cfg.lon_pos.min = int(60*(abs(pos.lon)-int(abs(pos.lon))));
  loc_cfg.lon_pos.sec = 60*(60*(abs(pos.lon)-int(abs(pos.lon))) - loc_cfg.lon_pos.min);

  stored_lat = pos.lat;
  stored_lon = pos.lon;

  ClientList::const_iterator it;
  for (it = clients.begin(); it != clients.end(); it++)
  {
    (*it)->sendBeacon();
  }
} /* LocationInfo::sendAprsMessage */


float LocationInfo::calcDistance(float lat1, float lon1, float lat2, float lon2)
{
  double dlon = M_PI * (lon2 - lon1) / 180.0;
  double dlat = M_PI * (lat2 - lat1) / 180.0;
  double a = (sin(dlat / 2) * sin(dlat / 2)) + cos(M_PI*lat1/180.0) *
              cos(M_PI*lat2/180) * (sin(dlon / 2) * sin(dlon / 2));
  double angle = 2 * atan2(sqrt(a), sqrt(1 - a));
  return static_cast<float>(static_cast<int>(angle * RADIUS * 100.))/100.;
} /* LocationInfo::calcDistance */


float LocationInfo::calcAngle(float lat1, float lon1, float lat2, float lon2)
{
  double x = cos(lat2) * sin(abs(lon1 - lon2));
  double y = cos(lat1) * sin(lat2) - sin(lat1) * cos(lat2) * cos(abs(lon1 - lon2));
  return atan2(x, y);
} /* LocationInfo::calcAngle */


std::string LocationInfo::getNextStr(std::string& h)
{
  size_t f;
  std::string t = h.substr(0, f = h.find(','));
  if (f != std::string::npos)
  {
    h.erase(0, f + 1);
  }
  return t;
} /* LocationInfo::getNextStr */


bool LocationInfo::initNmeaDev(const Config &cfg, const std::string &name)
{
  std::string value = cfg.getValue(name, "NMEA_DEVICE");

  nmeadev = new Serial(value);
  if (!nmeadev->open(true))
  {
    cerr << "*** ERROR: Opening serial port NMEA_DEVICE="
         << value << endl;
    return false;
  }
  else
  {
    int baudrate = atoi(cfg.getValue(name, "NMEA_BAUD").c_str());
    if (baudrate != 2400 && baudrate != 4800 && baudrate != 9600)
    {
      cout << "+++ Setting default baudrate 4800Bd for " 
           << "/NMEA_BAUD." << endl;
      baudrate = 4800; 
    }
    nmeadev->setParams(baudrate, Serial::PARITY_NONE, 8, 1, Serial::FLOW_NONE);
    nmeadev->charactersReceived.connect(
    	  mem_fun(*this, &LocationInfo::onNmeaReceived));
  }
  return true;
} /* LocationInfo::initExtPty */


// needed by regex
bool LocationInfo::rmatch(std::string tok, std::string pattern)
{
  regex_t re;
  int status = regcomp(&re, pattern.c_str(), REG_EXTENDED);
  if (status != 0)
  {
    return false;
  }

  bool success = (regexec(&re, tok.c_str(), 0, NULL, 0) == 0);
  regfree(&re);
  return success;

} /* rmatch */


bool LocationInfo::initGpsdClient(const Config &cfg, const std::string &name)
{
  std::string value;
  int port = 2947;
  std::string host = "localhost";
  if (cfg.getValue(name, "GPSD_PORT", value))
  {
    port = atoi(value.c_str());
  }

  if (cfg.getValue(name, "GPSD_HOST", value))
  {
    host = value;
  }

  cout << "connecting " << host << ":" << port<< endl;

  GpsdTcpClient *gpsdcl = new GpsdTcpClient(host, port);
  gpsdcl->gpsdDataReceived.connect(mem_fun(*this,
                    &LocationInfo::gpsdDataReceived));
  return true;
} /* LocationInfo::initGpsdClient */


void LocationInfo::gpsdDataReceived(const Position ownpos)
{
  pos = ownpos;
  checkPosition();
} /* LocationInfo::gpsdReceived */

  // Put all locally defined functions in an anonymous namespace to make them
  // file local. The "static" keyword has been deprecated in C++ so it
  // should not be used.
namespace
{

void print_error(const string &name, const string &variable,
                 const string &value, const string &example)
{
  cerr << "*** ERROR: Config variable [" << name << "]/" << variable << "="
       << value << " wrong or not set.";

  if (!example.empty())
  {
    cerr << "\n*** Example: " <<  example;
  }
  cerr << endl;
} /* print_error */

} // End of anonymous namespace


/*
 * This file has not been truncated
 */<|MERGE_RESOLUTION|>--- conflicted
+++ resolved
@@ -88,6 +88,7 @@
  *
  ****************************************************************************/
 
+ #define NMEA_VERSION "18022025"
 
 /****************************************************************************
  *
@@ -131,36 +132,28 @@
  *
  ****************************************************************************/
 
-LocationInfo* LocationInfo::_instance = nullptr;
-
-
-LocationInfo::LocationInfo(void)
-{
-  aprs_stats_timer.expired.connect(
-      mem_fun(*this, &LocationInfo::sendAprsStatistics));
-} /* LocationInfo::LocationInfo */
-
-
-bool LocationInfo::initialize(Async::Config& cfg, const std::string& cfg_name)
-{
-    // Check if already initialized
+LocationInfo* LocationInfo::_instance = 0;
+
+bool LocationInfo::initialize(const Async::Config &cfg, const std::string &cfg_name)
+{
+
+   // check if already initialized
   if (LocationInfo::_instance->has_instance()) return false;
 
   bool init_ok = true;
-
-  LocationInfo::_instance = new LocationInfo;
-  auto& loc_cfg = LocationInfo::_instance->loc_cfg;
-
-  std::string callsign;
-  callsign = cfg.getValue(cfg_name, "CALLSIGN");
-
-  if (callsign.find("EL-") != string::npos)
-  {
-    loc_cfg.prefix = "L";
-  }
-  else if (callsign.find("ER-") != string::npos)
-  {
-    loc_cfg.prefix = "R";
+  string value;
+
+  LocationInfo::_instance = new LocationInfo();
+
+  value = cfg.getValue(cfg_name, "CALLSIGN");
+
+  if (value.find("EL-") != string::npos)
+  {
+    LocationInfo::_instance->loc_cfg.prefix = "L";
+  }
+  else if (value.find("ER-") != string::npos)
+  {
+    LocationInfo::_instance->loc_cfg.prefix = "R";
   }
   else
   {
@@ -169,28 +162,25 @@
          "Example: CALLSIGN=ER-DL1ABC\n";
     return false;
   }
-  if (callsign.erase(0,3).length() < 4)
+
+  if (value.erase(0,3).length() < 4)
   {
     cerr << "*** ERROR: variable CALLSIGN in section " <<
         cfg_name << " is missing or wrong\nExample: CALLSIGN=ER-DL1ABC\n";
     return false;
   }
-  loc_cfg.mycall = callsign;
-
-  cfg.getValue(cfg_name, "COMMENT", loc_cfg.comment);
-
-  loc_cfg.debug = false;
-  cfg.subscribeValue(cfg_name, "DEBUG",
-      loc_cfg.debug,
-      [](bool debug) {
-        LocationInfo::_instance->loc_cfg.debug = debug;
-      });
+
+  LocationInfo::_instance->loc_cfg.mycall  = value;
+  cfg.getValue(cfg_name, "COMMENT", LocationInfo::_instance->loc_cfg.comment);
+
+  LocationInfo::_instance->loc_cfg.debug = false;
+  cfg.getValue(cfg_name, "DEBUG", LocationInfo::_instance->loc_cfg.debug);
 
   unsigned dest_num = 1;
   //cfg.getValue(cfg_name, "DESTINATION_NUM", 1U, 9U, dest_num);
   std::stringstream dest_ss;
-  dest_ss << "APSVX" << dest_num;
-  loc_cfg.destination = dest_ss.str();
+  dest_ss << "APSVX" << hex << dest_num;
+  LocationInfo::_instance->loc_cfg.destination = dest_ss.str();
 
   if(cfg.getValue(cfg_name, "NMEA_DEVICE", value))
   {
@@ -205,20 +195,23 @@
     init_ok &= LocationInfo::_instance->parsePosition(cfg, cfg_name);
   }
 
+  init_ok &= LocationInfo::_instance->parsePosition(cfg, cfg_name);
   init_ok &= LocationInfo::_instance->parseStationHW(cfg, cfg_name);
   init_ok &= LocationInfo::_instance->parsePath(cfg, cfg_name);
   init_ok &= LocationInfo::_instance->parseClients(cfg, cfg_name);
 
-  auto& siv = LocationInfo::_instance->sinterval;
-  cfg.getValue(cfg_name, "STATISTICS_INTERVAL", 5U, 60U, siv);
-  LocationInfo::_instance->startStatisticsTimer(siv * 60 * 1000);
-
-  cfg.getValue(cfg_name, "STATISTICS_LOGIC", LocationInfo::_instance->slogic);
-
-  LocationInfo::_instance->initExtPty(cfg.getValue(cfg_name, "PTY_PATH"));
-
-  LocationInfo::_instance->beacontimer(cfg, cfg_name);
-  
+  unsigned int iv = atoi(cfg.getValue(cfg_name, "STATISTICS_INTERVAL").c_str());
+
+  if (iv < 5 || iv > 60)
+  {
+    iv = 10;
+  }
+  LocationInfo::_instance->sinterval = iv;
+  LocationInfo::_instance->startStatisticsTimer(iv*60000);
+
+  value = cfg.getValue(cfg_name, "PTY_PATH");
+  LocationInfo::_instance->initExtPty(value);
+
   if( !init_ok )
   {
     delete LocationInfo::_instance;
@@ -284,38 +277,38 @@
 
 
 void LocationInfo::setTransmitting(const std::string &name, struct timeval tv,
-                                   bool is_transmitting)
-{
-  aprs_stats[name].tx_on = is_transmitting;
-  if (is_transmitting)
-  {
-    aprs_stats[name].tx_on_nr++;
-    aprs_stats[name].last_tx_sec = tv;
-  }
-  else
-  {
-    aprs_stats[name].tx_sec +=
-      tv.tv_sec - aprs_stats[name].last_tx_sec.tv_sec +
-      (tv.tv_usec - aprs_stats[name].last_tx_sec.tv_usec) / 1000000.0f;
-  }
+                                     bool state)
+{
+   aprs_stats[name].tx_on = state;
+   if (state)
+   {
+      aprs_stats[name].tx_on_nr++;
+      aprs_stats[name].last_tx_sec = tv;
+   }
+   else
+   {
+      aprs_stats[name].tx_sec += ((tv.tv_sec -
+                aprs_stats[name].last_tx_sec.tv_sec) +
+            (tv.tv_usec - aprs_stats[name].last_tx_sec.tv_usec)/1000000.0);
+   }
 } /* LocationInfo::setTransmitting */
 
 
 void LocationInfo::setReceiving(const std::string &name, struct timeval tv,
-                                bool is_receiving)
-{
-  aprs_stats[name].squelch_on = is_receiving;
-  if (is_receiving)
-  {
-    aprs_stats[name].rx_on_nr += 1;
-    aprs_stats[name].last_rx_sec = tv;
-  }
-  else
-  {
-    aprs_stats[name].rx_sec +=
-      tv.tv_sec - aprs_stats[name].last_rx_sec.tv_sec +
-      (tv.tv_usec - aprs_stats[name].last_rx_sec.tv_usec) / 1000000.0f;
-  }
+                                 bool state)
+{
+   aprs_stats[name].squelch_on = state;
+   if (state)
+   {
+      aprs_stats[name].rx_on_nr++;
+      aprs_stats[name].last_rx_sec = tv;
+   }
+   else
+   {
+      aprs_stats[name].rx_sec += ((tv.tv_sec -
+                aprs_stats[name].last_rx_sec.tv_sec) +
+           (tv.tv_usec - aprs_stats[name].last_rx_sec.tv_usec)/1000000.0);
+   }
 } /* LocationInfo::setReceiving */
 
 
@@ -479,11 +472,9 @@
     success = false;
   }
 
-<<<<<<< HEAD
-=======
-  int binterval = 10;
+  int interval = 10;
   int max = numeric_limits<int>::max();
-  if (!cfg.getValue(name, "BEACON_INTERVAL", 10, max, binterval, true))
+  if (!cfg.getValue(name, "BEACON_INTERVAL", 10, max, interval, true))
   {
     print_error(name, "BEACON_INTERVAL", cfg.getValue(name, "BEACON_INTERVAL"),
                 "BEACON_INTERVAL=10");
@@ -491,10 +482,9 @@
   }
   else
   {
-    loc_cfg.binterval = binterval;
-  }
-
->>>>>>> c99abf82
+    loc_cfg.interval = 60 * 1000 * interval;
+  }
+
   loc_cfg.range = calculateRange(loc_cfg);
 
   return success;
@@ -506,6 +496,7 @@
 {
     // FIXME: Verify the path syntax!
     //        http://www.aprs.org/newN/new-eu-paradigm.txt
+  loc_cfg.path = "WIDE1-1";
   cfg.getValue(name, "PATH", loc_cfg.path);
   return true;
 } /* LocationInfo::parsePath */
@@ -641,111 +632,77 @@
 } /* LocationInfo::parseClientStr */
 
 
-void LocationInfo::startStatisticsTimer(int sinterval)
-{
-  aprs_stats_timer.setTimeout(sinterval);
-  aprs_stats_timer.setEnable(true);
+void LocationInfo::startStatisticsTimer(int interval)
+{
+  delete aprs_stats_timer;
+  aprs_stats_timer = new Timer(interval, Timer::TYPE_PERIODIC);
+  aprs_stats_timer->setEnable(true);
+  aprs_stats_timer->expired.connect(mem_fun(*this, &LocationInfo::sendAprsStatistics));
 } /* LocationInfo::statStatisticsTimer */
 
 
 void LocationInfo::sendAprsStatistics(Timer *t)
 {
-  // https://github.com/PhirePhly/aprs_notes/blob/master/telemetry_format.md
-
-    // FROM>APSVXn,VIA1,VIA2,VIAn:
-  std::ostringstream addr;
-  addr << loc_cfg.mycall << ">" << loc_cfg.destination << ":";
-
-    // :MYCALL   :
-  std::ostringstream addressee;
-  addressee << ":E" << loc_cfg.prefix << "-"
-            << std::left << setw(6) << loc_cfg.mycall << ":";
-
-    // PARM.A1,A2,A3,A4,A5,B1,B2,B3,B4,B5,B6,B7,B8
-  std::ostringstream parm;
-  parm << addr.str()
-       << addressee.str()
-       << "PARM."
-       << "RX Avg " << sinterval << "m"
-       << ",TX Avg " << sinterval << "m"
-       << ",RX Count " << sinterval << "m"
-       << ",TX Count " << sinterval << "m"
-       << ","
-       << ",RX,TX\r\n";
-  igateMessage(parm.str());
-
-    // UNIT.A1,A2,A3,A4,A5,B1,B2,B3,B4,B5,B6,B7,B8
-  std::ostringstream unit;
-  unit << addr.str()
-       << addressee.str()
-       << "UNIT.erlang,erlang,receptions,transmissions\r\n";
-  igateMessage(unit.str());
-
-  struct timeval now;
-  gettimeofday(&now, NULL);
-
-    // Loop for each logic
-  for (auto& entry : LocationInfo::instance()->aprs_stats)
-  {
-    const std::string& logic_name = entry.first;
-    AprsStatistics& stats = entry.second;
-
-    if (!slogic.empty() && (logic_name != slogic))
-    {
-      continue;
-    }
-
-    if (stats.squelch_on)
-    {
-      setReceiving(logic_name, now, false);
-    }
-    if (stats.tx_on)
-    {
-      setTransmitting(logic_name, now, false);
-    }
-
-      // BITS.XXXXXXXX,Project Title
-    std::ostringstream bits;
-    bits << addr.str()
-         << addressee.str()
-         << "BITS.11111111,SvxLink " << logic_name << "\r\n";
-    igateMessage(bits.str());
-
-      // T#nnn,nnn,nnn,nnn,nnn,nnn,nnnnnnnn
-    auto rx_erlang = stats.rx_sec / (60.0f * sinterval);
-    auto tx_erlang = stats.tx_sec / (60.0f * sinterval);
-    std::ostringstream tlm;
-    //tlm << addr.str()
-    tlm << "E" << loc_cfg.prefix << "-" << loc_cfg.mycall
-        << ">" << loc_cfg.destination
-        << ",TCPIP"
-        << ",qAR," << loc_cfg.mycall << ":"
-        << "T#" << std::setw(3) << std::setfill('0') << sequence
-        << "," << std::fixed << std::setw(6) << setprecision(2) << rx_erlang
-        << "," << std::fixed << std::setw(6) << setprecision(2) << tx_erlang
-        << "," << stats.rx_on_nr
-        << "," << stats.tx_on_nr
-        << ",0"
-        << "," << (stats.squelch_on ? 1 : 0)
-        << (stats.tx_on ? 1 : 0)
-        << "000000"
-        << " " << logic_name
-        << "\r\n";
-    igateMessage(tlm.str());
-
-      // reset statistics if needed
-    stats.reset();
-
-    if (stats.squelch_on)
-    {
-      stats.rx_on_nr = 1;
-      stats.last_rx_sec = now;
-    }
-
-    if (stats.tx_on)
-    {
-      stats.tx_on_nr = 1;
-      stats.last_tx_sec = now;
+  char info[255];
+  info[0] ='\0';
+  string head ="UNIT.RX Erlang,TX Erlang,RXcount/10m,TXcount/10m,none1,STxxxxxx,logic";
+
+  sprintf(info, "E%s-%s>RXTLM-1,TCPIP,qAR,%s::E%s-%-6s:%s\n",
+       loc_cfg.prefix.c_str(), loc_cfg.mycall.c_str(), loc_cfg.mycall.c_str(),
+       loc_cfg.prefix.c_str(), loc_cfg.mycall.c_str(), head.c_str());
+
+   // sends the Aprs stats header
+  string message = info;
+  igateMessage(message);
+
+  struct timeval tv;
+  gettimeofday(&tv, NULL);
+
+   // loop for each logic
+  std::map<string, AprsStatistics>::iterator it;
+
+  for (it = LocationInfo::instance()->aprs_stats.begin();
+           it != LocationInfo::instance()->aprs_stats.end(); it++)
+  {
+
+    if ((*it).second.squelch_on)
+    {
+      (*it).second.rx_sec += ((tv.tv_sec - (*it).second.last_rx_sec.tv_sec) +
+                             (tv.tv_usec - (*it).second.last_rx_sec.tv_usec)/1000000.0);
+    }
+    if ((*it).second.tx_on)
+    {
+      (*it).second.tx_sec += ((tv.tv_sec - (*it).second.last_tx_sec.tv_sec) +
+                             (tv.tv_usec - (*it).second.last_tx_sec.tv_usec)/1000000.0 );
+    }
+
+    info[0] = '\0';
+    sprintf(info,
+     "E%s-%s>RXTLM-1,TCPIP,qAR,%s:T#%03d,%3.2f,%3.2f,%d,%d,0.0,%d%d000000,%s\n",
+      loc_cfg.prefix.c_str(), loc_cfg.mycall.c_str(), loc_cfg.mycall.c_str(),
+      sequence, (*it).second.rx_sec/(60*sinterval),
+      (*it).second.tx_sec/(60*sinterval), (*it).second.rx_on_nr,
+      (*it).second.tx_on_nr, ((*it).second.squelch_on ? 1 : 0),
+      ((*it).second.tx_on ? 1 : 0), (*it).first.c_str());
+
+    // sends the Aprs stats information
+    message = info;
+    //cout << message;
+    igateMessage(message);
+
+     // reset statistics if needed
+    (*it).second.reset();
+
+    if ((*it).second.squelch_on)
+    {
+      (*it).second.rx_on_nr = 1;
+      (*it).second.last_rx_sec = tv;
+    }
+
+    if ((*it).second.tx_on)
+    {
+      (*it).second.tx_on_nr = 1;
+      (*it).second.last_tx_sec = tv;
     }
 
     if (++sequence > 999)
@@ -761,11 +718,11 @@
   AprsPty *aprspty = new AprsPty();
   if (!aprspty->initialize(ptydevice))
   {
-    cout << "*** ERROR: initializing aprs pty device " << ptydevice << endl;
+     cout << "*** ERROR: initializing aprs pty device " << ptydevice << endl;
   }
   else
   {
-    aprspty->messageReceived.connect(mem_fun(*this,
+     aprspty->messageReceived.connect(mem_fun(*this,
                     &LocationInfo::mesReceived));
   }
 } /* LocationInfo::initExtPty */
@@ -785,6 +742,7 @@
   cout << message << endl;
 } /* LocationInfo::mesReceived */
 
+
 /****************************************************************************
  *
  * Private local functions
@@ -797,7 +755,7 @@
   size_t found;
   while ((found = nmeastream.find("\n")) != string::npos)
   {
-     if (found != 0)
+    if (found != 0)
     {
       handleNmea(nmeastream.substr(0, found));
     }
@@ -823,60 +781,32 @@
     std::string ns = getNextStr(message); // N||S
     std::string lon = getNextStr(message); // Longitude
     std::string ew = getNextStr(message); // E||W
-    pos.speed = atof(getNextStr(message).c_str()); // speed in kts, 72.2
-    pos.track = atof(getNextStr(message).c_str()); // course, 231.5
-    pos.lat = atoi(lat.substr(0,2).c_str()) + atof(lat.substr(2,8).c_str())/60.0;
-    if (ns[0] == 'S') pos.lat *= -1.0;
-    pos.lon = atoi(lon.substr(0,3).c_str()) + atof(lon.substr(3,8).c_str())/60.0;
-    if (ew[0] == 'W') pos.lon *= -1.0;
+    position.speed = atof(getNextStr(message).c_str()); // speed in kts, 72.2
+    position.track = atof(getNextStr(message).c_str()); // course, 231.5
+    position.lat = atoi(lat.substr(0,2).c_str()) + atof(lat.substr(2,8).c_str())/60.0;
+    if (ns[0] == 'S') position.lat *= -1.0;
+    position.lon = atoi(lon.substr(0,3).c_str()) + atof(lon.substr(3,8).c_str())/60.0;
+    if (ew[0] == 'W') position.lon *= -1.0;
     checkPosition();
+    if (loc_cfg.debug)
+    {
+      cout << "NMEA: Latitude=" << lat << ", Longitude=" << lon << ", Speed="
+           << position.speed << endl;
+    }
   }
 } /* LocationInfo::handleNmea */
 
 
-void LocationInfo::beacontimer(const Config &cfg, const std::string &name)
-{
-
-  int interval = 10;
-  int max = numeric_limits<int>::max();
-
-  if (!cfg.getValue(name, "BEACON_INTERVAL", 10, max, interval, true))
-  {
-    print_error(name, "BEACON_INTERVAL", cfg.getValue(name, "BEACON_INTERVAL"),
-                "BEACON_INTERVAL=10");
-  }
-  else
-  {
-    loc_cfg.interval = 60 * 1000 * interval;
-  }
-  beacon_timer = new Timer(loc_cfg.interval , Timer::TYPE_PERIODIC);
-  beacon_timer->setEnable(false);
-  beacon_timer->expired.connect(mem_fun(*this, &LocationInfo::sendAprsBeacon));
-  
-  offset_timer = new Timer(5000, Timer::TYPE_ONESHOT);
-  offset_timer->setEnable(true);
-  offset_timer->expired.connect(mem_fun(*this,
-                 &LocationInfo::startNormalSequence));
-} /* LocationInfo::beacontimer */
-
-
-void LocationInfo::startNormalSequence(Async::Timer *t)
-{
-  sendAprsPosition();
-  beacon_timer->setEnable(true);
-} /* LocationInfo::startNormalSequence */
-
-
 void LocationInfo::checkPosition(void)
 {
-  if (stored_lat == 0.0) stored_lat = pos.lat;
-  if (stored_lon == 0.0) stored_lon = pos.lon;
-  float dist = calcDistance(pos.lat, pos.lon, stored_lat, stored_lon);
-  float angle = calcAngle(pos.lat, pos.lon, stored_lat, stored_lon);
+  float dist = calcDistance(position.lat, position.lon, stored_lat, stored_lon);
+  float angle = calcAngle(position.lat, position.lon, stored_lat, stored_lon);
   if (dist > 0.5 || angle >= 12.5)
   {
     sendAprsPosition();
   }
+  if (stored_lat == 0.0) stored_lat = position.lat;
+  if (stored_lon == 0.0) stored_lon = position.lon;
 } /* LocationInfo::checkPosition */
 
 
@@ -888,7 +818,7 @@
 
 void LocationInfo::sendAprsPosition(void)
 {
-  if (pos.lat >= 0)
+  if (position.lat >= 0)
   {
     loc_cfg.lat_pos.dir = 'N';
   }
@@ -896,7 +826,7 @@
   {
     loc_cfg.lat_pos.dir = 'S';
   }
-  if (pos.lon >= 0)
+  if (position.lon >= 0)
   {
     loc_cfg.lon_pos.dir = 'E';
   }
@@ -905,16 +835,16 @@
     loc_cfg.lon_pos.dir = 'W';
   }
 
-  loc_cfg.lat_pos.deg = int(abs(pos.lat));
-  loc_cfg.lat_pos.min = int(60*(abs(pos.lat)-int(abs(pos.lat))));
-  loc_cfg.lat_pos.sec = 60*(60*(abs(pos.lat)-int(abs(pos.lat))) - loc_cfg.lat_pos.min);
-
-  loc_cfg.lon_pos.deg = abs(int(pos.lon));
-  loc_cfg.lon_pos.min = int(60*(abs(pos.lon)-int(abs(pos.lon))));
-  loc_cfg.lon_pos.sec = 60*(60*(abs(pos.lon)-int(abs(pos.lon))) - loc_cfg.lon_pos.min);
-
-  stored_lat = pos.lat;
-  stored_lon = pos.lon;
+  loc_cfg.lat_pos.deg = int(abs(position.lat));
+  loc_cfg.lat_pos.min = int(60*(abs(position.lat)-int(abs(position.lat))));
+  loc_cfg.lat_pos.sec = 60*(60*(abs(position.lat)-int(abs(position.lat))) - loc_cfg.lat_pos.min);
+
+  loc_cfg.lon_pos.deg = abs(int(position.lon));
+  loc_cfg.lon_pos.min = int(60*(abs(position.lon)-int(abs(position.lon))));
+  loc_cfg.lon_pos.sec = 60*(60*(abs(position.lon)-int(abs(position.lon))) - loc_cfg.lon_pos.min);
+
+  stored_lat = position.lat;
+  stored_lon = position.lon;
 
   ClientList::const_iterator it;
   for (it = clients.begin(); it != clients.end(); it++)
@@ -971,13 +901,16 @@
     int baudrate = atoi(cfg.getValue(name, "NMEA_BAUD").c_str());
     if (baudrate != 2400 && baudrate != 4800 && baudrate != 9600)
     {
-      cout << "+++ Setting default baudrate 4800Bd for " 
+      cout << "+++ Setting default 4800 baud for " << name
            << "/NMEA_BAUD." << endl;
       baudrate = 4800; 
     }
     nmeadev->setParams(baudrate, Serial::PARITY_NONE, 8, 1, Serial::FLOW_NONE);
     nmeadev->charactersReceived.connect(
     	  mem_fun(*this, &LocationInfo::onNmeaReceived));
+
+    cout << "Opening serial nmea device " << value << ", " 
+         << baudrate << " Baud, version: " << NMEA_VERSION << endl;
   }
   return true;
 } /* LocationInfo::initExtPty */
@@ -1003,6 +936,7 @@
 bool LocationInfo::initGpsdClient(const Config &cfg, const std::string &name)
 {
   std::string value;
+  bool debug(false);
   int port = 2947;
   std::string host = "localhost";
   if (cfg.getValue(name, "GPSD_PORT", value))
@@ -1015,9 +949,11 @@
     host = value;
   }
 
-  cout << "connecting " << host << ":" << port<< endl;
-
-  GpsdTcpClient *gpsdcl = new GpsdTcpClient(host, port);
+  cout << "Connecting Gpsd " << host << ":" << port << " (debug="
+       << (debug ? "TRUE" : "FALSE") << "), version:"
+       << NMEA_VERSION << endl;
+
+  GpsdTcpClient *gpsdcl = new GpsdTcpClient(host, port, debug);
   gpsdcl->gpsdDataReceived.connect(mem_fun(*this,
                     &LocationInfo::gpsdDataReceived));
   return true;
@@ -1026,7 +962,7 @@
 
 void LocationInfo::gpsdDataReceived(const Position ownpos)
 {
-  pos = ownpos;
+  position = ownpos;
   checkPosition();
 } /* LocationInfo::gpsdReceived */
 
