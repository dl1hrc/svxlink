--- conflicted
+++ resolved
@@ -191,17 +191,13 @@
       bool        debug       {false};
     };
 
-<<<<<<< HEAD
     Coordinate getCoordinate(bool isLatitude)
     {
       if (isLatitude) return loc_cfg.lat_pos;
       return loc_cfg.lon_pos;
     }
 
-    static bool initialize(const Async::Config &cfg, const std::string &cfg_name);
-=======
     static bool initialize(Async::Config& cfg, const std::string& cfg_name);
->>>>>>> 41fd4b87
 
     void updateDirectoryStatus(EchoLink::StationData::Status new_status);
     void igateMessage(const std::string& info);
