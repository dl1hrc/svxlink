/**
@file	 LocationInfo.h
@brief   Contains the infrastructure for APRS based EchoLink status updates
@author  Adi/DL1HRC and Steve/DH1DM
@date	 2009-03-12

\verbatim
SvxLink - A Multi Purpose Voice Services System for Ham Radio Use
Copyright (C) 2003-2025 Tobias Blomberg / SM0SVX

This program is free software; you can redistribute it and/or modify
it under the terms of the GNU General Public License as published by
the Free Software Foundation; either version 2 of the License, or
(at your option) any later version.

This program is distributed in the hope that it will be useful,
but WITHOUT ANY WARRANTY; without even the implied warranty of
MERCHANTABILITY or FITNESS FOR A PARTICULAR PURPOSE.  See the
GNU General Public License for more details.

You should have received a copy of the GNU General Public License
along with this program; if not, write to the Free Software
Foundation, Inc., 59 Temple Place, Suite 330, Boston, MA  02111-1307  USA
\endverbatim
*/


#ifndef LOCATION_INFO_INCLUDED
#define LOCATION_INFO_INCLUDED


/****************************************************************************
 *
 * System Includes
 *
 ****************************************************************************/

#include <string>
#include <list>
#include <chrono>


/****************************************************************************
 *
 * Project Includes
 *
 ****************************************************************************/

#include <AsyncConfig.h>
#include <AsyncTimer.h>
#include <AsyncPty.h>
#include <EchoLinkStationData.h>


/****************************************************************************
 *
 * Local Includes
 *
 ****************************************************************************/



/****************************************************************************
 *
 * Forward declarations
 *
 ****************************************************************************/

class AprsClient;


/****************************************************************************
 *
 * Namespace
 *
 ****************************************************************************/



/****************************************************************************
 *
 * Forward declarations of classes inside of the declared namespace
 *
 ****************************************************************************/




/****************************************************************************
 *
 * Defines & typedefs
 *
 ****************************************************************************/



/****************************************************************************
 *
 * Exported Global Types
 *
 ****************************************************************************/


/****************************************************************************
 *
 * Class definitions
 *
 ****************************************************************************/

class LocationInfo
{
  public:
    using Clock     = std::chrono::steady_clock;
    using Timepoint = Clock::time_point;

    struct Coordinate
    {
      unsigned int  deg {0};
      unsigned int  min {0};
      unsigned int  sec {0};
      char          dir {'N'};
    };

    struct Cfg
    {
      unsigned int binterval    {10}; // Minutes
      unsigned int frequency    {0};
      unsigned int power        {0};
      unsigned int tone         {0};
      unsigned int height       {10};
      unsigned int gain         {0};
      int          beam_dir     {-1};
      unsigned int range        {0};
      char         range_unit   {'m'};

      Coordinate  lat_pos;
      Coordinate  lon_pos;

      std::string logincall;
      std::string loginssid;
      std::string mycall;
      std::string prefix;
      std::string path          {"TCPIP*"};
      std::string comment       {"SvxLink by SM0SVX (www.svxlink.org)"};
      std::string destination   {"APSVX1"};
      bool        debug         {false};
      std::string filter;
      std::string symbol        {"S0"};
      int         tx_offset_khz {10000};
      bool        narrow        {false};
    };

<<<<<<< HEAD
    Coordinate getCoordinate(bool isLatitude)
    {
      if (isLatitude) return loc_cfg.lat_pos;
      return loc_cfg.lon_pos;
=======
    static LocationInfo* instance(void)
    {
      return _instance;
    }

    static bool has_instance(void)
    {
      return _instance != nullptr;
    }

    static void deleteInstance(void)
    {
      delete _instance;
      _instance = 0;
>>>>>>> 02bb56d5
    }

    static bool initialize(Async::Config& cfg, const std::string& cfg_name);

    LocationInfo(void);
    LocationInfo(const LocationInfo&) = delete;
    ~LocationInfo(void);

    void updateDirectoryStatus(EchoLink::StationData::Status new_status);
    void igateMessage(const std::string& info);
    void update3rdState(const std::string& call, const std::string& info);
    void updateQsoStatus(int action, const std::string& call,
                         const std::string& name,
                         std::list<std::string>& call_list);
    bool getTransmitting(const std::string &name);
    void setTransmitting(const std::string& name, bool is_transmitting,
                         Timepoint tp=Clock::now());
    void setReceiving(const std::string& name, bool is_receiving,
                      const Timepoint& tp=Clock::now());

  private:
    static LocationInfo* _instance;

    using ClientList = std::list<AprsClient*>;
    using Duration  = std::chrono::duration<double>;
    struct AprsStatistics
    {
      unsigned    rx_on_nr        {0};
      unsigned    tx_on_nr        {0};
      Duration    rx_sec          {0};
      Duration    tx_sec          {0};
      Timepoint   last_rx_tp;
      Timepoint   last_tx_tp;
      bool        is_transmitting {false};
      bool        is_receiving    {false};

      void reset(void)
      {
        rx_on_nr = 0;
        tx_on_nr = 0;
        rx_sec = Duration::zero();
        tx_sec = Duration::zero();
      }
    };
    using AprsStatsMap = std::map<std::string, AprsStatistics>;

    Cfg           loc_cfg; // weshalb?
    ClientList    clients;
    int           sequence          {0};
    Async::Timer  aprs_stats_timer  {-1, Async::Timer::TYPE_PERIODIC};
    unsigned int  sinterval         {10}; // Minutes
    std::string   slogic;
    Timepoint     last_tlm_metadata {-std::chrono::hours(1)};
    AprsStatsMap  aprs_stats;
    Async::Pty*   aprspty           {nullptr};

    bool parsePosition(const Async::Config &cfg, const std::string &name);
    bool parseLatitude(Coordinate &pos, const std::string &value);
    bool parseLongitude(Coordinate &pos, const std::string &value);

    bool parseStationHW(const Async::Config &cfg, const std::string &name);
    bool parsePath(const Async::Config &cfg, const std::string &name);
    int calculateRange(const Cfg &cfg);
    bool parseAntennaHeight(Cfg &cfg, const std::string value);
    bool parseClientStr(std::string &host, int &port, const std::string &val);
    bool parseClients(const Async::Config &cfg, const std::string &name);
    void startStatisticsTimer(int sinterval);
    void sendAprsStatistics(void);
    void initExtPty(std::string ptydevice);
    void mesReceived(const void* buf, size_t len);
    AprsStatistics& aprsStats(const std::string& logic_name);

};  /* class LocationInfo */

#endif /* LOCATION_INFO_INCLUDED */

/*
 * This file has not been truncated
 */<|MERGE_RESOLUTION|>--- conflicted
+++ resolved
@@ -150,30 +150,29 @@
       bool        narrow        {false};
     };
 
-<<<<<<< HEAD
+    static LocationInfo* instance(void)
+    {
+      return _instance;
+    }
+
+    static bool has_instance(void)
+    {
+      return _instance != nullptr;
+    }
+
+    static void deleteInstance(void)
+    {
+      delete _instance;
+      _instance = 0;
+    }
+
+    static bool initialize(Async::Config& cfg, const std::string& cfg_name);
+
     Coordinate getCoordinate(bool isLatitude)
     {
       if (isLatitude) return loc_cfg.lat_pos;
       return loc_cfg.lon_pos;
-=======
-    static LocationInfo* instance(void)
-    {
-      return _instance;
-    }
-
-    static bool has_instance(void)
-    {
-      return _instance != nullptr;
-    }
-
-    static void deleteInstance(void)
-    {
-      delete _instance;
-      _instance = 0;
->>>>>>> 02bb56d5
-    }
-
-    static bool initialize(Async::Config& cfg, const std::string& cfg_name);
+    }
 
     LocationInfo(void);
     LocationInfo(const LocationInfo&) = delete;
