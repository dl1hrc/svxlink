--- conflicted
+++ resolved
@@ -152,30 +152,29 @@
       bool        narrow        {false};
     };
 
-<<<<<<< HEAD
+    static LocationInfo* instance(void)
+    {
+      return _instance;
+    }
+
+    static bool has_instance(void)
+    {
+      return _instance != nullptr;
+    }
+
+    static void deleteInstance(void)
+    {
+      delete _instance;
+      _instance = 0;
+    }
+
+    static bool initialize(Async::Config& cfg, const std::string& cfg_name);
+
     Coordinate getCoordinate(bool isLatitude)
     {
       if (isLatitude) return loc_cfg.lat_pos;
       return loc_cfg.lon_pos;
-=======
-    static LocationInfo* instance(void)
-    {
-      return _instance;
-    }
-
-    static bool has_instance(void)
-    {
-      return _instance != nullptr;
-    }
-
-    static void deleteInstance(void)
-    {
-      delete _instance;
-      _instance = 0;
->>>>>>> 26f8d254
-    }
-
-    static bool initialize(Async::Config& cfg, const std::string& cfg_name);
+    }
 
     LocationInfo(void);
     LocationInfo(const LocationInfo&) = delete;
@@ -187,15 +186,10 @@
                          const std::string& name,
                          std::list<std::string>& call_list);
     bool getTransmitting(const std::string &name);
-<<<<<<< HEAD
-    void setTransmitting(const std::string &name, struct timeval tv, bool state);
-    void setReceiving(const std::string &name, struct timeval tv, bool state);
-=======
-    void setTransmitting(const std::string& name, bool is_transmitting,
+    void setTransmitting(const std::string &name, bool is_transmitting,
                          Timepoint tp=Clock::now());
-    void setReceiving(const std::string& name, bool is_receiving,
+    void setReceiving(const std::string &name, bool is_receiving,
                       const Timepoint& tp=Clock::now());
->>>>>>> 26f8d254
 
   private:
     static LocationInfo* _instance;
@@ -229,19 +223,14 @@
     Async::Timer  aprs_stats_timer  {-1, Async::Timer::TYPE_PERIODIC};
     unsigned int  sinterval         {10}; // Minutes
     std::string   slogic;
-<<<<<<< HEAD
-    time_t        last_tlm_metadata {0};
+    Timepoint     last_tlm_metadata {-std::chrono::hours(1)};
+    AprsStatsMap  aprs_stats;
     std::string    nmeastream;
     Async::Serial  *nmeadev;
     float          stored_lat;
     float          stored_lon;
     Position       position;
     uint8_t        check;
-=======
-    Timepoint     last_tlm_metadata {-std::chrono::hours(1)};
-    AprsStatsMap  aprs_stats;
-
->>>>>>> 26f8d254
 
     bool parsePosition(const Async::Config &cfg, const std::string &name);
     bool parseLatitude(Coordinate &pos, const std::string &value);
@@ -255,10 +244,10 @@
     bool parseClients(const Async::Config &cfg, const std::string &name);
     void startStatisticsTimer(int sinterval);
     void sendAprsStatistics(void);
-    
     void initExtPty(std::string ptydevice);
     void mesReceived(std::string message);
-<<<<<<< HEAD
+    AprsStatistics& aprsStats(const std::string& logic_name);
+
     void onNmeaReceived(char *buf, int count);
     void checkPosition(void);
     void handleNmea(std::string message);
@@ -269,10 +258,6 @@
     bool initGpsdClient(const Async::Config &cfg, const std::string &name);
     void gpsdDataReceived(const Position pos);
     void sendAprsPosition(void);
-=======
-    AprsStatistics& aprsStats(const std::string& logic_name);
->>>>>>> 26f8d254
-
 };  /* class LocationInfo */
 
 #endif /* LOCATION_INFO_INCLUDED */
