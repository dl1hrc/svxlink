/**
@file	 LocationInfo.h
@brief   Contains the infrastructure for APRS based EchoLink status updates
@author  Adi/DL1HRC and Steve/DH1DM
@date	 2009-03-12

\verbatim
SvxLink - A Multi Purpose Voice Services System for Ham Radio Use
Copyright (C) 2003-2025 Tobias Blomberg / SM0SVX

This program is free software; you can redistribute it and/or modify
it under the terms of the GNU General Public License as published by
the Free Software Foundation; either version 2 of the License, or
(at your option) any later version.

This program is distributed in the hope that it will be useful,
but WITHOUT ANY WARRANTY; without even the implied warranty of
MERCHANTABILITY or FITNESS FOR A PARTICULAR PURPOSE.  See the
GNU General Public License for more details.

You should have received a copy of the GNU General Public License
along with this program; if not, write to the Free Software
Foundation, Inc., 59 Temple Place, Suite 330, Boston, MA  02111-1307  USA
\endverbatim
*/


#ifndef LOCATION_INFO_INCLUDED
#define LOCATION_INFO_INCLUDED


/****************************************************************************
 *
 * System Includes
 *
 ****************************************************************************/

#include <string>
#include <list>
#include <chrono>


/****************************************************************************
 *
 * Project Includes
 *
 ****************************************************************************/

#include <AsyncConfig.h>
#include <AsyncTimer.h>
#include <EchoLinkStationData.h>


/****************************************************************************
 *
 * Local Includes
 *
 ****************************************************************************/

#include "AprsPty.h"


/****************************************************************************
 *
 * Forward declarations
 *
 ****************************************************************************/

class AprsClient;


/****************************************************************************
 *
 * Namespace
 *
 ****************************************************************************/



/****************************************************************************
 *
 * Forward declarations of classes inside of the declared namespace
 *
 ****************************************************************************/




/****************************************************************************
 *
 * Defines & typedefs
 *
 ****************************************************************************/



/****************************************************************************
 *
 * Exported Global Types
 *
 ****************************************************************************/


/****************************************************************************
 *
 * Class definitions
 *
 ****************************************************************************/

class LocationInfo
{
  public:
    using Clock     = std::chrono::steady_clock;
    using Timepoint = Clock::time_point;

    struct Coordinate
    {
      unsigned int  deg {0};
      unsigned int  min {0};
      unsigned int  sec {0};
      char          dir {'N'};
    };

    struct Cfg
    {
      unsigned int binterval    {10}; // Minutes
      unsigned int frequency    {0};
      unsigned int power        {0};
      unsigned int tone         {0};
      unsigned int height       {10};
      unsigned int gain         {0};
      int          beam_dir     {-1};
      unsigned int range        {0};
      char         range_unit   {'m'};

      Coordinate  lat_pos;
      Coordinate  lon_pos;

      std::string logincall;
      std::string loginssid;
      std::string mycall;
      std::string prefix;
      std::string path          {"TCPIP*"};
      std::string comment       {"SvxLink by SM0SVX (www.svxlink.org)"};
      std::string destination   {"APSVX1"};
      bool        debug         {false};
      std::string filter;
      std::string symbol        {"S0"};
      int         tx_offset_khz {10000};
      bool        narrow        {false};
    };

<<<<<<< HEAD
    Coordinate getCoordinate(bool isLatitude)
    {
      if (isLatitude) return loc_cfg.lat_pos;
      return loc_cfg.lon_pos;
=======
    static LocationInfo* instance(void)
    {
      return _instance;
    }

    static bool has_instance(void)
    {
      return _instance != nullptr;
    }

    static void deleteInstance(void)
    {
      delete _instance;
      _instance = 0;
>>>>>>> 6acba36f
    }

    static bool initialize(Async::Config& cfg, const std::string& cfg_name);

    LocationInfo(void);
    LocationInfo(const LocationInfo&) = delete;

    void updateDirectoryStatus(EchoLink::StationData::Status new_status);
    void igateMessage(const std::string& info);
    void update3rdState(const std::string& call, const std::string& info);
    void updateQsoStatus(int action, const std::string& call,
                         const std::string& name,
                         std::list<std::string>& call_list);
    bool getTransmitting(const std::string &name);
    void setTransmitting(const std::string& name, bool is_transmitting,
                         Timepoint tp=Clock::now());
    void setReceiving(const std::string& name, bool is_receiving,
                      const Timepoint& tp=Clock::now());

  private:
    static LocationInfo* _instance;

    using ClientList = std::list<AprsClient*>;
    using Duration  = std::chrono::duration<double>;
    struct AprsStatistics
    {
      unsigned    rx_on_nr        {0};
      unsigned    tx_on_nr        {0};
      Duration    rx_sec          {0};
      Duration    tx_sec          {0};
      Timepoint   last_rx_tp;
      Timepoint   last_tx_tp;
      bool        is_transmitting {false};
      bool        is_receiving    {false};

      void reset(void)
      {
        rx_on_nr = 0;
        tx_on_nr = 0;
        rx_sec = Duration::zero();
        tx_sec = Duration::zero();
      }
    };
    using AprsStatsMap = std::map<std::string, AprsStatistics>;

    Cfg           loc_cfg; // weshalb?
    ClientList    clients;
    int           sequence          {0};
    Async::Timer  aprs_stats_timer  {-1, Async::Timer::TYPE_PERIODIC};
    unsigned int  sinterval         {10}; // Minutes
    std::string   slogic;
    Timepoint     last_tlm_metadata {-std::chrono::hours(1)};
    AprsStatsMap  aprs_stats;


    bool parsePosition(const Async::Config &cfg, const std::string &name);
    bool parseLatitude(Coordinate &pos, const std::string &value);
    bool parseLongitude(Coordinate &pos, const std::string &value);

    bool parseStationHW(const Async::Config &cfg, const std::string &name);
    bool parsePath(const Async::Config &cfg, const std::string &name);
    int calculateRange(const Cfg &cfg);
    bool parseAntennaHeight(Cfg &cfg, const std::string value);
    bool parseClientStr(std::string &host, int &port, const std::string &val);
    bool parseClients(const Async::Config &cfg, const std::string &name);
    void startStatisticsTimer(int sinterval);
    void sendAprsStatistics(void);
    void initExtPty(std::string ptydevice);
    void mesReceived(std::string message);
    AprsStatistics& aprsStats(const std::string& logic_name);

};  /* class LocationInfo */

#endif /* LOCATION_INFO_INCLUDED */

/*
 * This file has not been truncated
 */<|MERGE_RESOLUTION|>--- conflicted
+++ resolved
@@ -150,12 +150,12 @@
       bool        narrow        {false};
     };
 
-<<<<<<< HEAD
     Coordinate getCoordinate(bool isLatitude)
     {
       if (isLatitude) return loc_cfg.lat_pos;
       return loc_cfg.lon_pos;
-=======
+    }
+
     static LocationInfo* instance(void)
     {
       return _instance;
@@ -170,7 +170,6 @@
     {
       delete _instance;
       _instance = 0;
->>>>>>> 6acba36f
     }
 
     static bool initialize(Async::Config& cfg, const std::string& cfg_name);
