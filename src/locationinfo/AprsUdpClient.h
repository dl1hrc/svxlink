/**
@file	 AprsUdpClient.h
@brief   Contains an implementation of APRS updates via UDP
@author  Adi/DL1HRC and Steve/DH1DM
@date	 2009-03-12

\verbatim
SvxLink - A Multi Purpose Voice Services System for Ham Radio Use
Copyright (C) 2003-2009 Tobias Blomberg / SM0SVX

This program is free software; you can redistribute it and/or modify
it under the terms of the GNU General Public License as published by
the Free Software Foundation; either version 2 of the License, or
(at your option) any later version.

This program is distributed in the hope that it will be useful,
but WITHOUT ANY WARRANTY; without even the implied warranty of
MERCHANTABILITY or FITNESS FOR A PARTICULAR PURPOSE.  See the
GNU General Public License for more details.

You should have received a copy of the GNU General Public License
along with this program; if not, write to the Free Software
Foundation, Inc., 59 Temple Place, Suite 330, Boston, MA  02111-1307  USA
\endverbatim
*/


#ifndef APRS_UDP_CLIENT
#define APRS_UDP_CLIENT


/****************************************************************************
 *
 * System Includes
 *
 ****************************************************************************/

#include <string>


/****************************************************************************
 *
 * Project Includes
 *
 ****************************************************************************/

#include <AsyncUdpSocket.h>
#include <AsyncDnsLookup.h>


/****************************************************************************
 *
 * Local Includes
 *
 ****************************************************************************/

#include "LocationInfo.h"
#include "AprsClient.h"


/****************************************************************************
 *
 * Forward declarations
 *
 ****************************************************************************/

namespace Async
{
  class Config;
  class Timer;
  class DnsLookup;
};
namespace EchoLink
{
  class StationData;
};

/****************************************************************************
 *
 * Namespace
 *
 ****************************************************************************/



/****************************************************************************
 *
 * Forward declarations of classes inside of the declared namespace
 *
 ****************************************************************************/



/****************************************************************************
 *
 * Defines & typedefs
 *
 ****************************************************************************/


/****************************************************************************
 *
 * Exported Global Variables
 *
 ****************************************************************************/



/****************************************************************************
 *
 * Class definitions
 *
 ****************************************************************************/

class AprsUdpClient : public AprsClient, public sigc::trackable
{
  public:
<<<<<<< HEAD
     AprsUdpClient(LocationInfo::Cfg &loc_cfg, const std::string &server,
                   int port);
     ~AprsUdpClient(void);

     void updateDirectoryStatus(EchoLink::StationData::Status status);
     void updateQsoStatus(int action, const std::string& call,
       const std::string& info, std::list<std::string>& call_list);
     void update3rdState(const std::string& call, const std::string& info);
     void igateMessage(const std::string& info) {}
     void sendBeacon(void);
=======
    static int getPowerParam(unsigned int power);
    static int getHeightParam(unsigned int height);
    static int getGainParam(unsigned int gain);
    static int getDirectionParam(int beam_dir);
    static std::string phgStr(unsigned int power, unsigned int height,
                              unsigned int gain, int beam_dir);

    AprsUdpClient(LocationInfo::Cfg &loc_cfg, const std::string &server,
                  int port);
    ~AprsUdpClient(void);

    void updateDirectoryStatus(EchoLink::StationData::Status status);
    void updateQsoStatus(int action, const std::string& call,
      const std::string& info, std::list<std::string>& call_list);
    void update3rdState(const std::string& call, const std::string& info);
    void igateMessage(const std::string& info) {}
>>>>>>> 2fb68d32

  private:
    LocationInfo::Cfg	&loc_cfg;
    std::string		server;
    int			port;
    Async::UdpSocket	sock;
    Async::IpAddress	ip_addr;
    Async::DnsLookup	*dns;
    Async::Timer        *beacon_timer;

    EchoLink::StationData::Status	curr_status;

    int			num_connected;
    std::string		curr_call;

    void  sendLocationInfo(Async::Timer *t = 0);
    void  dnsResultsReady(Async::DnsLookup &dns_lookup);

    int   buildSdesPacket(char *p);

    short getPasswd(const std::string& call);

    int   getToneParam();

};  /* class LocationInfoClient */


#endif /* APRS_UDP_CLIENT */

/*
 * This file has not been truncated
 */<|MERGE_RESOLUTION|>--- conflicted
+++ resolved
@@ -115,18 +115,6 @@
 class AprsUdpClient : public AprsClient, public sigc::trackable
 {
   public:
-<<<<<<< HEAD
-     AprsUdpClient(LocationInfo::Cfg &loc_cfg, const std::string &server,
-                   int port);
-     ~AprsUdpClient(void);
-
-     void updateDirectoryStatus(EchoLink::StationData::Status status);
-     void updateQsoStatus(int action, const std::string& call,
-       const std::string& info, std::list<std::string>& call_list);
-     void update3rdState(const std::string& call, const std::string& info);
-     void igateMessage(const std::string& info) {}
-     void sendBeacon(void);
-=======
     static int getPowerParam(unsigned int power);
     static int getHeightParam(unsigned int height);
     static int getGainParam(unsigned int gain);
@@ -143,7 +131,7 @@
       const std::string& info, std::list<std::string>& call_list);
     void update3rdState(const std::string& call, const std::string& info);
     void igateMessage(const std::string& info) {}
->>>>>>> 2fb68d32
+    void sendBeacon(void);
 
   private:
     LocationInfo::Cfg	&loc_cfg;
