--- conflicted
+++ resolved
@@ -105,19 +105,12 @@
 
     virtual void updateDirectoryStatus(EchoLink::StationData::Status status) {};
     virtual void updateQsoStatus(int action, const std::string& call,
-<<<<<<< HEAD
-      const std::string& info, std::list<std::string>& call_list) = 0;
-    virtual void update3rdState(const std::string& call, const std::string& info) = 0;
-    virtual void igateMessage(const std::string& info) = 0;
-    virtual void sendBeacon(void) = 0;
-=======
                                  const std::string& info,
                                  const std::list<std::string>& calls) = 0;
     virtual void update3rdState(const std::string& call,
                                 const std::string& info) = 0;
     virtual void igateMessage(const std::string& info) {}
->>>>>>> 44f1dfce
-
+    virtual void sendBeacon(void) = 0;
 };  /* class AprsClient */
 
 
