--- conflicted
+++ resolved
@@ -149,19 +149,16 @@
 
   echo CFG section varname value > /dev/shm/reflector_ctrl
   e.g.
-<<<<<<< HEAD
   echo "CFG GLOBAL SQL_TIMEOUT_BLOCKTIME 60" > /dev/shm/reflector_ctrl
+
+To sign a client certificate:
+
+  echo CA SIGN callsign > /dev/shm/reflector_ctrl
 .TP
 .B USERFILE
 File that store the user data sent by nodes in json format.
 Example:
 USERFILE=/tmp/svxreflector_userdata.json
-=======
-  echo CFG GLOBAL SQL_TIMEOUT_BLOCKTIME 60 > /dev/shm/reflector_ctrl
-
-To sign a client certificate:
-
-  echo CA SIGN callsign > /dev/shm/reflector_ctrl
 .TP
 .B ACCEPT_CALLSIGN
 A regular expression for verifying that a received login callsign has the
@@ -278,7 +275,6 @@
 certificate.
 
 Example: EMAIL_ADDRESS=sysop@svxlink.example.org
->>>>>>> 9d6e0c79
 .
 .SS USERS and PASSWORDS sections
 .
