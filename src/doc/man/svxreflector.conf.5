.TH SVXREFLECTOR.CONF 5 "SEPTEMBER 2024" Linux "File Formats"
.
.SH NAME
.
svxreflector.conf \- Configuration file for the SvxReflector conference server audio reflector
.
.SH DESCRIPTION
.
The
.B svxreflector
server is used to interconnect multiple SvxLink nodes into one network.  This
man-page describe the configuration file format for it.
.P
SvxReflector look for configuration files in a number of places. First it tries
to find a user specific configuration file. It will look for a user specific
configuration file in:
.BR $HOME/.svxlink/svxreflector.conf .
If no user specific configuration file can be found, svxreflector will look
for the system wide configuration file
.BR /etc/svxlink/svxreflector.conf .
The
.B --config
command line option may also be used to specify an arbitrary configuration file.
.
.SH FILE FORMAT
.
The configuration file is in the famous INI-file format. A generic example of
how such a file might look like is shown below.

  [SECTION1]
  VALUE1=1
  VALUE2="TWO "
  VAULE3="Multi "
         "line"
  
  [SECTION2]
  VALUE1=2

This is a simple format that contain name=value pairs that belong to a section.
In written text, a specific configuration variable can be referred to as
SECTION1/VALUE2 meaning "configuration variable VALUE2 in section SECTION1".
.P
The same variable name can exist in two different sections. For example VALUE1
in section SECTION1 have the value 1 and VALUE1 in section SECTION2 have the
value 2. Values containing spaces at the beginning or end of the line must be
surrounded by citation characters (see SECTION1/VALUE2). Likewise with a multi
line value (see SECTION1/VALUE3).
.
.SH CONFIGURATION VARIABLES
.
Here is the description of all configuration variables that svxreflector
understands. The configuration variables are described section for section.
.
.SS GLOBAL
.
The GLOBAL section contains application global configuration data.
.TP
.B CFG_DIR
Specify the path to a directory that contain additional configuration files.
If a relative path is specified, the path will be relative to the directory
where the main configuration file is at. All files in the specified directory
will be read as additional configuration. Filenames starting with a dot are
ignored.
.TP
.B TIMESTAMP_FORMAT
This variable specifies the format of the timestamp that is written in front of
each row in the log file. The format string is in the same format as specified
in the
.BR strftime (3)
manual page. The default is "%c" which is described as: "the preferred date and
time representation for the current locale". The environment variables LC_TIME,
LC_ALL and LANG will affect how this time format will look. For example, setting
LC_TIME="sv_SE.UTF8" will give you Swedish timestamp representation. Other
examples of format specifiers are:
.RS
.IP \(bu 4
.BR %d " - The day of the month as a decimal number (range 01 to 31)"
.IP \(bu 4
.BR %b " - The abbreviated month name according to the current locale"
.IP \(bu 4
.BR %Y " - The year as a decimal number including the century"
.IP \(bu 4
.BR %H " - The hour as a decimal number using a 24-hour clock (range 00 to 23)"
.IP \(bu 4
.BR %M " - The minute as a decimal number (range 00 to 59)"
.IP \(bu 4
.BR %S " - The second as a decimal number (range 00 to 61)"
.P
So, TIMESTAMP_FORMAT="%d %b %Y %H:%M:%S" would give a timestamp looking something like:
"29 Nov 2005 22:31:59".
.RE
.TP
.B LISTEN_PORT
The TCP and UDP port number to use for network communications. The default is
5300. Make sure to open this port for incoming traffic to the server on both
TCP and UDP. Clients do not have to open any ports in their firewalls.
.TP
.B SQL_TIMEOUT
Use this configuration variable to set a time in seconds after which a clients
audio is blocked if he has been talking for too long. The default is 0
(disabled).
.TP
.B SQL_TIMEOUT_BLOCKTIME
If a client has been talking for longer than the time specified in the
.B SQL_TIMEOUT
configuration variable he will not be able to talk again until the time in this
configuration variable have elapsed. If not specified, the default is one
second.
.TP
.B CODECS
A comma separated list of allowed codecs. For the moment only one codec can be
specified. Choose from the following codecs: OPUS, SPEEX, GSM, S16
(uncompressed signed 16 bit), RAW (uncompressed 32 bit floats). The default is
OPUS and you should have a very good reason for changing this since that codec
provide both low bandwidth (~20kbps by default) and very good audio quality.
.TP
.B TG_FOR_V1_CLIENTS
Set which talk group to place protocol version 1 clients in. Without this
configuration version 1 clients will not be able to use the reflector since
they cannot select a talk group by themselves. Talk groups should normally be
configured to start with the ITU-T E.212 Mobile Country Code (MCC) for your
country, e.g. 240 for Sweden.
.TP
.B RANDOM_QSY_RANGE
Specify in which talk group range the reflector server should select random
talk groups used when using the QSY functionality. The range is specified using
two colon separated values. The first one is the lower limit and the second
value is the number of talk groups in the range. As an example, if set to
1239900:100 QSY talk groups will be selected from the range 1239900 to 1239999.
The recommended lower range to use is <MCC>9900 where MCC is the ITU-T E.212
Mobile Country Code for your country, e.g. 240 for Sweden.
.TP
.B HTTP_SRV_PORT
Set which port to use for the HTTP server. The HTTP server can be used to fetch
reflector status. No port is set by default. Don't expose this port to the
public Internet. There are multiple reasons for that. The built in web server
is very simple and could be incompatible with some clients. It has not been
audited for security problems so there may be security issues. There is also
the risk of some client overwhelming the reflector with requests causing
disturbances in the reflector operation.

Example: HTTP_SRV_PORT=8080
.TP
<<<<<<< HEAD
.B AUTH_KEY
Set a key used by nodes that are not configured in [USERS] section without
defining an USER=password combination. This can be used for reflectors that
should be open for everyone and/or a big number of clients to keep the 
configuration effort as low as possible.
=======
.B COMMAND_PTY
Configure a path for a pseudo tty device to send runtime commands to the
svxreflector. The device may be defined as COMMAND_PTY=/dev/shm/reflector_ctrl.
To change the value of a configuration variable you may send a command to the
device like this:

  echo CFG section varname value > /dev/shm/reflector_ctrl
  e.g.
  echo CFG GLOBAL SQL_TIMEOUT_BLOCKTIME 60 > /dev/shm/reflector_ctrl

To sign a client certificate:

  echo CA SIGN callsign > /dev/shm/reflector_ctrl
.TP
.B ACCEPT_CALLSIGN
A regular expression for verifying that a received login callsign has the
correct format. The default is to roughly match standard ham radio callsigns.
Example: ACCEPT_CALLSIGN="S[A-M]\\d[A-Z]{1,3}(?:-[A-Z0-9]{1,3})?"
.TP
.B REJECT_CALLSIGN
A regular expression for rejecting login callsigns. This can be used to block
some specific callsigns or even a whole range of callsigns. No callsigns are
rejected by default.
Example: REJECT_CALLSIGN="SM0XYZ|SM1ABC|SM2.*"
.TP
.B CERT_PKI_DIR
The path to the directory containing PKI (Public Key Infrastructure) files. If
a relative path is given, the value of the build time variable
SVX_LOCAL_STATE_DIR (e.g. /var/lib/svxlink/) will be prepended.

Default: CERT_PKI_DIR=pki/
.TP
.B CERT_CA_KEYS_DIR
The path to the directory containing private key files. If
a relative path is given, the value of the CERT_PKI_DIR variable will be
prepended.

Default: CERT_CA_KEYS_DIR=private/
.TP
.B CERT_CA_PENDING_CSRS_DIR
The path to the directory containing unsigned CSR files. If a relative path is
given, the value of the CERT_PKI_DIR variable will be prepended.

Default: CERT_CA_PENDING_CSRS_DIR=pending_csrs/
.TP
.B CERT_CA_CSRS_DIR
The path to the directory containing signed CSR files. If a relative path is
given, the value of the CERT_PKI_DIR variable will be prepended.

Default: CERT_CA_CSRS_DIR=csrs/
.TP
.B CERT_CA_CERTS_DIR
The path to the directory containing signed certificate files. If a relative
path is given, the value of the CERT_PKI_DIR variable will be prepended.

Default: CERT_CA_CERTS_DIR=certs/
.TP
.B CERT_CA_HOOK
Set to a path for an external application that is run on CA events like when a
CSR is received or when a certificate is signed. The following environment
variables will be set up before running the external application.
.RS
.IP \(bu 4
.BR "CA_OP" ":"
Set to one of the strings PENDING_CSR_CREATE, PENDING_CSR_UPDATE or
CSR_SIGNED, which should be self explanatory.
.IP \(bu 4
.BR "CA_CSR_PEM" ":"
CSR data in PEM format. This is not set for operation CSR_SIGNED.
.IP \(bu 4
.BR "CA_CRT_PEM" ":"
Certificate data in PEM format. This is only set for operation CSR_SIGNED.
.RE
.
.SS ROOT_CA, ISSUING_CA and SERVER_CERT sections
.
These configuration sections is used to customize the contents of the different
certificates that is generated by the reflector server.
.TP
.B KEYFILE
The path to the certificate private key file. If a relative path is given, the
value of the CERT_CA_KEYS_DIR variable will be prepended.
.TP
.B CSRFILE
The path to the certificate signing request file. If a relative path is given,
the value of the CERT_CA_CSRS_DIR variable will be prepended.
.TP
.B CRTFILE
The path to the certificate file. If a relative path is given, the value of the
CERT_CA_CERTS_DIR variable will be prepended.
.TP
.B COMMON_NAME
The common name (CN) used in the subject of the certificate.
.TP
.B ORG_UNIT
The organizational unit (OU) used in the subject of the certificate.

Example: ORG_UNIT="VHF/UHF-sektionen"
.TP
.B ORG
The organization name (O) used in the subject of the certificate.

Example: ORG=SSA
.TP
.B LOCALITY
The locality name (L) used in the subject of the certificate.

Example: LOCALITY=Boden
.TP
.B STATE
The name of the state or province (ST) used in the subject of the certificate.

Example: STATE=Norrbotten
.TP
.B COUNTRY
The ISO country code (C) used in the subject of the certificate.

Example: COUNTRY=SE
.TP
.B SUBJECT_ALT_NAME
A comma separated list of subject alternative names.

Example: SUBJECT_ALT_NAME=DNS:public-hostname.example.org,IP:172.17.1.42
.TP
.B EMAIL_ADDRESS
The email address that can be used to get in contact with the owner of the
certificate.

Example: EMAIL_ADDRESS=sysop@svxlink.example.org
>>>>>>> 5a4e7cb0
.
.SS USERS and PASSWORDS sections
.
All users must be specified in the USERS section. Usernames are totally
arbitrary but typically the callsign is used. The purpose is to map each
username to a password. However, the password is not given directly but instead
a reference to the PASSWORDS section is given. It's done like this so that
multiple nodes can share a single password.
.P
An example of how the USERS and PASSWORDS sections may look is given below.

  [USERS]
  SM0ABC-1=MyNodes
  SM0ABC-2=MyNodes
  SM1XYZ=SM1XYZ
  
  [PASSWORDS]
  MyNodes="A very strong password!"
  SM1XYZ="Another very good password?"

This will set up
.BR SM0ABC-1 " and " SM0ABC-2
to use the same password specified by
.B MyNodes
in the PASSWORDS section. User
.BR SM1XYZ " have his own password."
.
.SS Talkgroup Configuration Sections
.
It is possible to set configuration parameters that are only applied to one
talkgroup. Those parameters are placed in a configuration section named
"TG#<talkgroup id>". Example:

  [TG#9999]
  AUTO_QSY_AFTER=300
  ALLOW=S[A-M]\\\\d.*|LA8PV
  SHOW_ACTIVITY=0

The following configuration variables are valid in a talkgroup configuration
section.
.TP
.B AUTO_QSY_AFTER
Set this to the number of seconds after which an automatic QSY to a random
talkgroup is requested. This is typically used to keep call channels and wide
area channels clear so that stations does not dwell there for too long.
Auto QSY is only triggered directly aftar a talker stop event.
The default is that auto QSY is disabled (AUTO_QSY_AFTER=0).
.TP
.B ALLOW
A regular expression that must match the whole callsign of the nodes that try
to select this talkgroup.  The regular expression standard used is the same as
for ECMAScript with the exception that the backslash special patterns (e.g.
\\s, \\d etc) must be expressed with double backslash notation (e.g. \\\\s,
\\\\d etc).

An example that match most Swedish callsigns and a specific Norwegian one is
"S[A-M]\\\\d.*|LA8PV". That expression will for example match LA8PV, SM0SVX,
SK3W, SA7ABC etc.
.TP
.B SHOW_ACTIVITY
If set to 0, do not indicate in the http status message when the talkgroup is
in use by a node. Default is 1 = show activity.
.
.SH FILES
.
.TP
.I /etc/svxlink/svxreflector.conf
The system wide configuration file.
.TP
.I ~/.svxlink/svxreflector.conf
Per user configuration file.
.TP
.I /etc/svxlink/svxreflector.d/*
Additional configuration files. This directory is setup by the CFG_DIR
configuration variable.
.
.SH AUTHOR
.
Tobias Blomberg (SM0SVX) <sm0svx at svxlink dot org>
.
.SH REPORTING BUGS
.
Bugs should be reported using the issue tracker at
https://github.com/sm0svx/svxlink.

Questions about SvxLink should not be asked using the issue tracker. Instead
use the group set up for this purpose at groups.io:
https://groups.io/g/svxlink
.
.SH "SEE ALSO"
.
.BR svxreflector (1),
.BR svxlink (1),
.BR svxlink.conf (5),<|MERGE_RESOLUTION|>--- conflicted
+++ resolved
@@ -141,13 +141,12 @@
 
 Example: HTTP_SRV_PORT=8080
 .TP
-<<<<<<< HEAD
 .B AUTH_KEY
 Set a key used by nodes that are not configured in [USERS] section without
 defining an USER=password combination. This can be used for reflectors that
 should be open for everyone and/or a big number of clients to keep the 
 configuration effort as low as possible.
-=======
+.TP
 .B COMMAND_PTY
 Configure a path for a pseudo tty device to send runtime commands to the
 svxreflector. The device may be defined as COMMAND_PTY=/dev/shm/reflector_ctrl.
@@ -277,7 +276,6 @@
 certificate.
 
 Example: EMAIL_ADDRESS=sysop@svxlink.example.org
->>>>>>> 5a4e7cb0
 .
 .SS USERS and PASSWORDS sections
 .
