--- conflicted
+++ resolved
@@ -1112,11 +1112,7 @@
 .B SQL_HANGTIME
 How long, in milliseconds, the squelch will stay open after the detector has
 indicated that it is closed. This configuration variable will affect all
-<<<<<<< HEAD
-squelch detector types Settable at runtime.
-=======
 squelch detector types. Settable at runtime.
->>>>>>> 8be029b9
 .TP
 .B SQL_EXTENDED_HANGTIME
 At low signal strengths it can be beneficial to use a longer squelch hangtime
