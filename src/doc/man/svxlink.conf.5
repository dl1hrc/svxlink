.TH SVXLINK.CONF 5 "OCTOBER 2025" Linux "File Formats"
.
.SH NAME
.
svxlink.conf \- Configuration file for the SvxLink server
.
.SH DESCRIPTION
.
.B svxlink
is a general purpose voice service system for ham radio use. This man-page
describe the SvxLink server configuration file format.
.P
SvxLink look for configuration files in a number of places. First it try to
find a user specific configuration file. SvxLink will look for a user specific
configuration file in:
.BR $HOME/.svxlink/svxlink.conf .
If no user specific configuration file can be found, SvxLink will look for
the system wide configuration file
.BR /etc/svxlink/svxlink.conf .
The
.B --config
command line option may also be used to specify an arbitrary configuration file.
.
.SH FILE FORMAT
.
The configuration file is in the famous INI-file format. A generic example of how such a
file might look like is shown below.

  [SECTION1]
  VALUE1=1
  VALUE2="TWO "
  VAULE3="Multi "
         "line"
  
  [SECTION2]
  VALUE1=2

This is a simple format that contain name=value pairs that belong to a section. In written
text, a specific configuration variable can be referred to as SECTION1/VALUE2 meaning
"configuration variable VALUE2 in section SECTION1".
.P
The same variable name can exist in two different sections. For example VALUE1 in section
SECTION1 have the value 1 and VALUE1 in section SECTION2 have the value 2. Values
containing spaces at the beginning or end of the line must be surrounded by citation
characters (see SECTION1/VALUE2). Likewise with a multi line value (see SECTION1/VALUE3).
.
.SH CONFIGURATION VARIABLES
.
Here is the description of all configuration variables that SvxLink understands. The
configuration variables are described section for section.
.
.SS GLOBAL
.
The GLOBAL section contains application global configuration data.
.TP
.B MODULE_PATH
Specify where the SvxLink modules can be found. If MODULE_PATH is not
specified, the standard search paths for library files will be used. If that
also fails a hard-coded default will be used. What that default is depend on the
architecture but typically on a x86_64 system it is /usr/lib64/svxlink.
Leaving this variable unset should work in most cases.
.TP
.B LOGIC_CORE_PATH
Specify where the SvxLink logic core plugins can be found. If not set, a
hard-coded default will be used. What that default is depend on the
architecture but typically on an x86_64 system it is /usr/lib64/svxlink.
Leaving this variable unset should work in most cases.
If this variable is set to empty, the standard search paths for library files
will be used (see man 3 dlopen).
.TP
.B LOGICS
Specify a comma separated list of logic cores that should be created. The logic core is
the thing that ties the transceiver and the voice services (modules) together. It contains
the rules for how the radio interface should be handled. The specified name of a logic
core must have a corresponding section specified in the config file. This is where the
behavior of the logic core is specified.
.TP
.B CFG_DIR
Specify the path to a directory that contain additional configuration files.
If a relative path is specified, the path will be relative to the directory
where the main configuration file is at. All files in the specified directory
will be read as additional configuration. Filenames starting with a dot (hidden
files) or not ending in .conf are ignored.
.TP
.B TIMESTAMP_FORMAT
This variable specifies the format of the time-stamp that is written in front of
each row in the log file. The format string is in the same format as specified
in the
.BR strftime (3)
manual page. The default is "%c" which is described as: "the preferred date and
time representation for the current locale". The environment variables LC_TIME,
LC_ALL and LANG will affect how this time format will look. For example, setting
LC_TIME="sv_SE.UTF8" will give you Swedish time-stamp representation. Other
examples of format specifiers are:
.RS
.IP \(bu 4
.BR %d " - The day of the month as a decimal number (range 01 to 31)"
.IP \(bu 4
.BR %b " - The abbreviated month name according to the current locale"
.IP \(bu 4
.BR %Y " - The year as a decimal number including the century"
.IP \(bu 4
.BR %H " - The hour as a decimal number using a 24-hour clock (range 00 to 23)"
.IP \(bu 4
.BR %M " - The minute as a decimal number (range 00 to 59)"
.IP \(bu 4
.BR %S " - The second as a decimal number (range 00 to 60)"
.IP \(bu 4
.BR %f " - Fractional seconds in millisecond resolution (000-999)"
.P
The last one (%f) is a SvxLink specific formatting specifier.

Example: TIMESTAMP_FORMAT="%d %b %Y %H:%M:%S.%f" would give a time-stamp looking
something like: "29 Nov 2005 22:31:59.875".
.RE
.TP
.B CARD_SAMPLE_RATE
This configuration variable determines the sampling rate used for audio
input/output. SvxLink always work with a sampling rate of 16kHz internally but
there still are some benefits from using a higher sampling rate. On some sound
cards the filters look pretty bad at 16kHz and the amplitude response will not
be uniform which among other things can cause problems for the software DTMF
decoder.

Some sound cards also sound very bad at 16kHz due to insufficient
anti-alias filtering or resampling effects. These, often cheaper, sound cards
sound OK at 48kHz.

The downside of choosing a higher sampling rate is that it puts a little bit
more load on the CPU so if you have a very slow machine (<300MHz), it might not
have the computational power to handle it.

Supported sampling rates are: 16000 and 48000.
.TP
.B CARD_CHANNELS
Use this configuration variable to specify how many channels to use when
opening a sound card. For normal sound cards the only practical values to use
are 1 for mono and 2 for stereo. The latter is the default.

When using the sound card in stereo mode it is possible to use the left and
right channels independently to drive two transceivers. When using the sound
card in mono mode, both left and right channels transmit/receive the same
audio.
.TP
.B LOCATION_INFO
Enter the section name that contains information required for transferring
positioning data to location servers. Setting this item makes the system
visible on the EchoLink link status page and the APRS network.
.TP
.B LINKS
Enter here a comma separated list of section names that contains the 
configuration information for linking logics together (see Logic Linking).
.
.SS Common Logic configuration variables
.
A logic core is what define how SvxLink should behave on the RF channel. The
SvxLink server can handle more than one logic core and so can be connected to
more than one transceiver. When configured, a logic core is loaded at runtime
as a plugin. See the LOGIC_CORE_PATH configuration variable for more
information on how SvxLink find the logic core plugins.
.P
The configuration variables below are common to all
logic types. Configuration variables that are specific to a certain logic core
type are described below in a section of its own.
.TP
.B TYPE
The type of logic core this is. The documentation for the specific logic core
type you want to use describe what to write here.
.TP
.B RX
Specify the configuration section name of the receiver to use. All configuration
for the receiver is done in the specified configuration section.
.TP
.B TX
Specify the configuration section name of the transmitter to use. All
configuration for the transmitter is done in the specified configuration
section.
.TP
.B MODULES
Specify a comma separated list of configuration sections for the modules to
load. This tells SvxLink which modules to actually load on startup.
.TP
.B CALLSIGN
Specify the callsign that should be announced on the radio interface.
.TP
.B SHORT_VOICE_ID_ENABLE
A basic toggle to enable the voice ID announcement during the short ID
announcements.
Set value to "1" to enable the voice option, and "0" to disable.
.TP
.B SHORT_CW_ID_ENABLE
A basic toggle to enable the CW ID announcement during the short ID
announcements.
Set value to "1" to enable the CW option, and "0" to disable.
.TP
.B SHORT_ANNOUNCE_ENABLE
A basic toggle to enable the custom announcement during the short ID
announcements.
Set value to "1" to enable the announcement option, and "0" to disable.
.TP
.B SHORT_ANNOUNCE_FILE
The full path to a file to use for custom announcements broadcasted during a
routine short ID.
.TP
.B LONG_VOICE_ID_ENABLE
A basic toggle to enable the voice ID announcement during the long ID
announcements.  Set value to "1" to enable the voice option, and "0" to
disable.
.TP
.B LONG_CW_ID_ENABLE
A basic toggle to enable the CW ID announcement during the long ID
announcements.
Set value to "1" to enable the CW option, and "0" to disable.
.TP
.B LONG_ANNOUNCE_ENABLE
A basic toggle to enable the custom announcement during the long ID
announcements.
Set value to "1" to enable the announcement option, and "0" to disable.
.TP
.B LONG_ANNOUNCE_FILE
The full path to a file to use for custom announcements broadcasted during a
routine short ID.
.TP
.B CW_AMP
Specify the amplitude of the CW that should be used during any cw traffic,
typically announcements. The amplitude is specified in dB. Default: -6.
.TP
.B CW_PITCH
Specify the pitch (frequency in Hz) of the CW that should be used during any CW
traffic, typically announcements. Default: 800.
.TP
.B CW_CPM
Specify the Characters Per Minute of the CW that should be used during any CW
traffic, typically announcements. If both CW_WPM and CW_CPM is set, CW_CPM will
be used. Default: 100.
.TP
.B CW_WPM
Specify the Words Per Minute of the CW that should be used during any CW
traffic, typically announcements. If both CW_WPM and CW_CPM is set, CW_CPM will
be used. Default: 20.
.TP
.B PHONETIC_SPELLING
Specify if the spelling of callsign and other words should be announced on the
radio interface using phonetic or non-phonetic spelling.  "1" to use phonetic
sounds (legacy default), or "0" to use non-phonetic sounds.
Note that this option may not be available for all language packs.
.TP
.B TIME_FORMAT
Specify  what format the time should be announced as, valid options are
"12"/"24".
NOTE: may not work for all language packs
.TP
.B SHORT_IDENT_INTERVAL
The number of minutes between short identifications. The purpose of the short
identification is to just announce that the station is on the air. Typically just the
callsign is transmitted. For a repeater a good value is ten minutes and for a simplex node
one time every 60 minutes is probably enough. The LONG_IDENT_INTERVAL must be an even
multiple of the SHORT_IDENT_INTERVAL so if LONG_IDENT_INTERVAL is 60 then the
legal values for SHORT_IDENT_INTERVAL are: 1, 2, 3, 4, 5, 6, 10, 12, 15, 20, 30, 60. 
If unset or set to 0, disable short identifications.
.TP
.B LONG_IDENT_INTERVAL
The number of minutes between long identifications. The purpose of the long identification
is to transmit some more information about the station status (new voice mails etc). The time of
day is also transmitted. A good value here is 60 minutes. 
If unset or set to 0, disable long identifications.
.TP
.B IDENT_ONLY_AFTER_TX
This feature controls when identification is done.  By default, identification is done
every time the SHORT_IDENT_INTERVAL expires. If this feature is enabled, identification
will be done only if there has been a recent transmission. This feature is good for nodes
using an RF link to provide echolink to a repeater. Often, in this situation, it is not
desirable for the link to identify unless legally necessary. Note that
SHORT_IDENT_INTERVAL still have to be set for this feature to work. That config variable
will then be interpreted as the minimum number of seconds between identifications. The
LONG_IDENT_INTERVAL will not be affected by this parameter.   
.TP
.B EXEC_CMD_ON_SQL_CLOSE
Specify a time, in milliseconds, after squelch close after which entered DTMF
digits will be executed as a command without the need to send the # character.
To disable this feature, either comment out the configuration row or set it to
a value less or equal to zero.
.TP
.B EVENT_HANDLER
Point out the TCL event handler script to use. The TCL event handler script is
responsible for playing the correct audio clips when an event occur.
The default location is /usr/share/svxlink/events.tcl.
.TP
.B DEFAULT_LANG
Set the default language to use for announcements. It should be set to an ISO
code (e.g. sv_SE for Swedish). If not set, it defaults to en_US which is US English.
.TP
.B RGR_SOUND_DELAY
The number of milliseconds to wait after the squelch has been closed before a roger beep
is played. The beep can be disabled by specifying a value of \-1 or commenting out this
line. Often it is best to use the SQL_HANGTIME receiver configuration variable to specify
a delay instead of specifying a delay here. This configuration variable should then be set
to 0. 
.TP
.B REPORT_CTCSS
If set, will report the specified CTCSS frequency upon manual identification (* pressed).
It is possible to specify fractions using "." as decimal comma. Disable this feature by
commenting out (#) this configuration variable. 
.TP
.B TX_CTCSS
This configuration variable controls if a CTCSS tone should be transmitted.
Use a comma separated list (no spaces!) to specify when to transmit a CTCSS
tone. These are the possible values:
.BR SQL_OPEN ", " LOGIC ", " MODULE ", " ANNOUNCEMENT " or " ALWAYS .
Commenting out this configuration variable will disable CTCSS transmit.
The tone frequency and level is configured in the transmitter configuration
section.
.RS
.IP \(bu 4
.BR SQL_OPEN
will transmit CTCSS tone when the squelch is open. This is only useful on a
repeater. On a simplex node it doesn't make much sense.
.IP \(bu 4
.BR LOGIC
will transmit CTCSS tone when there is incoming traffic from another logic
core.
.IP \(bu 4
.BR MODULE
will transmit CTCSS tone when there is incoming traffic from a module.
.IP \(bu 4
.BR ANNOUNCEMENT
will transmit CTCSS tone when an announcement is being played. Repeater idle
sounds and roger beeps will not have tone sent with them though.
.IP \(bu 4
.BR ALWAYS
will always transmit a CTCSS tone as soon as the transmitter is turned on.
.RE
.TP
.B MACRO_PREFIX
Zero or more DTMF digits a command must start with to be identified as a macro
command. If a prefix is set, macro commands will have higher priority in the
command hierarchy. For example, if a module is active the macro will be handled
as usual by the logic core whereas if no prefix is set the command will go to
the module. If the user want the core to handle the macro, the command have to
be prefixed with a star ("force core command").
Default prefix is 'D'.
.RE
.TP
.B MACROS
Point out a section that contains the macros that should be used by this logic
core. See the section description for macros below for more information.
.TP
.B FX_GAIN_NORMAL
The gain (dB) to use for audio effects and announcements when there is no other traffic.
This gain is normally set to 0dB which means no gain or attenuation.
.TP
.B FX_GAIN_LOW
The gain (dB) to use for audio effects and announcements when there is other traffic.
This gain is normally set to something like \-12dB so that announcements and audio effects
are attenuated when there is other traffic present.
.TP
.B QSO_RECORDER
The QSO recorder is used to write all received audio to files on disk. The
format for this configuration variable is <command>:<config section>. The
specified command is used to activate or deactivate the QSO recorder. If the
command for example is set to 8, 81 will activate the recorder and 80 will
deactivate it.  The command may also be left out. It will then not be possible
to control the QSO recorder using DTMF commands. Even if the command is left
out the colon must always be specified.
The config section point out a section in the configuration file that holds
configuration for the QSO recorder.
Have a look at the QSO Recorder Section documentation for more information.

Example: QSO_RECORDER=8:QsoRecorder
.TP
.B SEL5_MACRO_RANGE
Define two comma separated values here to map the Sel5 tone call to your macro
area. E.g. if you have defined:
SEL5_MACRO_RANGE=03400,03499
then all incoming Sel5 tone sequences from 03400 to 03499 are mapped to the
macros section (refer to Macros Section, next chapter). Other sequences but the
one defined under OPEN_ON_SEL5 are ignored so it can be used to call other
stations via the repeater without a repeater reaction.
.TP
.B ONLINE_CMD
Define a DTMF command that is used to switch the node between online and
offline mode. When in the off-state, the transmitter will not be turned on by
any event. If a module is active when the node is brought offline, it will be
deactivated and no module activation will be allowed in offline mode. No other
commands than the online command will be accepted in the offline state.

If the command for example is set to 998877 then 9988771 will set the node
online and 9988770 will set it offline. If a module is active or if the
ACTIVATE_MODULE_ON_LONG_CMD is used, the command must be prefixed with a star
to work as expected. The star means "force core command".
.TP
.B ONLINE
Set to 0 to make SvxLink start offline. Settable at runtime. Default is 1
(online).
.TP
.B STATE_PTY
Using this configuration variable it is possible to specify a path to a UNIX 98
PTY that SvxLink state events is published to. The published events is in a
simple text format using a space separated list of values. SvxLink will create
a softlink to the actual slave PTY. For that reason, SvxLink must have write
permissions in the directory where the softlink should be created. Monitoring
the PTY output is as simple as doing a
.B "cat /path/to/pty"
after starting SvxLink. See STATE PTY FORMAT for more information on the format
of the state messages.

Example: STATE_PTY=/tmp/state_pty
.TP
.B DTMF_CTRL_PTY
Using this configuration variable it is possible to specify a path to a UNIX 98
PTY that allows a dtmf control of each single SvxLink logic. SvxLink will create
a softlink to the actual slave PTY. For that reason, SvxLink must have write
permissions in the directory where the softlink should be created. Sending
commands to the PTY is as simple as doing a
.B "echo '*1#' > /path/to/pty"
after starting SvxLink. The device works bidirectional, received dtmf characters
(from Rf) are output via this interface.

Example: DTMF_CTRL_PTY=/dev/shm/dtmf_ctrl
.TP
.B CTCSS_TO_TG
Use this configuration variable to specify a comma separated list of pairs of
tone frequencies and talk groups. When one of the tone frequencies is
detected, the corresponding talk group will be associated with the received
audio. This can be used for example by ReflectorLogic to automatically switch
to a talk group when one of the specified tone frequencies is received. You
also must configure CTCSS_FQ for all receivers to open the squelch on the same
tone frequencies.  Otherwise it will not work. Also, the CTCSS squelch
detector must actually be used in the receiver. It's not enough to just set
CTCSS_FQ.

Example: CTCSS_TO_TG=127.3:9993,136.5:9995
.TP
.B CTCSS_TO_TG_DELAY
The delay for reporting detected talkgroup from when a CTCSS tone is detected.
If the squelch close before the delay time has expired, no talkgroup will be
reported. Default: 0.

Example: CTCSS_TO_TG_DELAY=1000
.
.SS Simplex Logic Section
.
The Simplex Logic section contains configuration data for a simplex logic core.
The name of the section, which in the example configuration file is
.BR SimplexLogic ,
must have a corresponding list item in the GLOBAL/LOGICS config variable for
this logic core to be activated. The name "SimplexLogic" is not magic. It could
be called what ever you like but it must match the namespace name in the
SimplexLogic.tcl script. The configuration variables below are those that are
specific for a simplex logic core.
.TP
.B TYPE
The type for a simplex logic core is always
.BR Simplex .
.TP
.B MUTE_RX_ON_TX
Set to 1 to mute the receiver when the transmitter is transmitting (default)
or set it to 0 to make the RX active during transmissions.
One might want to set this to 0 if the link is operating on a split frequency.
Then the link can accept commands even when it's transmitting.
The normal setting is 1, to mute the RX when transmitting.
.TP
.B MUTE_TX_ON_RX
Set to 1 to mute the transmitter when the squelch is open (default) or set it
to 0 to make the TX active during squelch open.  One might want to set this to
0 if the link is operating on a split frequency or if it's connected to some
full duplex device.  The normal setting is 1, to mute the TX when the squelch
is open.
.TP
.B RGR_SOUND_ALWAYS
Set to 1 to always send roger sound after squelch close, even when no module is
active.
.TP
.B COMMAND_PTY
Using this configuration variable it is possible to specify a path to a UNIX 98
PTY that can be used to send commands to a SvxLink logic core. SvxLink will
create a softlink to the actual slave PTY. For that reason, SvxLink must have
write permissions in the directory where the softlink should be created.
Sending commands to the PTY is as simple as doing a
.B "echo 'THE COMMAND TO EXECUTE' > /path/to/pty"
after starting SvxLink.

Valid commands:
.RS
.IP \(bu 4
.BR "CFG <section> <tag> <value>" " --"
Set a configuration variable. Only a few configuration variables support being
set at runtime. Example: CFG RepeaterLogic ONLINE 0.
.IP \(bu 4
.BR "EVENT <event name> [<arg> ...]" " --"
Call an event handler (TCL function). It is important to specify the correct
TCL namespace for the function to be found. If no namespace is given, the
namespace of the current logic core will be added, e.g. "manual_identification"
is the same as "RepeaterLogic::manual_identification" if the logic core
namnespace is "RepeaterLogic". To call a function in the root namespace, the
function name must be prepended with "::".
Example: EVENT ::playNumber -42.5.
.RE

Example: COMMAND_PTY=/dev/shm/repeater_logic_ctrl
.
.SS Repeater Logic Section
.
A Repeater Logic section contains configuration data for a repeater logic core.
The name of the section, which in the example configuration file is
.BR RepeaterLogic ,
must have a corresponding list item in the GLOBAL/LOGICS config variable for
this logic core to be activated. The name "RepeaterLogic" is not magic.
It could be called what ever you like but it must match the namespace name in
the RepeaterLogic.tcl script. The configuration variables below are those that
are specific for a repeater logic core.
.TP
.B TYPE
The type for a repeater logic core is always
.BR Repeater .
.TP
.B NO_REPEAT
Set this to 1 if you do NOT want SvxLink to play back the incoming audio. This
can be used when the received audio is directly coupled by hardware wiring to
the transmitter. What you win by doing this is that there is zero delay on the
repeated audio. When the audio is routed through SvxLink there is always an
amount of delay. What you loose by doing this is the audio processing done by
SvxLink (e.g. filtering, DTMF muting, squelch tail elimination) and the
ability to use remote receivers.
.TP
.B IDLE_TIMEOUT
The number of seconds the repeater should have been idle before turning the 
transmitter off.
.TP
.B OPEN_ON_1750
Use this configuration variable if it should be possible to open the repeater with a
1750Hz tone burst. Specify the number of milliseconds the tone must be asserted 
before the repeater is opened. Make sure that the time specified is long enough for 
the squelch to have time to open. Otherwise the repeater will open "too soon" and
you will hear an ugly 1750Hz beep as the first thing.
A value of 0 will disable 1750 Hz repeater opening.
.TP
.B OPEN_ON_CTCSS
Use this configuration variable if it should be possible to open the repeater
using a CTCSS tone (PL). The repeater will activate after the specified number
of milliseconds on detection of any of the CTCSS frequencies specified in the
receiver configuration. Note that the CTCSS squelch must actually be used as a
squelch detector in the receiver. It's not enough to just set CTCSS_FQ.
.TP
.B OPEN_ON_DTMF
Use this configuration variable if it should be possible to open the repeater with 
a DTMF digit. Only one digit can be specified. DTMF digits pressed when the repeater 
is down will be ignored.
.TP
.B OPEN_ON_SEL5
Use this configuration variable if you want to open your repeater by using a 
selective tone call that is often used in commercial radio networks. 
Example: OPEN_ON_SEL5=03345 opens your repeater only if that sequence has been 
received. You can use sequence lengths from 4 to 25.
.TP
.B CLOSE_ON_SEL5
Use this configuration variable if you want to close your repeater by using a
selective tone call that is often used in commercial radio networks.
Example: CLOSE_ON_SEL5=03345 closes your repeater if that sequence has been
received. You can use sequence lengths from 4 to 25.
.TP
.B OPEN_ON_SQL
Use this configuration variable if it should be possible to open the repeater just by
keeping the squelch open for a while. The value to set is the minimum number of
milliseconds the squelch must be open for the repeater to open.
.TP
.B OPEN_ON_SQL_AFTER_RPT_CLOSE
Activate the repeater on just a squelch opening if there have been no more
than the specified number of seconds since the repeater closed.
.TP
.B OPEN_SQL_FLANK
Determines if OPEN_ON_SQL and OPEN_ON_CTCSS should activate the repeater when
the squelch open or close. If set to OPEN, the repeater will activate and start
retransmitting audio immediately. No identification will be sent. If set to
CLOSE, the repeater will not activate until the squelch close. An
identification will be sent in this case.
.TP
.B IDLE_SOUND_INTERVAL
When the repeater is idle, a sound is played. Specify the interval in
milliseconds between playing the idle sound. An interval of 0 disables the idle
sound.
.TP
.B SQL_FLAP_SUP_MIN_TIME
Flapping squelch suppression is used to close the repeater down if there is
interference on the frequency that open the squelch by short bursts.
This configuration variable is used to specify the minimum time, in
milliseconds, that a transmission must last to be classified as a real
transmission. A good value is in between 500-2000ms.
.TP
.B SQL_FLAP_SUP_MAX_COUNT
Flapping squelch suppression is used to close the repeater down if there is
interference on the frequency that open the squelch by short bursts.
This configuration variable is used to specify the maximum number of consecutive
short squelch openings allowed before shutting the repeater down. A good value
is in between 5-10.
.TP
.B SQL_TIMEOUT
This is a soft timeout value, in seconds, that can be used to indicate to
repeater users that they have exceeded the recommended maximum time for a
transmission. When the time is up, a sound will be emitted once every second.
When the squelch closes, or alternatively when the roger sound is sent, a
message informing about the timeout will be played back.
.TP
.B ACTIVATE_MODULE_ON_LONG_CMD
This configuration variable activate a feature that might help users not aware
of the SvxLink command structure. The idea is to activate the specified module
when a long enough command has been received. The typical example is an
EchoLink user that is used to just typing in the node ID and then the
connection should be established right away. Using this configuration variable,
specify a minimum length and a module name. If no module is active and at least
the specified number of digits has been entered, the given module is
activated and the command is sent to it. To be really useful this feature
should be used in cooperation with EXEC_CMD_ON_SQL_CLOSE.

For example, if this configuration variable is set to "4:EchoLink" and the
user types in 9999, the EchoLink module is first activated and then the
command 9999 is sent to it, which will connect to the ECHOTEST server.
.TP
.B IDENT_NAG_TIMEOUT
Tell repeater users that are not identifying to identify themselves.
The number of seconds to wait for an identification, after the
repeater has been activated, is set using this configuration variable.
A valid identification is considered to be a transmission longer than the
time set by the IDENT_NAG_MIN_TIME configuration variable. We don't know
if it's really an identification but it's the best we can do.
Setting it to 0 or commenting it out disables the feature.
.TP
.B IDENT_NAG_MIN_TIME
This is the minimum time, in milliseconds, that a transmission must last to
be considered as an identification. This is used as described in the
IDENT_NAG_TIMEOUT configuration variable.
.TP
.B DTMF_IGNORE_WHEN_NOT_UP
If set to 1 (default), all received DTMF will be ignored when the repeater is
down (in inactive state). Those using a very short IDLE_TIMEOUT may need to set
this config variable to 0 to get the desired behavior.
.
.SS ReflectorLogic
.
The ReflectorLogic is used to connect to an SvxReflector server. The
SvxReflector will distribute all audio to all connected nodes. To actually send
audio to the reflector from a logic core, set up a link between the two logics
using LogicLinking. More than one logic core can be connected.
.P
SvxReflector also offer traffic separation using talk groups so that multiple
QSOs can be ongoing through the same reflector server without interfering with
each other.  The set of talk groups that a node monitors for activity is
configurable so that a talk group can be automatically selected when it's
active. After a configurable timeout the node will return to monitor all
configured talk groups if there is no activity on the currently selected talk
group. Which talk group to select for outgoing traffic for a node can be set to
a default, selected by the CTCSS tone used and/or selected using DTMF
commands. The DTMF commands are entered through the logic linking definition
associated with the reflector.  So if a command prefix of 9 have been
specified for a link, selecting talk group 888 will be achieved by entering
the command 91888#.
.P
The reflector connection will be authenticated using X.509 certificates. Both
the server and the client require authentication. The AUTH_KEY authentication
method that was previously used is deprecated. The certificate generation
process is mostly automated. The contents of the certificate can be customized
using the configuration variables with the name prefix CERT_. Default values
are good in most cases. CERT_EMAIL may be good to specify so that the SvxLink
node owner can be contacted. Ask the reflector sysop what the convention is.
.TP
.B TYPE
The type for a reflector logic core is always
.BR Reflector .
.TP
.B DNS_DOMAIN
The domain of the SvxReflector server to connect to. To make this work, the DNS
domain have to be configured with SRV records for all reflector servers serving
that domain. For example, if the domain is example.org, there must be one or
more SRV entries in the DNS with the name _svxreflector._tcp.example.org. Each
SRV record contain information about hostname, port, priority and weight. The
priority determine in which order SvxLink will try to connect to the servers.
The weight is used to give different servers with the same priority a
probability for how often it will be selected.
.TP
.B HOSTS
A comma separated list of hostname:port pairs of the reflector servers. IP
address also work. If port is not specified the value of HOST_PORT will be used
as a default. If DNS_DOMAIN is also specified, the values in the HOSTS list
will be added to the list looked up in the DNS. The order of the entries depend
on HOST_PRIO, HOST_PRIO_INC and HOST_WEIGHT.
.TP
.B HOST_PRIO
The priority value to use for entries in the HOSTS list. The priority determine
in which order SvxLink will try to connect to the specified servers. See also
HOST_PRIO_INC. Default: 100.
.TP
.B HOST_PRIO_INC
The value with which to increase the priority value for each entry in the HOSTS
list. The first value will be the one specified by HOST_PRIO. Default: 1.
.TP
.B HOST_WEIGHT
The weight value will determine how often a server will be selected in
comparison to servers with the same priority. This variable is only useful when
one want to set the weight in relation to other SRV records looked up in the
DNS. The weight values for entries in the HOSTS list will always be the same.
.TP
.B HOST_PORT
The default TCP/UDP port number used by the reflector server. The client do not
need to open any ports in the firewall. Default: 5300.
.TP
.B CALLSIGN
The callsign of this node. The callsign also serves as the username when
authenticating to the SvxReflector server.
.TP
.B AUTH_KEY
The authentication key, or password, used when authenticating to the
SvxReflector server. When connecting to a modern reflector server, certificates
are used instead of an AUTH_KEY. Then this configuration variable should be
left unset.
.TP
.B JITTER_BUFFER_DELAY
A jitter buffer is used to prevent gaps in the audio when the network
connection do not provide a steady flow of data. Set this configuration
variable to the number of milliseconds to buffer before starting to process the
audio. Default: 0.
.TP
.B DEFAULT_TG
The node will select this talk group on local incoming traffic if no other
talk group is currently selected. Default: 0 (no talk group).
.TP
.B MONITOR_TGS
A comma separated list of talk groups which the node will monitor for activity
when no other talk group is selected.

It is also possible to mark talk groups as more prioritized than others by
adding one or more plus signs after the talk group number. More plus signs mean
higher priority. While a talk group is selected, and there are activity on a
talk group with higher priority, the higher prio talk group will be selected
unless there have been local activity on the node.

Example:

  MONITOR_TGS=112++,240,2403+,2403123

will monitor the TGs for Sweden, Sweden district 3 and a specific TG #2403123.
Traffic on talk group 2403 will be prioritized and 112 will have the highest
priority.
.TP
.B TG_SELECT_TIMEOUT
The number of seconds after which a selected talk group will be unselected. The
node will return to talk group 0 (no talk group) and start monitoring the
configured talk groups again. The value must be larger than zero. Default: 30
seconds.
.TP
.B TG_SELECT_INHIBIT_TIMEOUT
Talkgroup selection is inhibited when there is activity on the local frequency
that does not activate a talkgroup. Only activation due to remote activity
(monitoring) is inhibited. A talkgroup can be activated as usual by using any
method for local activation. This feature make it possible to conduct a local
QSO without being disturbed by remote reflector traffic.

Use this configuration variable to set the number of seconds of inactivity
before the node will go back to monitoring remote talkgroup activity. The
default value is taken from TG_SELECT_TIMEOUT if this variable is not set.
Setting a value of 0 will disable the feature entirely.
.TP
.B ANNOUNCE_REMOTE_MIN_INTERVAL
The minimum number of seconds between announcements of the same TG for remote
TG activations. If the same TG is remotely activated repeatedly it will not be
announced until at least the number of seconds specified in this configuration
variable have passed.
.TP
.B NODE_INFO_FILE
The configuration file to use for sending information regarding this client to
the reflector server. This is not a required configuration. It is mostly
free-form JSON but the general structure should be kept so that SvxLink and
the reflector server can fill in dynamic information about the node like signal
strengths for receivers. Use the default node_info.json as a template. You
can add more information rather freely but don't change the overall structure.
.TP
.B MUTE_FIRST_TX_LOC
Mute the first transmission after selecting a talk group due to local activity.
This feature is good to have enabled for a number of reasons. One reason is to
suppress short openings of a talk group when someone just make a single
transmission to test the local node. Another reason is for to allow someone to
submit DTMF commands to the node without disturbing the reflector network. An
example is that someone activates a talk group using CTCSS but then immediately
select another talk group using DTMF. In that case no transmission will be made
on the first talk group. This feature is enabled by default.
.TP
.B MUTE_FIRST_TX_REM
Mute the first transmission after selecting a talk group due to remote
activity. This feature can be enabled to let local node users enter DTMF
commands without disturbing an active talk group. As an example, the local node
monitors a talk group that is active. However, no one on the local node
participates in the QSO and a local user want to select another talk group.
With this feature enabled it is possible to do that without transmitting into
the reflector network while entering DTMF commands.

This feature is not enabled by default since it is a bit unintuitive. If a
local user hear a call and want to answer that call, he must first make a short
transmission to "open up" the local node. This is easy to forget.
.TP
.B TMP_MONITOR_TIMEOUT
This configuration variable determines after how many seconds a manually added
temporary talk group monitor will time out. Set to 0 to disable this feature.
Default is 3600, one hour.
.TP
.B UDP_HEARTBEAT_INTERVAL
The number of seconds between UDP heartbeat messages sent to the reflector
server. This configuration variable can normally be left at the default value
but if you get frequent disconnects due to UDP heartbeat timeout it may help to
lower this value. Default: 15
.TP
.B QSY_PENDING_TIMEOUT
Set to the number of seconds to enable following a QSY request on squelch
activity. That is, after a remote QSY request, during the configured number of
seconds, it will be possible to follow a QSY request by just pushing the PTT
instead of having to use DTMF commands. Note that the timer starts when the QSY
request is received so the time it takes to play the QSY announcement is also
included in the timeout time. A good value is within 10 to 15 seconds.
Default is -1 (disabled).
.TP
.B VERBOSE
Set to 0 to suppress reflector leave/join printouts.
.TP
.B CERT_PKI_DIR
The path to the directory where PKI (Public Key Infrastructure) files will be
stored.

Example: CERT_PKI_DIR=/var/lib/svxlink/pki
.TP
.B CERT_KEYFILE
The path to the private key for the X.509 client certificate. This file will
be auto generated if it does not exist. It must be kept secure since this is
what authenticates your node. It must NOT be sent in the clear over the
internet for example. Also, if you loose this file you will have to ask the
reflector sysop to issue a new certificate for the new key.

Example: CERT_KEYFILE=/var/lib/svxlink/pki/MYCALL.key
.TP
.B CERT_CSRFILE
The path to the certificate signing request for the X.509 client certificate.
This file will be auto generated if it does not exist or if the configuration
information has been changed. When a new CSR is generated, the reflector sysop
need to sign it before it will become active.

Example: CERT_CSRFILE=/var/lib/svxlink/pki/MYCALL.csr
.TP
.B CERT_CRTFILE
The path to the X.509 client certificate. This file is a public file that is
used to identify your node. It is sent to the reflector during the
authentication procedure. It will be created after the CSR has been signed by
the reflector sysop. The reflector will send this file to the client during
the authentication procedure if it's missing on the node or if the certificate
has been updated.

Example: CERT_CRTFILE=/var/lib/svxlink/pki/MYCALL.crt
.TP
.B CERT_CAFILE
The path to the X.509 certificate bundle. This file contains one or more
certificates that is used to verify the authenticity of the reflector server.

Example: CERT_CAFILE=/var/lib/svxlink/pki/ca-bundle.pem
.TP
.B CERT_DOWNLOAD_CA_BUNDLE
The CA bundle is by default downloaded from the reflector server if it's
missing or need to be updated. Set this configuration variable to 0 to disable
that behaviour. That should be done if you want to provide your own CA bundle.
.TP
.B CERT_SUBJ_GN, CERT_SUBJ_givenName
The name of the person, with which s/he is normally called, owning the
SvxLink node.

Example: CERT_SUBJ_GN=John
.TP
.B CERT_SUBJ_SN, CERT_SUBJ_surname
The family name of the person owning the SvxLink node.

Example: CERT_SUBJ_SN=Doe
.TP
.B CERT_SUBJ_OU, CERT_SUBJ_organizationalUnitName
The name of the organizational unit to which the SvxLink node belongs. That
may be a subdivision of a ham radio organization for example.

Example: CERT_SUBJ_OU="VHF/UHF Unit"
.TP
.B CERT_SUBJ_O, CERT_SUBJ_organizationName
The name of the organization to which the SvxLink node belongs. That may be a
ham radio club for example.

Example: CERT_SUBJ_O=SSA
.TP
.B CERT_SUBJ_L, CERT_SUBJ_localityName
The name of the city where the SvxLink node is located.

Example: CERT_SUBJ_L=Stockholm
.TP
.B CERT_SUBJ_ST, CERT_SUBJ_stateOrProvinceName
The name of the state or province where the SvxLink node is located.

Example: CERT_SUBJ_ST=Södermanland
.TP
.B CERT_SUBJ_C, CERT_SUBJ_countryName
The ISO 3166 country code for the country where the SvxLink node is located.

Example: CERT_SUBJ_C=SE
.TP
.B CERT_EMAIL
A comma separated list of email addresses where the SvxLink node owners can be
reached.

Example: CERT_EMAIL=mycall1@example.com,mycall2@example.com
.P
It is also possible to set audio codec parameters using the same configuration
variables as documented for networked receivers and transmitters. For example,
to lighten the encoder CPU load for the Opus encoder, set OPUS_ENC_COMPLEXITY
to something lower than 9.
.
.SS QSO Recorder Section
.
The QSO recorder is used to record all received audio to files on disk. All
audio from receivers, modules and logic links are recorded. Announcements are
not recorded.
.TP
.B REC_DIR
Use this configuration variable to specify in which directory to write the
audio files. A good place is /var/spool/svxlink/qso_recorder.
.TP
.B MIN_TIME
If the duration of the recorded content for a file is less then MIN_TIME
milliseconds, the file will be deleted when the file is closed. Default: 0
(empty files will be deleted).
.TP
.B MAX_TIME
Setting this configuration variable will set an upper limit for the file size
of a recording. No more than MAX_TIME seconds of content will be recorded to a
single file. When the maximum time have been reached, the file is closed and
another file is created. Note that it is not the maximum time that the
recording has been active that we are setting a limit for but rather how much
content that have been recorded to the file. If nothing is recorded, the file
can stay open indefinitely. Default: 0 (no limit)
.TP
.B SOFT_TIME
To not get abrupt breaks in recordings it is possible to set a soft break time.
Let's say that MAX_TIME is set to 3600 seconds (one hour). If we set SOFT_TIME
to 300 seconds (five minutes) the QSO recorder try to close the file on a
squelch close somewhere between 55 and 60 minutes. In this way we may avoid
getting transmissions split up between files. Default: 0 (no limit)
.TP
.B MAX_DIRSIZE
Specify the maximum total size in megabytes of the files in the recording
directory. If the limit is exceeded, the oldest files are deleted. The
directory size is checked upon file close so the size may grow temporarily past
the limit with at most the size of one recorded file. Only files which have a
filename starting with "qsorec_" will be considered for deletion. If using an
ENCODING_CMD, make sure that the "qsorec_" prefix is not removed from the
target filename unless you really want the MAX_DIRSIZE feature to skip them.
Default: 0 (no limit)
.TP
.B DEFAULT_ACTIVE
If this configuration variable is set to 1, the QSO recorder will be activated
by default when SvxLink start. Default: 0 (default inactive)
.TP
.B TIMEOUT
If a timeout is specified, the activation state of the QSO recorder will return
to the value specified in the DEFAULT_ACTIVE configuration variable when the
node has been idle for the specified number of seconds. When DEFAULT_ACTIVE is
unset or 0, if the QSO recorder is manually activated it will be automatically
deactivated after the specified amount of time of inactivity.  When
DEFAULT_ACTIVE is set to 1, if the QSO recorder is manually deactivated it will
be automatically activated after the specified amount of time of inactivity.
Default: 0 (no timeout)
.TP
.B QSO_TIMEOUT
Set this configuration variable if you want to close the currently opened file
and open a new one after each QSO. The number of seconds the node should be
idle before closing the file should be specified. Default: 0 (no QSO timeout)
.TP
.B ENCODER_CMD
Specify a command to be executed after a new wav file have been written to
disk. This makes it possible to use an external encoder utility to encode the
wav file to another format. Even though this configuration variable was added
to run an external encoder it could do more complicated things with the file if
needed. A couple of examples would be to transfer the file to another computer
or to send a notification e-mail. If the command line get too complicated it
may be a good idea to write a script instead.

The encoder command will be run under a shell so normal shell operators like
redirects and pipes may be used. The shell specified in the SHELL environment
variable will be used and if not set, /bin/sh will be used. The "\-c" command
line option will be added so the complete command will look something like:
$SHELL \-c "$ENCODER_CMD". A number of %-codes can be included in the command.
They have the following meaning:
.RS
.IP \(bu 4
.BR %f " - The full filename with full path"
.IP \(bu 4
.BR %d " - The directory part (what REC_DIR is set to)"
.IP \(bu 4
.BR %b " - The basename, that is, the filename without path and extension"
.IP \(bu 4
.BR %n " - The filename without path but with extension"
.P
The encoder will be started in the background and it will not be stopped even
if SvxLink exits. It will run in the background until it's done. As long as
SvxLink is running it is monitoring the encoding processes. If a process run
for longer than one hour it will be killed.

Note that SvxLink will never remove the original recording so that have to be
done in the encoder command. Here are a couple of examples:

 ENCODER_CMD=/usr/bin/oggenc \-Q \\"%f\\" && rm \\"%f\\"
.BR
 ENCODER_CMD=/usr/bin/lame \-\-quiet \\"%f\\" \\"%d/%b.mp3\\" && rm \\"%f\\"
.BR
 ENCODER_CMD=/usr/bin/speexenc \\"%f\\" \\"%d/%b.spx\\" 2>/dev/null && rm \\"%f\\"
.BR
 ENCODER_CMD=/usr/bin/opusenc \\"%f\\" \\"%d/%b.opus\\" 2>/dev/null && rm \\"%f\\"
.
.SS Macros Section
.
A macros section is used to declare macros that can be used by a logic core. The
logic core points out the macros section to use by using the MACROS
configuration variable. The name of the MACROS section can be chosen arbitrarily
as long as it match the MACROS configuration variable in the logic core
configuration section. There could for example exist both a
[RepeaterLogicMacros] and a [SimplexLogicMacros] section.
.P
A macro is a kind of shortcut that can be used to decrease the amount of key
presses that have to be done to connect to common EchoLink stations for example.
On the radio side, macros are activated by pressing "D" "macro number" "#". A
macros section can look something like the example below. Note that the module
name is case sensitive.

  [Macros]
  1=EchoLink:9999#
  2=EchoLink:1234567#
  9=Parrot:0123456789#

For example, pressing DTMF sequence "D1#" will activate the EchoLink module and
connect to the EchoTest conference node.
.
.SS Logic Linking
A logic linking configuration section is used to specify information for a link 
between two or more SvxLink logic cores. Such a link can for example be used to 
connect a local repeater to a remote repeater using a separate link transceiver.
The link is activated/deactivated using DTMF commands and/or automatically 
depending on your configuration.  When the link is active, all audio received
by one logic will be transmitted by the other logic(s).
.P
The name of the logic linking section can be chosen freely. In the example
configuration file, there are a couple of sections: [ReflectorLink] and
[LinkToR4]. To use a logic linking section in a logic core it must be pointed
out by the LINKS configuration variable in the GLOBAL section. Multiple links
are separated with a comma.
Example: GLOBAL/LINKS=ReflectorLink,LinkToR4
.TP
.B CONNECT_LOGICS
A comma separated list of logic specifications for the logic cores to connect
together. Each logic specification has three parts separated by colons:
<logic name>:<command>:<announcement name>. The "logic name" is the name of
the logic to include in the link. To manually activate or deactivate the link
from the just specified logic, "command" is used. The "announcement name" is
used when announcing link related activities like activation or deactivation.
Both "command" and "announcement name" may be left empty if no manual control
is desired.
An example config line may look like this:

  RepeaterLogic_2m:99:SK3GW,RepeaterLogic_70cm:94:SK3GK

It will include two logics in the link, RepeaterLogic_2m and
RepeaterLogic_70cm. From the 2m side, the link will be activated when the user
send command 991 and deactivated when the user send command 990. Upon
activation, an announcement like "activating link to SK3GW" will be played
back. From the 70cm side the command will be 941 and 940 respectively. The
announcement when activating the link from the 70cm side will be something like
"activating link to SK3GK".
.TP
.B DEFAULT_ACTIVE
The link will be connected automatically during startup of SvxLink if this
configuration variable is set to 1. Also, if a link is manually disconnected by
a user it will be automatically reconnected after some time of inactivity. The
time is specified by setting the TIMEOUT configuration variable. If the
TIMEOUT variable is not set, no automatic reactivation will be done.
.TP
.B TIMEOUT
The number of seconds after which the link will be automatically deactivated
if there have been no activity. If 1 have been specified for DEFAULT_ACTIVE,
this configuration variable will specify after how many seconds the link will
be reactivated after being manually deactivated.
.TP
.B ACTIVATE_ON_ACTIVITY
Enter a comma separated list of logics, which should automatically activate
the link if there is activity (e.g. squelch open, announcements etc) in it. One
possible application for this is for example to make the connection of a
microphone/speaker combination (without DTMF encoder) for brief announcements
but without having to constantly listen in.
Example: ACTIVATE_ON_ACTIVITY=MicSpkrLogic
.TP
.B ACTIVATE_ON_TG
Enter a comma separated list of entries on the form logic:tg_regex, which
should automatically activate the link if the specified talkgroup regular
expression matches a talkgroup that is activated on the specified logic core.
Use CTCSS_TO_TG in a SimplexLogic or RepeaterLogic to make it emit a talkgroup
for a specific subtone.
Example: ACTIVATE_ON_TG=SimplexLogic:240.*,RepeaterLogic:2403|2404|123
.
.SS Local Receiver Section
.
A local receiver section is used to specify the configuration for a receiver
connected to the sound card. In the default configuration file there is a Local
configuration section called
.BR Rx1 .
The section name could be anything. It should match the RX configuration
variable in the logic core where the receiver is to be used. The available
configuration variables are described below.
.TP
.B TYPE
Always "Local" for a local receiver.
.TP
.B RX_ID
A single character uniquely identifying this receiver. The RX identity can for
example be used in the TCL event scripts to get different roger sounds for
different receivers when using a receiver voter.
.TP
.B AUDIO_DEV
Specify the audio device to use. Normally alsa:plughw:0. Have a look at the
AUDIO DEVICE SPECIFICATIONS chapter for more information.
.TP
.B AUDIO_CHANNEL
Specify the audio channel to use. SvxLink can use the left/right stereo
channels as two mono channels. Legal values are 0 or 1.
.TP
.B AUDIO_DEV_KEEP_OPEN
The normal behaviour for SvxLink is to open an audio device when needed and
close it when it does not have to be open anymore. This may cause problems in
some applications or with some sound hardware. Set this variable to 1 to force
SvxLink to keep the audio device open from application start to exit.
.TP
.B LIMITER_THRESH
Set the threshold, in dBFS, for the audio limiter. The audio limiter really is
a compressor with a very steep compression ratio like 10:1. The limiter is
used to help keeping down the audio level for overmodulating stations. For a
properly calibrated SvxLink node max FM deviation is -6dBFS. A good value to
start with for this parameter is then -6 but try to lower it further (like -9
to -12) if it does not affect audio quality negatively.
.TP
.B SQL_DET
Specify the type of squelch detector to use. Possible values are: VOX, CTCSS,
SERIAL, EVDEV, SIGLEV, PTY, GPIO, GPIOD, HIDRAW or COMBINE.

The VOX squelch detector determines if there is a signal
present by calculating a mean value of the sound samples. The VOX squelch
detector behavior is adjusted with VOX_FILTER_DEPTH and VOX_THRESH. VOX is
actually a bit of a misnomer since it's a "Voice Operated Squelch" and VOX
actually means "Voice Operated Transmitter". However, the term VOX is widely
understood by hams all over the world so we'll stick with it.

The CTCSS squelch detector checks for the presence of a tone with the specified
frequency. The tone frequency is specified using the CTCSS_FQ config variable.
The thresholds are specified using the CTCSS_OPEN_THRESH and CTCSS_CLOSE_THRESH
config variables. Other config variables that effect the CTCSS squelch is:
CTCSS_MODE, CTCSS_SNR_OFFSETS, CTCSS_BPF_LOW, CTCSS_BPF_HIGH,
CTCSS_EMIT_TONE_DETECTED.

The SERIAL squelch detector use a pin in a serial port to detect if the squelch
is open. This squelch detector can be used if the receiver have an external
hardware indicator of when the squelch is open. Specify which serial port/pin to
use with SERIAL_PORT and SERIAL_PIN.

The EVDEV squelch detector read squelch events from a /dev/input/eventX device.
An example where this could be useful is if you have a USB audio device with
some buttons on it. Some of these devices generate key press events, much like
a keyboard. Specify which /dev/input device node to use using the EVDEV_DEVNAME
config variable. Set which events that should open and close the squelch using
the EVDEV_OPEN and EVDEV_CLOSE config variables.

The GPIO squelch detector read a pin on the GPIO Port. Depending on the level
of the pin, the squelch is switched. A HIGH (3.3V) at the pin set the squelch
to open and a LOW (GND) level will set the squelch to closed.
Specify which squelch pin to use with the GPIO_SQL_PIN configuration variable.
On some devices, like the Orange Pi, you also need to set the GPIO_PATH
configuration variable.

The GPIOD squelch detector read a pin in the GPIO subsystem using the gpiod
library. Depending on the level of the pin, the squelch is switched.  Set GPIOD
interaction up using the following configuration variables: SQL_GPIOD_CHIP,
SQL_GPIOD_LINE, SQL_GPIOD_BIAS.

The SIGLEV squelch detector use signal level measurements to determine if the
squelch is open or not. Which signal level detector to use is determined by the
setting of the SIGLEV_DET configuration variable. The open and close
thresholds are set using the SQL_SIGLEV_OPEN_THRESH and SQL_SIGLEV_CLOSE_THRESH
configuration variables.
If using the NOISE signal level detector note the following. The detector is
not perfect (it's affected by speech) so you will also want to setup
SQL_HANGTIME to prevent it from closing in the middle of a transmission. A
value between 100-300ms is probably what you need. If using this squelch type
in cooperation with a voter, you'll also probably need to setup SQL_DELAY to
get correct signal level measurements. A value of about 40ms seem to be OK.
Also, when using the NOISE signal level detector the input audio must be
unsquelched since silence will be interpreted as a high signal strength.

The PTY squelch expects a very simple protocol over a pseudo-tty device,
created by SvxLink at runtime.  An 'O' over this pty device indicate an open
squelch, a 'Z' is a closed squelch.  Define the slave pty using PTY_PATH (e.g.
PTY_PATH=/tmp/sql) and SvxLink will create a link to the specified path from
it's pseudotty slave device (/dev/pts/X). This can be used by a script to
interface custom devices, modems or other hardware to SvxLink. Look for
nhrcx.pl or trx_pty_ctrl.py for an example.  It is possible to specify the same
PTY for multiple functions (e.g. DTMF, ptt etc) in both TX and RX
configurations. This may be good if there is one script handling all functions.

The HIDRAW squelch supports human interface devices (HID), USB devices
like CM108 soundcard e.g. used in the URI Echolink adapter made by DMK.

The COMBINE squelch make it possible to combine multiple squelch types using a
logical expression. The expression is set up using the SQL_COMBINE
configuration variable.
.TP
.B SQL_START_DELAY
The squelch start delay is of most use when using VOX squelch. For example, if
the transceiver makes a noise when the transmitter is turned off, that might
trigger the VOX and cause an infinite loop of squelch open/close transmitter
on/off.
Specify the number of milliseconds that the squelch should be "deaf" after
the transmitter has been turned off. 
.TP
.B SQL_DELAY
Specify a delay in milliseconds that a squelch open indication will be delayed.
This odd feature can be of use when using a fast squelch detector in combination
with the signal level detector. A squelch delay will allow the signal level
detector to do its work before an indication of squelch open is sent to the
logic core. A delay might be needed when using the voter to choose among
multiple receivers. A normal value could be somewhere in between 20-100ms.
.TP
.B SQL_HANGTIME
How long, in milliseconds, the squelch will stay open after the detector has
indicated that it is closed. This configuration variable will affect all
squelch detector types. Settable at runtime.
.TP
.B SQL_EXTENDED_HANGTIME
At low signal strengths it can be beneficial to use a longer squelch hangtime
so that it is less likely for the squelch to close. This configuration variable
is unset by default. A value of 1000 milliseconds may be a good value to start
out with. To enable the extended squelch hangtime feature, set up the
SQL_EXTENDED_HANGTIME_THRESH variable. Settable at runtime.
.TP
.B SQL_EXTENDED_HANGTIME_THRESH
At low signal strengths it can be beneficial to use a longer squelch hangtime
so that it is less likely for the squelch to close. This configuration variable
is unset by default. When set to a signal level it will activate the extended
squelch hangtime feature. When the signal strength during a transmission fall
below the set threshold, the extended hangtime will be used. Start out with a
value between 10 to 15. The SQL_EXTENDED_HANGTIME variable is used to set how
long the extended squelch hangtime should be. Make sure that you have
calibrated the signal level detector before turning this feature on. Otherwise
it will not work as expected. Settable at runtime.
.TP
.B SQL_TIMEOUT
Use this configuration variable to set an upper limit, in seconds, for how
long the squelch is allowed to be open. If the timeout value is exceeded the
squelch is forced to closed. If the squelch close for real, everything is back
to normal. When it opens the next time a squelch open will be signaled.
For example, use this feature to make sure that a faulty receiver cannot block
the system indefinitely.
.TP
.B VOX_FILTER_DEPTH
The number of milliseconds to create the mean value over. A small value will make the vox
react quicker (<200) and larger values will make it a little bit more sluggish. A small
value is often better. 
.TP
.B VOX_THRESH
The threshold that the mean value of the samples must exceed for the squelch to be
considered open. It's hard to say what is a good value. Something around 1000 is probably
a good value. Set it as low as possible without getting the vox to false trigger. 
.TP
.B CTCSS_MODE
This configuration variable set the CTCSS detection method used. These are the
ones to choose from:
.RS
.IP \(bu 4
.BR "0 (Default)"
Will choose the detection mode that is the default in the software. At the
moment this is mode 4, "Overlap+Estimated SNR+Frequency estimation".
.IP \(bu 4
.BR "1 (Neighbor bins)"
This detection mode will use three narrow frequency bands (~8Hz) to do the
detection. One band is centered around the tone to be detected and then there
are one band above and one below the tone. These bands are used to estimate the
noise floor. This is the detector that have been used in SvxLink for a long
time. It is however rather slow with its detection time of about 450ms.
There is no good reason to use this detector anymore but it is kept
in case the new detector does not work for some hardware setup.
.IP \(bu 4
.BR "2 (Estimated SNR)"
This is a newer detector implementation which have some improvements. The most
notable difference is that it is faster. The mean detection time will be around
200ms. This is the default detection mode if not specified.
This detector will use a larger passband to estimate the noise floor
which make it more stable. The default config use the whole CTCSS passband but
this can be customized using the CTCSS_BPF_LOW and CTCSS_BPF_HIGH config
variables.
.IP \(bu 4
.BR "3 (Estimated SNR+Phase)"
This detector is a bit experimental. It is even faster and more narrow than the
other detection modes. The mean detection time will be something like 150ms.
The detection bandwidth is very narrow and very sharp so that no adjacent
tones will trigger the detector. The price to pay for these improvements is
that is it a bit less sensitive.
.IP \(bu 4
.BR "4 (Overlap+Estimated SNR+Frequency estimation)"
This is an improvement of the mode 3 detector which use another method for
extracting the phase information from the signal. This phase information can be
used to calculate an estimation of the tone frequency. The accuracy is like
tenths of a Herz. Like the mode 3 detector, this detector is faster and more
selective. With its 0.75% frequency tolerance, it will not trigger on adjacent
CTCSS tones. However, the "undetect" algorithm does not use the frequency
estimation so the squelch may be held open by an adjacent tone if already in
active state. One downside is that it is a bit more CPU hungry due to using 75%
overlap in the frequency analysis, thus processing each sample three times. The
reason to use overlap is that the detector will be faster.
.RE
.TP
.B CTCSS_FQ
If CTCSS (PL,subtone) squelch is used (SQL_DET is set to CTCSS), this config
variable sets the frequency of the tone to use. The tone frequency ranges from
67.0 to 254.1 Hz. There actually is nothing that will stop you from setting the
frequency to something outside this range but there is no guarantee that it will
work.

If desired it is possible to specify a comma separated list of tone frequencies
in which case the squelch will open on all the tone frequencies. Note that for
this feature to work well the receivers frequency response in the CTCSS
frequency range (67.0 to 254.1Hz) need to be reasonable flat. When choosing
tones, try to select tones that are close to each other. However, selecting
tones too close may cause both to trigger. Also do not select tones that are a
multiple of another tone since overtones may trigger the wrong one.
.TP
.B CTCSS_OPEN_THRESH
If CTCSS (PL, subtone) squelch is used (SQL_DET is set to CTCSS), this config
variable sets the required tone level to indicate squelch open. The value is
some kind of estimated signal to noise dB value. If using CTCSS mode 2, 3 or 4
it is helpful to set up the CTCSS_SNR_OFFSETS config variable. This will make
the SNR estimation pretty good. Default threshold is 15dB.
.TP
.B CTCSS_CLOSE_THRESH
If CTCSS (PL, subtone) squelch is used (SQL_DET is set to CTCSS), this config
variable sets the required tone level to indicate squelch close. The value is
some kind of estimated signal to noise dB value. If using CTCSS mode 2, 3 or 4
it is helpful to set up the CTCSS_SNR_OFFSETS config variable. This will make
the SNR estimation pretty good. Default threshold is 9dB.
.TP
.B CTCSS_SNR_OFFSET
This configuration variable should not be used unless you know why you use it.
Using CTCSS_SNR_OFFSETS is often more appropriate.
.TP
.B CTCSS_SNR_OFFSETS
This config variable is used when CTCSS_MODE is set to 0, 2, 3 or 4. It will
adjust the estimated SNR values so that they become very close to a real SNR
value. This value will have to be adjusted if CTCSS_FQ, CTCSS_MODE,
CTCSS_BPF_LOW or CTCSS_BPF_HIGH changes.

Use the siglevdetcal utility to find out what to set this config variable to.
There is no requirement to set this config variable up. The downside is that
you will then need to experiment more with the CTCSS_OPEN_THRESH and
CTCSS_CLOSE_THRESH config variables to find the correct squelch level. If using
multiple CTCSS frequencies it may not be possible to find good threshold values
due to uneven frequency characteristics for the receiver.

The format for this config variable is a comma separated list of
frequency:offset pairs. The CTCSS_SNR_OFFSET variable may be used as a form of
fallback value that is used if a specific tone frequency in use is missing from
this list.
.TP
.B CTCSS_BPF_LOW
When CTCSS_MODE is set to 0, 2, 3 or 4, this config variable will set the low
cutoff frequency for the passband filter. It normally should not have to be
adjusted but could improve the detector if some interference falls within the
passband (e.g. mains hum). Note however that the more narrow you make the
passband, the less stable the detector will be. You may need to compensate by
increasing the open/close thresholds or by setting up SQL_DELAY and
SQL_HANGTIME. Default is 60Hz.
.TP
.B CTCSS_BPF_HIGH
When CTCSS_MODE is set to 0, 2, 3 or 4, this config variable will set the high
cutoff frequency for the passband filter. It normally should not have to be
adjusted but could improve the detector if some interference falls within the
passband. Note however that the more narrow you make the passband, the less
stable the detector will be. You may need to compensate by increasing the
open/close thresholds or by setting up SQL_DELAY and SQL_HANGTIME. Default is
270Hz.
.TP
.B CTCSS_EMIT_TONE_DETECTED
This configuration variable defaults to 1 which mean that a tone detected
signal is emitted when a CTCSS tone is detected. This is required for the
function of other features in SvxLink like CTCSS_TO_TG and OPEN_ON_CTCSS. In
some situations it may be necessary to disable this behavior, like when using
advanced squelch configurations where some tones are actively blocked due to
nearby interference.
.TP
.B CTCSS_DEBUG
Set this to 1 to enable continuously printing SNR values for the CTCSS tone
measurements. This is only meant to be activated temporarily while searching
for a problem or for initial adjustment.
.TP
.B SERIAL_PORT
If SQL_DET is set to SERIAL, this config variable determines which serial port should be
used for hardware squelch input (COS - Carrier Operated Squelch).
Note: If the same serial port is used for the PTT, make sure you specify exactly the same
device name. Otherwise the RX and TX will not be able to share the port.
Example: SQL_PORT=/dev/ttyS0 
.TP
.B SERIAL_PIN
If SQL_DET is set to SERIAL, this config variable determines which pin in the
serial port that should be used for hardware squelch input (COS - Carrier
Operated Squelch). It is possible to use the DCD, CTS, DSR or RI pin. If
inverted operation is desired, prefix the pin name with an exclamation mark
(!).

Example: SQL_PIN=!CTS
.TP
.B SERIAL_SET_PINS
Set the specified serial port pins to a static state. This can be good if using
a pin for reference voltage or if a pin have to be in a certain state to not
interfere with the operation of some equipment. There are two pins that are
possible to use, RTS and DTR. If prefixed with an exclamation mark (!), the
pin will be cleared and if not it will be set.

Example: SERIAL_SET_PINS=RTS!DTR will set RTS and clear DTR.
.TP
.B EVDEV_DEVNAME
Specify which /dev/input device node to use for the EVDEV squelch detector.
To find out which device node and event codes to use, install the evtest
utility. Find a candidate device node under /dev/input/ or /dev/input/by-id/
and try the evtest utility on it. Press some keys on the device you want to
read events from. If you're in luck, events will be printed on the screen.
.TP
.B EVDEV_OPEN
Use the evtest utility, as described above, to find out type, code and
value for the event you want to use to open the squelch. For example if
type is 1, code is 163 and value is 1, set this config variable to
1,163,1.
.TP
.B EVDEV_CLOSE
Use the evtest utility, as described above, to find out type, code and
value for the event you want to use to close the squelch. For example if
type is 1, code is 163 and value is 0, set this config variable to
1,163,0. If you set the same type,code,value combination for both
EVDEV_OPEN and EVDEV_CLOSE, that event will toggle the squelch.
.TP
.B GPIO_PATH
Use this configuration variable to set the path to the sys control devices for
GPIO.  This normally is /sys/class/gpio but on some hardware, like the Orange
Pi, the path is /sys/class/gpio_sw.
.TP
.B GPIO_SQL_PIN
If SQL_DET is set to GPIO this configuration variable is used to choose which
GPIO pin to use for squelch input. The most common name is gpio<number>, like
gpio4. Some GPIO drivers use more complex names, like gpio33_pe11. If inverted
operation is desired, prefix the pin name with an exclamation mark (!).

Example: GPIO_SQL_PIN=!gpio4
.TP
.B SQL_GPIOD_CHIP
The GPIO chip to use for squelch. The application tries to figure out whether
the value is the path to the GPIO chip, its name, label or number.

Example: SQL_GPIOD_CHIP=gpiochip0
.TP
.B SQL_GPIOD_LINE
If GPIOD was specified in SQL_DET, set this config variable to the gpiod line
of the GPIO pin to use. If a number is specified it is assumed to be the GPIO
pin offset within the chip. If a pin name is specified SvxLink will try to find
a pin with that name within the chip.

Normally, the pin will be active high but if the pin specification is prefixed
with an exclamation mark it will be active low instead.

For some hardware platforms you may need to also set the SQL_GPIOD_CHIP
configuration variable, if the pin you want to use is not on the default GPIO
chip.

Example: SQL_GPIOD_LINE=17
.TP
.B SQL_GPIOD_BIAS
This config variable is only available when SvxLink has been built with
libgpiod >= 1.5. It makes it possible to set if the squelch GPIO pin should be
pulled up or down. If you don't know what that mean you should check the
documentation for your hardware interface, whether it require a pull up or
down. It's an electronics thing. In essence, a pull up will force the pin high
if nothing is connected to it and a pull down will force it low.
.TP
.B SQL_COMBINE
This configuration variable is used to set a logical expression that is used to
combine multiple squelch types. The expression syntax consist of names for
configuration file sections where a specific squelch type is set up and of
the operators '| (logical or), '&' (logical and) and '!' (logical negation).
Parts of the expression may be grouped by surrounding them with parentheses,
effectively changing operator precedence. The normal precedence is that '&'
bind harder to its operands than '|'. The '!' operator bind hardest.

Below is a simple example of how to set up a combined squelch.

  [Rx1:CTCSS]
  SQL_DET=CTCSS
  CTCSS_FQ=77.0
  CTCSS_SNR_OFFSETS=77.0:-3.22

  [Rx1:SIGLEV]
  SQL_DET=SIGLEV
  SQL_SIGLEV_RX_NAME=Rx1
  SQL_SIGLEV_OPEN_THRESH=30
  SQL_SIGLEV_CLOSE_THRESH=2

  [Rx1]
  ...
  SQL_DET=COMBINE
  SQL_COMBINE=Rx1:CTCSS | Rx1:SIGLEV
  ...

The configuration section names used above is just a convention but it is wise
to include the name of the associated RX for better diagnostic messages.

Squelch timing parameters like SQL_DELAY, SQL_HANGTIME etc may be set up in the
receiver configuration section (Rx1 above). The parameters will not be applied
to each subsquelch but rather to the combiner itself. It is often better to set
up parameters in each squelch specific configuration section unless you really
know what you are doing.
.TP
.B SQL_SIGLEV_RX_NAME
When using the SIGLEV squelch type, specify the name of the receiver that
provide the signal level. This is only useful when the squelch configuration
is not in the same configuration section as the receiver, like when using the
COMBINE squelch type. The default is to use the same configuration section as
where the SIGLEV squelch is configured.
.TP
.B SIGLEV_DET
Choose which type of signal level detector to use. The available choices are:
"NONE", "NOISE" (default), "TONE", "AFSK", "SIM" or "CONST". Depending on other
configuration there may be more choices available. For example, if a Ddr
receiver is used there will also be a DDR signal level detector available.  The
signal level detector is only needed when using multiple receivers in a voter
configuration or when using the SIGLEV squelch type.

Type NONE disable the signal level detector. This may be used if no signal
level detector is needed.

Type NOISE use a bandpass filter in the range of 5 - 5.5kHz
(CARD_SAMPLE_RATE >= 16000) or a high-pass filter at 3.5kHz
(CARD_SAMPLE_RATE = 8000) to estimate the amount of noise present on the
signal. If the passband contain a small amount of energy, a strong signal is
assumed. If the passband contain more energy, a weaker signal is assumed.
The noise detector must be calibrated for the receiver and audio levels you
use. This is done using the SIGLEV_SLOPE and SIGLEV_OFFSET configuration
variables. See chapter CALIBRATING THE SIGNAL LEVEL DETECTOR below for more
information.

Type TONE is not really a signal level detector but rather
a transport mechanism for getting signal level measurements from a remote
receiver site, linked in via RF, to the main SvxLink site.
It is using ten tones, one for each signal level step, in the high audio
frequency spectrum (5.5 - 6.4kHz, 100Hz step) to indicate one of ten signal
levels.  Only the receiving part have been implemented in SvxLink at the
moment. On the remote receiver side an Atmel AVR ATmega8 is used to map the
signal level voltage to tone frequencies.
Use the TONE_SIGLEV_MAP configuration variable to map each tone to a 
corresponding signal level value in between 0 - 100.

Type AFSK is like the TONE detector really a transport mechanism. Signal level
values are transmitted using Audio Frequency Shift Keying, AFSK, over the
receiver uplink channel from a remote receiver site. AFSK reception must have
been enebled by setting OB_AFSK_ENABLE=1 and also optionally IB_AFSK_ENABLE=1.

Type SIM is a simulated signal level detector that can be used to debug
problems in the SvxLink software. Use the SIGLEV_MIN, SIGLEV_MAX,
SIGLEV_DEFAULT, SIGLEV_TOGGLE_INTERVAL and SIGLEV_RAND_INTERVAL configuration
variables to configure the simulator.

Type CONST is not a detector at all. Instead it is possible to set a constant
signal level. This can be used for audio sources that does not have the concept
of a signal level. If configured in a receiver managed by a Voter it can be
used to determine priority in comparison to other receivers and audio sources.
Use the SIGLEV_CONST configuration variable to set the signal level.
.TP
.B HID_DEVICE
This parameter defines the device your hidraw adapter is connected to. This 
port is created by the linux/hidraw driver.
e.g. HID_DEVICE=/dev/hidraw3
.TP
.B HID_SQL_PIN
Define the pin your hardware squelch (from RX) is connected to. Valid values
are VOL_UP, VOL_DN, MUTE_PLAY or MUTE_REC.

Example: HID_SQL_PIN=VOL_UP
.TP
.B SIGLEV_SLOPE
The slope (or gain) of the signal level detector. See chapter CALIBRATING THE
SIGNAL LEVEL DETECTOR below for more information.
.TP
.B SIGLEV_OFFSET
The offset of the signal level detector. See chapter CALIBRATING THE SIGNAL
LEVEL DETECTOR below for more information.
.TP
.B SIGLEV_BOGUS_THRESH
This configuration variable set an upper threshold for the estimated signal
level when using the noise signal level detector.  If the estimation goes over
the given threshold, a signal level of 0 will be reported. This can be used as
a workaround when using a receiver with squelched audio output. When the
squelch is closed, the receiver audio is silent. The signal level estimator
will interpret this as a very strong signal. Setting up the bogus signal level
threshold will counteract this behavior but a better solution is to use
unsquelched audio if possible.

By default this feature is disabled. If enabling it, start with a value
somewhere around 120.
.TP
.B TONE_SIGLEV_MAP
This configuration variable is used to map tones to signal level values when
SIGLEV_DET=TONE. It is a comma separated list of ten values in the 0 - 100
range. The first value map to the 5500Hz tone, the second to the 5600Hz tone
and so on. The last value map to the 6400Hz tone.
What levels the tones should be mapped to depends on the tone sender
implementation. The default tone map is 10,20,30...,100.

The Atmel AVR processor used by the author have a reverse mapping so
that the first tone (5500Hz) indicate the highest signal strength and the
last tone (6400Hz) indicate the lowest signal strength. It is also not linear
since it's more important to have fine measurement granularity in the lower
signal strength range. This is how the mapping look for the AVR: 
100,84,60,50,37,32,28,23,19,8.
.TP
.B SQL_SIGLEV_OPEN_THRESH
This is the squelch open threshold for the SIGLEV squelch detector.
If using the NOISE signal level detector, make sure to first calibrate the
signal level detector using the SIGLEV_SLOPE and SIGLEV_OFFSET configuration
variables. The signal level detector should normally be calibrated so that full
signal strength is 100 and no signal is 0. Depending on your background noise
level a good value for this configuration variable is between 5 and 20.
.TP
.B SQL_SIGLEV_CLOSE_THRESH
This is the squelch close threshold for the SIGLEV squelch detector.
If using the NOISE signal level detector, make sure to first calibrate the
signal level detector using the SIGLEV_SLOPE and SIGLEV_OFFSET configuration
variables. The signal level detector should normally be calibrated so that full
signal strength is 100 and no signal is 0. Depending on your background noise
level a good value for this configuration variable is between 1 and 10.
.TP
.B SIGLEV_MIN
The minimum signal level used by SIM signal level detector.
.TP
.B SIGLEV_MAX
The maximum signal level used by SIM signal level detector.
.TP
.B SIGLEV_DEFAULT
The default signal level set on startup by the SIM signal level detector.
.TP
.B SIGLEV_TOGGLE_INTERVAL
The interval, in milliseconds, that the SIM signal level detector will use to
toggle between the maximum and the minimum signal levels.
.TP
.B SIGLEV_RAND_INTERVAL
The interval, in milliseconds, that the SIM signal level detector will use
between randomizing a new signal level value. At each interval, the simulator
will randomly either increase or decrease the signal level with one step.
.TP
.B DEEMPHASIS
Apply a deemphasis filter on received audio. The deemphasis filter is used when
taking audio directly from the detector in the receiver, like when using a 9k6
packet radio connector. If not using a deemphasis filter the high frequencies
will be amplified resulting in a very bright (tinny) sound.
.TP
.B SQL_TAIL_ELIM
Squelch tail elimination is used to remove noise from the end of a received
transmission. This is of most use when using CTCSS or SIGLEV squelch with
unsquelched input audio. A normal value is a couple of hundred milliseconds.
Note that the audio will be delayed by the same amount of milliseconds. This
does not matter much for a simplex link but for a repeater the delay might be
annoying since you risk hearing the end of your own transmission.
.TP
.B PREAMP
The incoming signal will be amplified by the specified number of dB. This can be
used as a last measure if the input audio level can't be set high enough on the
analogue side. A value of 6dB will double the signal level. Note that this is a
digital amplification. Hence it will reduce the dynamic range of the signal so
usage should be avoided if possible. It's always better to correct the audio
level before sampling it.
.TP
.B PEAK_METER
This is a help to adjust the incoming audio level. If enabled it will output a
message when distortion occurs. To adjust the audio level, first open the
squelch. Then increase the audio level until warning messages are printed.
Decrease the audio level until no warning messages are printed. After the
adjustment has been done, the peak meter can be disabled. 0=disabled, 1=enabled.
.TP
.B DTMF_DEC_TYPE
Specify the DTMF decoder type. Set it to
.B INTERNAL
to use the internal software
DTMF decoder. To use the S54S interface featuring a hardware DTMF decoder, set
it to
.BR S54S .
To control it over a pseudo tty device set it to
.BR PTY .
Setting it to PTY will install the PTY dtmf decoder. SvxLink creates a symlink
linked to a slave pty device on runtime. The name has to be defined with
DTMF_PTY.
If AFSK reception is enabled using OB_AFSK_ENABLE/IB_AFSK_ENABLE, remotely
decoded DTMF digits may be received by setting this configuration variable to
.BR AFSK .
.B NONE
or commenting it out will disable DTMF detection.
.TP
.B DTMF_MUTING
Mute the audio during the time when a DTMF digit is being received. Note that
the audio will be delayed like 40-75ms, depending on the DTMF decoder used, to
give the decoder time to do its work.
This does not matter much on a simplex link but on a repeater it could be
annoying since you will hear the last 40-75 milliseconds of your own
transmission.
To counteract the added delay one can set up the SQL_TAIL_ELIM configuration
variable to at least 40 milliseconds.
Legal values for DTMF_MUTING are 0=disabled, 1=enabled.
.TP
.B DTMF_HANGTIME
This configuration variable can be used if the DTMF decoder is too quick to
indicate digit idle. That does not matter at high signal strengths but for
weaker signals and mobile flutter it's not good at all. Each DTMF digit will
be detected multiple times.
Using this configuration variable, the time (ms) a tone must be missing to be
indicated as off can be extended. Setting this value too high will cause the
decoder to be a bit sluggish and it might consider two digits as one.
The hang time only affect consecutive digits of the same value (e.g. 1 1).
If a detected digit differs from the previously detected digit (e.g 1 2), the
hang time is immediately canceled and the detected digit is considered as a
new one. A good default value is 50-100ms.
.TP
.B DTMF_SERIAL
When using an external hardware DTMF decoder this config variable is used to
specify a serial port (e.g. /dev/ttyS0).
.TP
.B DTMF_PTY
When using the PTY DTMF "decoder" this configuration variable will set the path
to the PTY slave softlink that the external interface script use to communicate
to SvxLink. Over this softlink a very simple communication protocol is used to
notify SvxLink about received DTMF digits: 0-9, A-F, *, #. "E" is the same as
"*" and "F" is the same as "#". Sending a digit tell SvxLink when it starts. To
tell SvxLink that the digit has ended, send a space character.

The PTY DTMF "decoder" can be used by an external script to interface custom
devices, modems or other hardware to SvxLink. Look for nhrcx.pl or
trx_pty_ctrl.py for an example.

It is possible to specify the same PTY for multiple functions (e.g. squelch,
ptt etc) in both TX and RX configurations. This may be good if there is one
script handling all functions.

Example: /tmp/rx1_dtmf.
.TP
.B DTMF_MAX_FWD_TWIST
DTMF use two tones to encode digits 0-9, A-F. These two tones should normally
have the sample amplitude. The difference in amplitude is called twist. Forward
twist is when the higher frequency tone is lower in amplitude than the lower
frequency tone. According to the standards, 8dB forward twist should be allowed.
Some transmitters do not correctly modulate the DTMF tones to get zero twist.
The most common situation is that the forward twist is too large. Increasing
this configuration variable above 8dB might allow DTMF from these transmitters
to be detected. When doing this, the DTMF detector will be more sensitive to
noise and might cause more false triggers.
.TP
.B DTMF_MAX_REV_TWIST
DTMF use two tones to encode digits 0-9, A-F. These two tones should normally
have the sample amplitude. The difference in amplitude is called twist. Reverse
twist is when the lower frequency tone is lower in amplitude than the higher
frequency tone. According to the standards, 4dB reverse twist should be allowed
but SvxLink will allow 6dB by default.  The most common reason for getting
reverse twist is a bad de-emphasis filter or that none at all is used, like
when taking audio directly from the FM discriminator. Have a look at the
DEEMPHASIS configuration variable before starting to modify this configuration
variable.
.TP
.B DTMF_DEBUG
Set to 1 to continuously print software DTMF decoder decision parameters. This
should only be used for a short while to pinpoint problems with the DTMF
decoding since it will print one row of analysis parameters 100 times per
second. The following parameters are printed.
.RS
.IP \(bu 4
.BR pwr " - The power in the audio signal. Must be over about -50dB."
.IP \(bu 4
.BR q " - Quality. Should be close to 1.00 for a good detection."
If the signal is strong but the value is low anyway, the signal probably is
distorted for some reason. The input audio level may be too high for example.
.IP \(bu 4
.BR twist " - The amplitude difference between the two tones."
Should be around 0dB, which means the tones should ideally be of the same
strength. By default, values between -6dB to +8dB are accepted but the
thresholds can be set using the DTMF_MAX_FWD_TWIST and DTMF_MAX_REV_TWIST
configuration variables.
.IP \(bu 4
.BR rowq " - Quality of the row (low group) tone. Should be close to one."
.IP \(bu 4
.BR colq " - Quality of the column (high group) tone. Should be close to one."
.IP \(bu 4
.BR digit " - The digit mapped to the two detected tones."
.IP \(bu 4
.BR row3rd " - The row tone relation to its third overtone."
Should be close to zero. If it's not, the signal is probably distorted.
.IP \(bu 4
.BR col3rd " - The column tone relation to its third overtone."
Should be close to zero. If it's not, the signal is probably distorted.
.IP \(bu 4
.BR im " - The relation of the two tones to their intermodulation product."
Should be close to zero. If it's not, the signal is probably distorted.
.RE
.TP
.B 1750_MUTING
Mute the audio during a call tone of 1750Hz is received. Note that
the audio will be delayed 75ms to give the tone detector time to do its work.
This does not matter much on a simplex link but on a repeater it could be
annoying since you will hear the last 75 milliseconds of your own transmission.
To counteract the added delay one can set up the SQL_TAIL_ELIM configuration
variable to at least 75 milliseconds.
Legal values for 1750_MUTING are 0=disabled, 1=enabled.
.TP
.B SEL5_TYPE
Define here your selective tone call system. You have the choice of the 
following types: ZVEI1, ZVEI2, ZVEI3, PZVEI, PDZVEI, DZVEI, CCITT, EEA, CCIR1,
CCIR2, NATEL, EURO, VDEW, AUTO-A, MODAT, PCCIR and EIA. Only one system can be
used at the same time. Please take into consideration that some Sel5 standards
are using the same or similar tones so it may have some unwanted effects if
you define ZVEI1 for SvxLink and a (e.g.) ZVEI3 sequence is received.
.TP
.B SEL5_DEC_TYPE
At the moment only SEL5_DEC_TYPE=INTERNAL is valid. Maybe we have support for
some external tone detectors later. To disable SEL5 tone decoding, specify
NONE or just comment the configuration variable out.
.TP
.B RAW_AUDIO_UDP_DEST
Setting this configuration variable makes it possible to stream the raw audio
from the sound device to an UDP socket. The sample format is the one used
internally in SvxLink, that is each sample is represented by a 32 bit float.
The sample rate is the same as the one chosen for the audio device.
The destination is specified as ip-address:port.

Example: RAW_AUDIO_UDP_DEST=127.0.0.1:10000
.TP
.B OB_AFSK_ENABLE
Set to 1 to enable reception of metadata like signal level measurements, DTMF
digits and tone detections via out-of-band (OB) AFSK. The out-of-band AFSK is
transmitted above the voice band so that it is possible to transmit AFSK bursts
at the same time as someone is speaking. The AFSK bursts are filtered out
before the audio is handed on to the next stage so normal users should never
hear the AFSK bursts. The AFSK feature is typically used on a remote receiver
uplink. The protocol used is SvxLink specific. Data is transmitted in 300Bd
with a shift of 170Hz and a center frequency of 5500Hz. The RemoteTrx
application have the capability to transmit this protocol.
.TP
.B OB_AFSK_VOICE_GAIN
To be able to send both voice and AFSK at the same time it may be necessary to
lower the level of the voice audio as to not overdrive the transmitter. This is
compensated in the link receiver by amplifying the voice audio back to its
original level. This configuration variable should thus be set to the negated
value of the same configuration variable in the transmitter section of the
transmitting RemoteTrx. If it's set to -6dB in the transmitter configuration it
should be set to 6dB here.
.TP
.B IB_AFSK_ENABLE
Set to 1 to enable reception of an initial signal level measurement via in-band
(IB) AFSK. This is used in cooperation with the out-of-band AFSK feature to
quickly transfer a signal level measurement to get the squelch opened. The
in-band AFSK is transmitted in the voice band and can thus use the higher
baudrate of 1200Bd. Since it's only transmitted when the squelch is closed the
end user will not hear the AFSK burst. The AFSK feature is typically used on a
remote receiver uplink. The protocol used is SvxLink specific. Data is
transmitted in 1200Bd with a shift of 1000Hz and a center frequency of 1700Hz.
The RemoteTrx application have the capability to transmit this protocol.
.TP
.B CTRL_PTY
Set this configuration variable to the path of a PTY to use for controlling a
receivers frequency and modulation. This can be used to interface a receiver to
SvxLink using a translation script, like trx_pty_ctrl.py. To set the receive
frequency, SvxLink will send the sequence "f<frequency>;". The frequency will
be in Hz, e.g. f145550000; will be sent to set the receiver to 145.550MHz.

To set the modulation the command is "m<modulation>;". Look at the
documentation of the MODULATION configuration variable to see which modulations
that are available. To set "normal" 25kHz channel spaced FM the command would
be mFM;.

It is possible to specify the same PTY for multiple functions (e.g. squelch,
ptt etc) in both TX and RX configurations. This may be good if there is one
script handling all functions.
.TP
.B LADSPA_PLUGINS
Used to set up one or more LADSPA plugins to process the received audio. The
processing chain is applied just before the final stages of the receiver audio
processing and will only affect how the audio sounds. Any digital signal
processing done on the audio before that, like DTMF, CTCSS etc, is unaffected.

See "LADSPA PLUGIN USAGE" for more information.
.
.SS Ddr Receiver Section
.
A special kind of local receiver is the Digital Drop Receiver (DDR). It will
use either the rtl_tcp utility or a direct USB connection to interface to a
RTL2832U based DVB-T USB dongle and use that as a wide-band receiver. These USB
dongles can be bought cheaply from an Internet shop (~$10). The radio
performance may not be great but better than one might think. Usage as a cheap
local coverage receiver or as a link receiver may work very well.

One big advantage of using a wide-band receiver is that it is possible to
monitor more than one narrow band channel at a time. The only limit is the CPU
power and the bandwidth of the wide-band tuner. You probably need a Pentium4 or
better to fulfill the CPU demands.

Getting the DVB-T dongle running is out of scope for this document but what
you absolutely need to do is to find out the frequency error on your specific
dongle. When you have figured out what the frequency error is, set up the
FQ_CORR configuration variable in the wide-band receiver configuration section.

The rtl_tcp utility is in a package named similar to something like rtl-sdr.
When you have the rtl-sdr stuff installed, just start rtl_tcp. No command line
arguments are needed. Then configure a Ddr receiver in SvxLink. All
configuration variables that are available for an ordinary local receiver is
also available for a Ddr receiver, except the audio device related ones which
are just ignored. The following configuration variables are available in
addition to the ordinary ones.
.TP
.B FQ
The narrow-band channel frequency to tune to.
.TP
.B MODULATION
The modulation used on the channel. Legal values are: "FM" (two-way radio
frequency modulation), "NBFM" (two-way radio narrow frequency modulation),
"WBFM" (broadcast wide-band frequency modulation), "AM" (two-way radio amplitude
modulation), "NBAM" (two-way radio narrow band amplitude modulation), "USB"
(Upper Sideband), "LSB" (Lower Sideband), "CW" (Continuous Wave, e.g. Morse),
"WBCW" (CW wide).
.TP
.B WBRX
The configuration section for the wide-band receiver to connect this DDR to.
See "wide-band Receiver Section" below.
.TP
.B SIGLEV_DET
For a Ddr there also is a special signal level detector available, DDR, that
will measure the RF power before demodulation. This is much more reliable than
estimating the signal power through the audio which is normally done in SvxLink.
The drawback is that the Ddr signal level is not completely comparable to the
ordinary SvxLink signal level measurements since it have a larger dynamic
range. Set SIGLEV_DET=DDR to activate the Ddr signal level detector.
.
.SS Wide-band Receiver Section
.
A wide-band receiver section is used to configure access to a wide-band receiver
which can be used by a Digital Drop Receiver (DDR), described above, to handle
multiple narrow-band channels using the same hardware. The only hardware
supported at the moment is RTL2832U based DVB-T USB dongles. SvxLink access the
dongle directly via USB or through the rtl_tcp utility, which make the dongle
available on a TCP network port. The following configuration variables are
available:
.TP
.B TYPE
The type of wide-band receiver used. The only supported values right now are
"RtlTcp" and "RtlUsb".
.TP
.B DEV_MATCH
When using RtlUsb, this configuration variable is used to select the dongle to
use if there are multiple dongles connected to the computer. When looking for
dongles, SvxLink will try to match the string given in this configuration
variable in different ways. First, if it's a digit, a match against the device
index is tried. The device index is just a number, zero and up, that is given
to a dongle when it's inserted.

If the device index does not match, a match against the beginning, end or the
whole serial number will be tried.

Default: 0 (first device found)
.TP
.B HOST
The name of the host that the rtl_tcp utility is running on (Default:
localhost).
.TP
.B PORT
The TCP port that rtl_tcp is listening on (Default: 1234).
.TP
.B SAMPLE_RATE
The sample rate used by the dongle. Legal values are 960000 and 2400000
(Default: 960000).
.TP
.B FQ_CORR
This is probably the most important configuration variable. Most dongles are
far off in frequency so they need to be calibrated. Calibrating the dongle can
be done in multiple ways. The recommended way is to use the devcal utility that
is distributed along with SvxLink. The calibration procedure is described in
the devcal (1) manual page.

The end result should be a correction value for how far off the dongle is in
frequency counted in parts per million (PPM). That is, how many Hz per MHz is
the tuner off by. Typical values are in the range -100 to 100.
.TP
.B CENTER_FQ
The frequency, in Hz, that the wide-band tuner should be placed at. This
configuration variable should normally be left unset since SvxLink will try to
place the wide-band tuner to cover all set up Ddr frequencies. SvxLink will also
try to avoid placing a Ddr on the center frequency of the wide-band spectrum
since there is usually some noise there. Only use this configuration variable
if you need to override the automatic placement for some reason.
.TP
.B XVRTR_OFFSET
If a transverter is used, this configuration variable can be set to the
frequency offset that the transverter introduce. The frequency set here will be
added to the center frequency of the wide-band receiver.
.TP
.B GAIN
If unset, automatic gain is used. Do not use automatic gain control if using
the DDR signal level detector. That may mess up the measurements. Finding a
good gain setting may be hard. Too little and you will not hear the signals you
want to hear. Too much and the tuner will be driven into distortion. One way to
decide the maximum usable gain is to use the PEAK_METER explained below.  When
there are no distortion warning messages printed or just a single one now and
then you have found the max gain. You should probably back at least one step
down from this value. If the signals you want to receive are very strong, set
the gain as low as possible.

What gain values that are available is tuner dependent. SvxLink will print the
available gain values when it establishes the connection to the tuner. Typical
values are in the range -10 to 50dB.
.TP
.B PEAK_METER
If PEAK_METER is set to 1, a warning will be printed every time the tuner is
driven into distortion. If it happens too often the gain should be lowered.  At
most, one warning per second will be printed.
.
.SS LocalSim Receiver Section
.
A simulated local receiver can be used to debug problems in the SvxLink software.
The only thing that this very simple simulator does is to play a tone. The
generated tone can be controlled using some configuration variables.
.TP
.B SIM_WAVEFORM
Set the waveform to use; SIN=sine wave, SQUARE=square wave.
.TP
.B SIM_TONE_FQ
Set the frequency of the tone in Hz.
.TP
.B SIM_TONE_PWR
Set the tone power in dB. 0dB corresponds to the power in a full-scale sine
wave.
.
.SS Voter Section
.
Receiver type "Voter" is a "receiver" that combines multiple receivers and
selects one of them to take audio from when the squelch opens. Which receiver to
use is selected directly after squelch open. It is possible to set up a voting
delay which will make the voter wait a while before choosing which RX to use.
This will give all receivers some time to report their signal strengths.
After the initial choice have been made a periodic check is done to see if any
of the other receivers receive a stronger signal.
In the default configuration file there is a voter section called
.BR Voter .
.TP
.B TYPE
Always "Voter" for a voter.
.TP
.B RECEIVERS
Specify a comma separated list of receivers that the voter should use.
Optionally the receiver name may be followed by a colon and a squelch delay
value. This can be used to adjust the voting delay for receivers that always
are slower to open for some reason. The delay value given will be subtracted
from the voting delay if the receiver is the first one to open.

The usage of the delay value is best illustrated with an example.  Let's say we
have three receivers where two of the receivers take at most 100ms to report
signal level and one receiver requires 300ms. We then need to set the
VOTING_DELAY to something like 350ms so as to be sure that all receivers get a
chance to report their signal level measurement. If only the slow receiver
opens there will be a total delay of 300+350=650ms. This is unnecessarily long
since the other two receivers should have reported their signal strength way
earlier. It's thus safe to shorten the voting delay for the slow receiver, so
we do this: RECEIVERS=FastRx1,FastRx2,SlowRx:200. The total squelch open delay
will now be 100+350=450ms for the fast receivers and 300+350-200=450ms for the
slow receiver. That is, all receivers are now equally fast.

Example: RECEIVERS=Rx1,Rx2:200,Rx3
.TP
.B VOTING_DELAY
Specify the delay in milliseconds that the voter will wait after the first
squelch open detection until the decision of which receiver to use is made. This
time must be set sufficiently high to allow all receivers to calculate and
report the signal level. Incoming audio and DTMF digits will be buffered for all
receivers during the delay time so nothing will be lost, but of course the audio
will be delayed the specified amount of time. This is most noticeable when using
a repeater logic. Use the BUFFER_LENGTH configuration variable to adjust the
buffer length.
The default voting delay is 0.
.TP
.B BUFFER_LENGTH
Use this configuration variable to adjust the length of the voting delay buffer.
If not specified, the buffer length will be the same as the voting delay. When
using the voter with a repeater logic, try to keep this variable at 0 to reduce
the latency. Only increase it if you feel audio is lost in the beginning of
transmissions.
.TP
.B REVOTE_INTERVAL
This is the interval time in milliseconds with which the voter will check if
another receiver is receiving a stronger signal. If that is the case, a
receiver switch will be initiated.
Default is 1000 milliseconds.
.TP
.B HYSTERESIS
The hysteresis setting will prevent the voter from switching back and forth
between two receivers that are equal in signal strength. For a switch to occur,
the other receivers signal strength must exceed the current receivers signal
strength by the percent specified in this configuration variable. So if the
hysteresis is set to 50% and the received signal strength on the current
receiver is 40, a signal strength of 40*1.5=60 is required on another receiver
to initiate a switch. At squelch open, if the received signal strength plus
hysteresis is larger than 100, the voting delay will be skipped.
The default hysteresis is 50 percent.
.TP
.B RX_SWITCH_DELAY
When a receiver switch is initiated by the voter, it will wait the number of
milliseconds specified in this configuration variable before actually
performing the switch. The switch will only occur if the other receivers
signal strength is still higher.
Default is 500 milliseconds.
.TP
.B SQL_CLOSE_REVOTE_DELAY
The voter will wait the number of milliseconds specified in this config
variable after a squelch close before voting in another receiver. There are two
reasons for using this delay. The first is to prevent the voter from going into
idle state immediately when the squelch close for a fluttery signal. If it goes
to idle, the procedure with voting delay may cause longer dropouts than
necessary.  The second reason to use this config variable is if different
receivers have different hang times (explicitly or implicitly). If both a slow
and fast receiver is receiving the same signal and the faster is currently
chosen, when the PTT is released the slower receiver will be voted before
closing.  This will cause a double squelch tail and double roger beep.
Default is 500 milliseconds.
.TP
.B COMMAND_PTY
Specify the path to a PTY that can be used to control the voter from
the operating system. Available commands:
.RS
.IP \(bu 4
.BR "ENABLE rx_name" " - Enable the given receiver"
.IP \(bu 4
.BR "MUTE rx_name" " - Mute the given receiver"
.IP \(bu 4
.BR "DISABLE rx_name" " - Disable the given receiver"
.P
The difference between MUTE and DISABLE is that in the mute state only the
content (audio, dtmf, selcall tone detectors etc) is muted but the receiver is
still operational. That is probably only useful if also setting VERBOSE=1 so
that squelch open/close can be monitored in the log. That may be useful if a
new receiver is connected to the system which you want to monitor for a while
without having it actually participate in the voting. It may also be of use if
a receiver misbehaves in which case it can be monitored until it stops
misbehaving.

Commands can be issued using a simple echo command from the shell. Example:
echo "DISABLE Rx1" >/dev/shm/voter_ctrl
.RE
.TP
.B VERBOSE
Set this to 1 to enable verbose mode. In verbose mode the squelch state events
of the satellite receivers will be printed. This can be used for fine tuning
voter timing parameters. Default: 0 (disabled)
.
.SS Networked Receiver Section
.
A networked receiver section is used to specify the configuration for a receiver
connected through a TCP/IP network. In the default configuration file there is a
networked receiver configuration section called
.BR NetRx .
The section name could be anything. It should match the RX configuration
variable in the logic core where the receiver is to be used. The available
configuration variables are described below. How to use a networked receiver is
further described in the
.BR remotetrx (1)
manual page.
.TP
.B TYPE
Always "Net" for a networked receiver.
.TP
.B HOST
The hostname or IP address of the remote receiver host.
.TP
.B TCP_PORT
The TCP port that RemoteTrx listen on. The default is 5210.
.TP
.B LOG_DISCONNECTS_ONCE
Set this configuration variable to 1 to suppress logging of multiple disconnect
messages in a row, like when there is no RemoteTrx running on the other side.
Thus, failed reconnect attempts will not be logged at all. This may be of use
if a RemoteTrx is missing for a long time or if it's only used from time to
time. The default is 0 which means that all reconnect attempts will be logged.
.TP
.B AUTH_KEY
This is the authentication key (password) to use to connect to the RemoteTrx
server. The same key have to be specified in the RemoteTrx configuration.
If no key is specified in the RemoteTrx config, the login will be
unauthenticated. A good authentication key should be 20 characters long.
If the same RemoteTrx is used for both RX and TX, the same key must be
specified in the RX as well as in the TX configuration section.
The key will never be transmitted over the network. A HMAC-SHA1
challenge-response procedure will be used for authentication.
.TP
.B CODEC
The audio codec to use when transferring audio from this remote receiver.
Available codecs are: RAW (512kbps), S16 (256kbps), GSM (13.2kbps), SPEEX
(8-25kbps), OPUS (8-64kbps). These are raw bit-rate values. There will be some
overhead added to this so the real bit-rates on the wire are a little bit
higher. The OPUS codec is the most modern one and it also have the best
quality for a given bit-rate.
.TP
.B SPEEX_ENC_FRAMES_PER_PACKET
Speex encoder setting. Each Speex frame contains 20ms audio. If using a low
bit-rate configuration, the network overhead will be quite noticeable if sending
each frame in its own packet. One way to lower the overhead is to send multiple
frames in each network packet. The drawback with doing this is that you get
more delay. If setting this option to something like 4 (default), the delay
will be about 4x20=80ms.
.TP
.B SPEEX_ENC_QUALITY
Speex encoder setting. Specify the encoder quality using a number between 0-10.
Lower values give poorer quality and lower bit-rates.
.TP
.B SPEEX_ENC_BITRATE
Speex encoder setting. Specify the bit-rate to use. Speex will snap to the
nearest lower possible bit-rate. Possible values range from 2150 to 24600 bps.
You should probably not specify quality at the same time as bit-rate. Not sure
though...
.TP
.B SPEEX_ENC_COMPLEXITY
Speex encoder setting. The complexity setting (0-10) tells the encoder how
much CPU time it should spend on doing a good job. The difference in SNR between
the lowest and highest value is about 2dB. Set it as high as possible without
overloading the CPU on the encoding computer (check CPU usage using command
"top").
.TP
.B SPEEX_ENC_VBR
Speex encoder setting. Enable (1) or disable (0) variable bit-rate encoding. If
enabled, the encoder will try to keep a constant quality by increasing the
bit-rate when needed.
.TP
.B SPEEX_ENC_VBR_QUALITY
Speex encoder setting. The quality (0-10) to use in variable bit-rate mode.
.TP
.B SPEEX_ENC_ABR
Speex encoder setting. The average bit-rate encoding will try to keep a target
bit-rate by continuously adjusting the quality. This configuration variable
specify the target bit-rate and enable ABR. It also need to have VBR enabled so
don't force it to off.
.TP
.B SPEEX_DEC_ENHANCER
Speex decoder setting. Enable (1) or disable (0) the perceptual enhancer in the
decoder.
Perceptual enhancement is a part of the decoder which, when turned on, attempts
to reduce the perception of the noise/distortion produced by the
encoding/decoding process. In most cases, perceptual enhancement brings the
sound further from the original objectively (e.g. considering only SNR), but in
the end it still sounds better (subjective improvement).
.TP
.B OPUS_ENC_FRAME_SIZE
Opus encoder setting. Specify how large, in milliseconds, each audio packet
should be. Default: 20ms.
.TP
.B OPUS_ENC_COMPLEXITY
Opus encoder setting. The complexity setting (0-10) tells the encoder how
much CPU time it should spend on doing a good job. Set it as high as possible
without overloading the CPU on the encoding computer (check CPU usage using
command "top"). Default: 10.
.TP
.B OPUS_ENC_BITRATE
Opus encoder setting. This is the bit-rate that the encoder will encode for.
Rates from about 8000 to 64000 bits per second are meaningful but the codec
can handle from like 2500 to 512000 bps. Default: 20000bps.
.TP
.B OPUS_ENC_VBR
Opus encoder setting. Enable (1) or disable (0) variable bit-rate encoding. If
enabled, the encoder will try to keep a constant quality by increasing the
bit-rate when needed and decrease it when the quality can be assured with a
lower bit-rate. The target average bit-rate is the one set by OPUS_ENC_BITRATE.
Default: 1.
.
.SS Local Transmitter Section
.
A local transmitter section is used to specify the configuration for a local
transmitter. In the default configuration file there is a configuration section
called
.BR Tx1 .
The section name could be anything. It should match the TX configuration
variable in the logic core where the transmitter is to be used. The available
configuration variables are described below.
.TP
.B TYPE
Always "Local" for a local transmitter.
.TP
.B TX_ID
A single character ident for this transmitter. It is for example used in state
events published by transmitters through a STATE_PTY or other state event
consumers within SvxLink.
.TP
.B AUDIO_DEV
Specify the audio device to use. Normally alsa:plughw:0. Have a look at the
AUDIO DEVICE SPECIFICATIONS chapter for more information.
.TP
.B AUDIO_CHANNEL
Specify the audio channel to use. SvxLink can use the left/right stereo
channels as two mono channels. Legal values are 0 or 1.
.TP
.B AUDIO_DEV_KEEP_OPEN
The normal behaviour for SvxLink is to open an audio device when needed and
close it when it does not have to be open anymore. This may cause problems in
some applications or with some sound hardware. Set this variable to 1 to force
SvxLink to keep the audio device open from application start to exit.
.TP
.B LIMITER_THRESH
Set the threshold, in dBFS, for the audio limiter. The audio limiter really is
a compressor with a very steep compression ratio like 10:1. The limiter is
used to help keeping down the audio level to not overmodulate the transmitter.
For a properly calibrated SvxLink node max FM deviation is -6dBFS. A good value
to start with for this parameter is then -6 but try to lower it further (like
-9 to -12) if it does not affect audio quality negatively.
.TP
.B PTT_TYPE
Use this configuration variable to specify which type of hardware to use to
control the PTT.  Specify "SerialPin" for using a pin in the serial port,
"GPIO" (sysfs=deprecated)/"GPIOD" to use a pin in a GPIO port, "PTY" if you
want to use an external interface script via a pseudo tty port or "Hidraw" to
use the linux/hidraw driver to support hidraw devices like CM108 sound card,
e.g.  URI device from DMK.

Set PTT_TYPE to "Dummy" or "NONE"
to not use any PTT hardware at all. It is an error to not specify PTT_TYPE.

Use PTT_PIN to specify the pin to use for "SerialPin" or "GPIO",

Use PTT_GPIOD_LINE and PTT_GPIOD_CHIP to specify the GPIO pin to use for
"GPIOD".
.TP
.B PTT_PORT
Specify the serial port that the PTT is connected to. E.g. /dev/ttyS0 for COM1.
.TP
.B PTT_PIN
If PTT_TYPE is set to "SerialPin", specify the pin(s) in the serial port that
the PTT is connected to. It is possible to specify one or two serial port pins.
Some interface boards require that you specify two pins since one pin does not
provide enough drive power to the circuit. A "!" in front of the pin name
indicates inverted operation. Some of the possible values are RTS, DTRRTS,
!DTR!RTS or even DTR!RTS.

If GPIO was specified in PTT_TYPE, set the PTT_PIN config variable to the pin
name of the GPIO-pin to use. The most common name is gpio<number>, like gpio3.
Some GPIO drivers use more complex pin names like gpio33_pe11.  Have a look at
the USING GPIO section for information on how to set up the operating system.
Normally, the pin will be active high but if the pin name is prefixed with an
exclamation mark it will be active low instead. For some hardware platforms you
may need to also set the GPIO_PATH configuration variable.
.TP
.B GPIO_PATH
Use this configuration variable to set the path to the sys control devices for
GPIO.  This normally is /sys/class/gpio but on some hardware, like the Orange
Pi, the path is /sys/class/gpio_sw.
.TP
.B PTT_GPIOD_CHIP
The GPIO chip to use for PTT. The application tries to figure out whether the
value is the path to the GPIO chip, its name, label or number.

Example: PTT_GPIOD_CHIP=gpiochip0
.TP
.B PTT_GPIOD_LINE
If GPIOD was specified in PTT_TYPE, set this config variable to the gpiod line
of the GPIO pin to use. If a number is specified it is assumed to be the GPIO
pin offset within the chip. If a pin name is specified SvxLink will try to find
a pin with that name within the chip.

Normally, the pin will be active high but if the pin specification is prefixed
with an exclamation mark it will be active low instead.

For some hardware platforms you may need to also set the PTT_GPIOD_CHIP
configuration variable, if the pin you want to use is not on the default GPIO
chip.

Example: PTT_GPIOD_LINE=17
.TP
.B PTT_PTY
If PTT_TYPE is set to "PTY" this configuration variable will set the path for
the PTY slave softlink that is used by the external script to communicate to
SvxLink.

SvxLink sends a 'T' to start transmitting and a 'R' to turn the transmitter
off.  This can be used by an external script to interface custom devices,
modems or other hardware to SvxLink.  Look for nhrcx.pl to see an example.

It is possible to specify the same PTY for multiple functions (e.g. squelch,
DTMF etc) in both TX and RX configurations. This may be good if there is one
script handling all functions.
.TP
.B HID_DEVICE
Define the device node where your hidraw device is accessible at.

Example: HID_DEVICE=/dev/hidraw3
.TP
.B HID_PTT_PIN
Define the pin your ptt control is connected to. Valid parameters are 
are GPIO1,GPIO2,GPIO3,GPIO4. Note that some sound cards like SSS1621 may
not support GPIO3 and GPIO4! You can invert the behavior with a "!" in
front of the name. Only one value is supported.
.TP
.B SERIAL_SET_PINS
Set the specified serial port pins to a static state. This can be good if using
a pin for reference voltage or if a pin have to be in a certain state to not
interfere with the operation of some equipment. There are two pins that are
possible to use, RTS and DTR. If prefixed with an exclamation mark (!), the
pin will be cleared and if not it will be set. This configuration variable can
only be used when PTT_TYPE is set to "SerialPin".

Example: SERIAL_SET_PINS=RTS!DTR will set RTS and clear DTR.
.TP
.B PTT_HANGTIME
Use this configuration variable to set a PTT hangtime. This can be good
to have on a transmitter in combination with using a tone squelch. When
the transmitter is ordered to stop transmitting, the tone is immediately
turned off, causing the squelch to close on the other side. Since the
transmitter keeps transmitting for a while, no squelch tail will be heard.

Another use is on a remote receiver link transmitter where you don't want the
transmitter to turn on and off between transmissions or if the squelch close
and open quickly due to for example mobile flutter.
.TP
.B TIMEOUT
This is a feature that will prevent the transmitter from getting stuck transmitting.
Specify the number of seconds before the transmitter is turned off. Note that this is a
low level security mechanism that is meant to only kick in if there is a software bug in
SvxLink. Just so that the transmitter will not transmit indefinitely. It is not meant to
be used to keep people from talking too long. 
.TP
.B TX_DELAY
The number of milliseconds (0-1000) to wait after the transmitter has been turned on until
audio is starting to be transmitted. This can be used to compensate for slow TX reaction
or remote stations with slow reacting squelches.
.TP
.B CTCSS_FQ
The frequency in Hz of the CTCSS tone to transmit. It is possible to specify
fractions using "." as decimal comma (e.g. 136.5). For the tone to be
transmitted the CTCSS_LEVEL variable must also be setup and also the
TX_CTCSS variable in the logic core configuration section.
.TP
.B CTCSS_LEVEL
The level in dBFS of the CTCSS tone to transmit. A value of 0 is the highest
level and lower (negative) values give a lower level. What level to set depend
on multiple factors like the audio calibration settings and the low-pass
characteristics of the hardware. Assuming an ideal audio path with a completely
flat frequency response over the whole audio spectrum, including the CTCSS
frequency band, and a standard audio calibration where maximum FM deviation
corresponds to -6 dBFS, the following applies.

The FM deviation of the CTCSS tone should be in between 500-800 Hz if
using an FM channel with a maximum deviation of 5 kHz. Given that you can
calculate what the level in dBFS should be:

  Llow  = 20 * log10(500/5000) - 6 = -26
  Lmid  = 20 * log10(650/5000) - 6 = -24
  Lhigh = 20 * log10(800/5000) - 6 = -22

The default in the configuration file is -24. For the tone to be transmitted
the CTCSS_FQ variable must also be set up and also the TX_CTCSS variable in the
logic core configuration section.
.TP
.B PREEMPHASIS
Enable this feature if you are modulating the FM modulator directly, like
through a 9k6 packet radio input. If no preemphasis filter is applied to the
audio, it will sound very dark when received. If you modulate the transmitter
through the microphone input the radio will apply a preemphasis filter so this
feature should be disabled. 0=disabled, 1=enabled.
.TP
.B DTMF_TONE_LENGTH
The duration, in milliseconds, of DTMF digits transmitted on this transmitter.
100ms is the default.
.TP
.B DTMF_TONE_SPACING
The spacing, in milliseconds, between DTMF digits transmitted on this
transmitter. 50ms is the default.
.TP
.B DTMF_DIGIT_PWR
The power, in dB, of DTMF digits transmitted on this transmitter. Zero dB will
give the same power in the generated signal as there is in a maximum amplitude
(full scale) sine wave. \-15dB is the default.
.TP
.B TONE_SIGLEV_MAP
It is possible to transmit one of ten tones along with the normal transmission
to indicate a signal strength value to the receiver. This is of most use when
using a local transmitter as a link transmitter in a RemoteTrx. It is not
implemented, and probably not useful, in SvxLink Server. Another requirement is
that SvxLink has been compiled in 16kHz mode. Otherwise this feature is
disabled.

The TONE_SIGLEV_MAP configuration variable is used to map tones to signal
level values. It is a comma separated list of exactly ten values in the 0 - 100
range. The first value map to the 5500Hz tone, the second to the 5600Hz tone
and so on. The last value map to the 6400Hz tone.
What levels the tones should be mapped to depends on the tone receiver
implementation. Typically, if using a SvxLink application as a receiver,
the TONE_SIGLEV_MAP should be the same in the RX configuration for that node.
.TP
.B TONE_SIGLEV_LEVEL
It is possible to transmit one of ten tones along with the normal transmission
to indicate a signal strength value to the receiver. This is of most use when
using a local transmitter as a link transmitter in a RemoteTrx. It is not
implemented, and probably not useful, in SvxLink Server. Another requirement is
that SvxLink has been compiled in 16kHz mode. Otherwise this feature is
disabled.

The TONE_SIGLEV_LEVEL configuration variable is used to set the tone level.
It is a value in the 1-100 range which indicate the output level in percent
of the maximum possible level. The default is 10.
.TP
.B LADSPA_PLUGINS
Used to set up one or more LADSPA plugins to process the transmitted audio.
The processing chain is applied right at the top of the transmitter audio
processing and will only affect how the audio sounds. Any digital signal
processing done on the audio after that, like DTMF, CTCSS etc, is unaffected.

See "LADSPA PLUGIN USAGE" for more information.
.TP
.B MASTER_GAIN
This configuration variable can be used to fine tune or increase the audio
gain for all transmitted sound if it's not possible to do using the normal
sound card hardware gain controls. The gain should be given in dB and can
be both positive and negative.
.TP
.B OB_AFSK_ENABLE
Set to 1 to enable transmission of metadata like signal level measurements, DTMF
digits and tone detections via out-of-band (OB) AFSK. The out-of-band AFSK is
transmitted above the voice band so that it is possible to transmit AFSK bursts
at the same time as someone is speaking. The AFSK bursts are filtered out
before the audio is handed on to the next stage so normal users should never
hear the AFSK bursts. The AFSK feature is typically used on a remote receiver
uplink. The protocol used is SvxLink specific. Data is transmitted in 300Bd
with a shift of 170Hz and a center frequency of 5500Hz. The RemoteTrx
application have the capability to transmit this protocol.
.TP
.B OB_AFSK_VOICE_GAIN
To be able to send both voice and AFSK at the same time it may be necessary to
lower the level of the voice audio as to not overdrive the transmitter. This is
compensated in the link receiver by amplifying the voice audio back to its
original level. This configuration variable should thus be set to the negated
value of the same configuration variable in the receiver section of the
receiving node. If it's set to 6dB in the receiver configuration it
should be set to -6dB here.
.TP
.B OB_AFSK_LEVEL
The out-of-band AFSK modulation level in dBFS (dB full scale). Default is -6dB.
.TP
.B OB_AFSK_TX_DELAY
The number of milliseconds to send AFSK flag bytes before sending the actual
data when transmitting an out-of-band packet.
.TP
.B IB_AFSK_ENABLE
Set to 1 to enable transmission of an initial signal level measurement via in-band
(IB) AFSK. This is used in cooperation with the out-of-band AFSK feature to
quickly transfer a signal level measurement to get the squelch opened. The
in-band AFSK is transmitted in the voice band and can thus use the higher
baudrate of 1200Bd. Since it's only transmitted when the squelch is closed the
end user will not hear the AFSK burst. The AFSK feature is typically used on a
remote receiver uplink. The protocol used is SvxLink specific. Data is
transmitted in 1200Bd with a shift of 1000Hz and a center frequency of 1700Hz.
The RemoteTrx application have the capability to transmit this protocol.
.TP
.B IB_AFSK_LEVEL
The in-band AFSK modulation level in dBFS (dB full scale). Default is -6dB.
.TP
.B IB_AFSK_TX_DELAY
The number of milliseconds to send AFSK flag bytes before sending the actual
data when transmitting an in-band packet.
.TP
.B CTRL_PTY
Set this configuration variable to the path of a PTY to use for controlling a
transmitters frequency and modulation. This can be used to interface a
transmitter to SvxLink using a translation script, like trx_pty_ctrl.py. To set
the transmit frequency, SvxLink will send the sequence "F<frequency>;". The
frequency will be in Hz, e.g. F145550000; will be sent to set the receiver to
145.550MHz.

To set the modulation the command is "M<modulation>;". Look at the
documentation of the MODULATION configuration variable to see which modulations
are available. To set "normal" 25kHz channel spaced FM the command would be
MFM;.

It is possible to specify the same PTY for multiple functions (e.g. squelch,
ptt etc) in both TX and RX configurations. This may be good if there is one
script handling all functions.
.
.SS Networked Transmitter Section
.
A networked transmitter section is used to specify the configuration for a
transmitter connected through a TCP/IP network. In the default configuration
file there is a networked transceiver configuration section called
.BR NetTx .
The section name could be anything. It should match the TX configuration
variable in the logic core where the transmitter is to be used. The available
configuration variables are described below. How to use a networked transmitter
is further described in the
.BR remotetrx (1)
manual page.
.TP
.B TYPE
Always "Net" for a networked transmitter.
.TP
.B TX_ID
A single character ident for this transmitter. It is for example used in state
events published by transmitters through a STATE_PTY or other state event
consumers within SvxLink. SvxLink cannot at this moment get the TX ident from
the remote transmitter so it must be specified here.
.TP
.B HOST
The hostname or IP address of the remote transmitter host.
.TP
.B TCP_PORT
The TCP port that RemoteTrx listen on. The default is 5210.
.TP
.B LOG_DISCONNECTS_ONCE
Set this configuration variable to 1 to suppress logging of multiple disconnect
messages in a row, like when there is no RemoteTrx running on the other side.
Thus, failed reconnect attempts will not be logged at all. This may be of use
if a RemoteTrx is missing for a long time or if it's only used from time to
time. The default is 0 which means that all reconnect attempts will be logged.
.TP
.B AUTH_KEY
This is the authentication key (password) to use to connect to the RemoteTrx
server. The same key have to be specified in the RemoteTrx configuration.
If no key is specified in the RemoteTrx config, the login will be
unauthenticated. A good authentication key should be 20 characters long.
If the same RemoteTrx is used for both RX and TX, the same key must be
specified in the RX as well as in the TX configuration section.
The key will never be transmitted over the network. A HMAC-SHA1
challenge-response procedure will be used for authentication.
.TP
.B CODEC
The audio codec to use when transferring audio to this remote transmitter.
Available codecs are: RAW (512kbps), S16 (256kbps), GSM (13.2kbps), SPEEX
(8-25kbps), OPUS (8-64kbps). These are raw bit-rate values. There will be some
overhead added to this so the real bit-rates on the wire are a little bit
higher. The OPUS codec is the most modern one and it also have the best
quality for a given bit-rate. There also is a NULL codec that will just throw
away samples which can be used in special situations when the audio is sent
through another audio path.
.TP
.B SPEEX_ENC_FRAMES_PER_PACKET
Speex encoder setting. Each Speex frame contains 20ms audio. If using a low
bit-rate configuration, the network overhead will be quite noticeable if sending
each frame in its own packet. One way to lower the overhead is to send multiple
frames in each network packet. The drawback with doing this is that you get
more delay. If setting this option to something like 4 (default), the delay
will be about 4x20=80ms.
.TP
.B SPEEX_ENC_QUALITY
Speex encoder setting. Specify the encoder quality using a number between 0-10.
Lower values give poorer quality and lower bit-rates.
.TP
.B SPEEX_ENC_BITRATE
Speex encoder setting. Specify the bit-rate to use. Speex will snap to the
nearest lower possible bit-rate. Possible values range from 2150 to 24600 bps.
You should probably not specify quality at the same time as bit-rate. Not sure
though...
.TP
.B SPEEX_ENC_COMPLEXITY
Speex encoder setting. The complexity setting (0-10) tells the encoder how
much CPU time it should spend on doing a good job. The difference in SNR between
the lowest and highest value is about 2dB. Set it as high as possible without
overloading the CPU on the encoding computer (check CPU usage using command
"top").
.TP
.B SPEEX_ENC_VBR
Speex encoder setting. Enable (1) or disable (0) variable bit-rate encoding. If
enabled, the encoder will try to keep a constant quality by increasing the
bit-rate when needed.
.TP
.B SPEEX_ENC_VBR_QUALITY
Speex encoder setting. The quality (0-10) to use in variable bit-rate mode.
.TP
.B SPEEX_ENC_ABR
Speex encoder setting. The average bit-rate encoding will try to keep a target
bit-rate by continuously adjusting the quality. This configuration variable
specify the target bit-rate and enable ABR. It also need to have VBR enabled so
don't force it to off.
.TP
.B SPEEX_DEC_ENHANCER
Speex decoder setting. Enable (1) or disable (0) the perceptual enhancer in the
decoder.
Perceptual enhancement is a part of the decoder which, when turned on, attempts
to reduce the perception of the noise/distortion produced by the
encoding/decoding process. In most cases, perceptual enhancement brings the
sound further from the original objectively (e.g. considering only SNR), but in
the end it still sounds better (subjective improvement).
.TP
.B OPUS_ENC_FRAME_SIZE
Opus encoder setting. Specify how large, in milliseconds, each audio packet
should be. Default: 20ms.
.TP
.B OPUS_ENC_COMPLEXITY
Opus encoder setting. The complexity setting (0-10) tells the encoder how
much CPU time it should spend on doing a good job. Set it as high as possible
without overloading the CPU on the encoding computer (check CPU usage using
command "top"). Default: 10.
.TP
.B OPUS_ENC_BITRATE
Opus encoder setting. This is the bit-rate that the encoder will encode for.
Rates from about 8000 to 64000 bits per second are meaningful but the codec
can handle from like 2500 to 512000 bps. Default: 20000bps.
.TP
.B OPUS_ENC_VBR
Opus encoder setting. Enable (1) or disable (0) variable bit-rate encoding. If
enabled, the encoder will try to keep a constant quality by increasing the
bit-rate when needed and decrease it when the quality can be assured with a
lower bit-rate. The target average bit-rate is the one set by OPUS_ENC_BITRATE.
Default: 1.
.
.SS Multi Transmitter Section
.
A multi transmitter section is used if one wants to transmit on multiple
transmitters simultaneously. The name of the section can be anything. Just
point it out from another transmitter specification like the TX variable in
a Logic core configuration.
.TP
.B TYPE
Always "Multi" for a multi transmitter section.
.TP
.B TRANSMITTERS
A comma separated list of transmitters.
.
.SS Module Section
.
A module section contain the configuration for a specific module. It have some general
configuration variables and some module specific configuration variables. The general
configuration variables are listed below.
.TP
.B NAME
The name of the module. This name must match the namespace used in the TCL event handling
script. If not set, NAME will be set to the section name. 
.TP
.B PLUGIN_NAME
The base name of the plugin. For example if this configuration variable is set to Foo, the
core will look for a plugin called ModuleFoo.so. If not set, PLUGIN_NAME will be set to
the same value as NAME. 
.TP
.B ID
Specify the module identification number. This is the number used to access the module
from the radio interface. 
.TP
.B TIMEOUT
Specify the timeout time, in seconds, after which a module will be automatically
deactivated if there has been no activity. Not including this parameter removes the timeout.
.TP
.B MUTE_LOGIC_LINKING
Set to 1 to mute all logic linking audio when the module is activated or 0 to
keep logic linking unmuted at all times. Default is 1 (mute).
.P
Module specific configuration variables are described in the man page for that module. The
documentation for the Parrot module can for example be found in the
.BR ModuleParrot.conf (5)
manual page.
.
.SS LocationInfo
.
The LocationInfo configuration section is used to specify information that
should be sent into the APRS network and also to the Echolink link status page.
The use of location info is activated by setting the LOCATION_INFO
configuration variable in the GLOBAL section. The following configuration
variables can be used in the LocationInfo configuration section.
.TP
.B STATUS_SERVER_LIST
Enter a space separated list of EchoLink status servers that should be used
to send node status beacons. Your node information can be found
on https://www.echolink.org/links.jsp.
The format is host:port. Host - hostname or IP address, port - UDP port.
Don't change the default unless you know what you are doing. If you don't
want to update the EchoLink status server, comment out this configuration
variable.

Example:
.br
STATUS_SERVER_LIST=aprs.echolink.org:5199
.TP
.B APRS_SERVER_LIST
This configuration variable specifies connection parameters for connecting
to an APRS server network using the TCP protocol. In this case, the positioning
information is forwarded to the worldwide APRS network. Have a look at
https://aprs.fi/.

To choose a suitable APRS server from the so called tier 2 network, have a
look at https://www.aprs2.net/. Either choose a specific server or one of the
regional addresses. The regional addresses bundle all APRS servers within a
region so that a random tier 2 server is chosen within the region. There are
five regions defined: noam.aprs2.net - North America, euro.aprs2.net - Europe,
asia.aprs2.net - Asia, soam.aprs2.net - South America and Africa,
aunz.aprs2.net - Australia and New Zealand.
The format is a space separated list of host:port entries. Host - hostname
or IP address, port - TCP port.

Example:
.br
APRS_SERVER_LIST=euro.aprs2.net:14580
.TP
.B FILTER
Set the APRS-IS filter expression to use. The filter is used to decide which
APRS packets the APRS-IS server should forward to SvxLink. Documentation on
filter expressions can be found here:
https://www.aprs-is.net/javAPRSFilter.aspx

Example:
.br
FILTER=m/10
.TP
.B LON_POSITION
The longitude of the station position, entered as "degrees.arcminutes.arcseconds"

Example:
.br
LON_POSITION=09.02.20E
.TP
.B LAT_POSITION
The latitude of the station position, entered as "degrees.arcminutes.arcseconds"

Example:
.br
LAT_POSITION=51.02.22N
.TP
.B CALLSIGN
Enter your callsign for the APRS network. If one of the Echolink prefixes are
specified an Echolink object and Echolink status will be published.
The Echolink prefix indicate the type of station and can be either "ER-" for
repeaters or "EL-" for links.

Examples:
.br
CALLSIGN=EL-DL1ABC    # callsign for a link
.br
CALLSIGN=DB0ABC-1     # callsign (with SSID 1) for node without Echolink
.TP
.B SOURCE_CALLSIGN
Specify the callsign to use as the APRS source address. That callsign must
comply with the AX.25 source callsign specification. If this configuration
variable is not specified, the callsign will be extracted from the CALLSIGN
config variable. Any EL- or ER- prefix will be stripped off.

Example:
.br
SOURCE_CALLSIGN=DB0ABC-1
.TP
.B LOGIN_CALLSIGN
Specify the callsign to use to log in to the APRS-IS network. The login
callsign must comply with the APRS-IS specification found at
https://www.aprs-is.net/connecting.aspx. If this configuration variable is not
specified, the callsign will be the same as the source callsign.

Example:
.br
LOGIN_CALLSIGN=DB0ABC-2M
.TP
.B FREQUENCY
The tx-frequency of the link/repeater in MHz. For repeaters, the TX_OFFSET
configuration variable should be used to specify the repeater shift.

Example:
.br
FREQUENCY=430.050     # tx-frequency is 430.050 MHz
.TP
.B FREQUENCY_SEPARATOR
Use the specified character to separate the PHG from the frequency.
Unfortunately different transceivers understand different APRS formats. For
example the Yaesu FTM-510D require that no separator is used and the Kenwood
TM-D710 require a separator (e.g. "/") to be present. The default is to use a
slash as the separator character.
.TP
.B TX_OFFSET
The tx offset is the number of kHz from the FREQUENCY where the node is
listening for other stations. For a repeater that is the "shift" (e.g. -600).
For a simplex node it's most often 0. The limits for the offset is
[-9990,+9990] kHz. If not specified it will be set to 0.

Note that when the APRS packet is transmitted the value is expressed in tens of
kHz. So if the configuration parameter is set to -600 kHz, it will be sent as
-060.
.TP
.B TX_POWER
The power of your transmitter in watts.

The maximum power allowed in the APRS protocol is 81 watts so if a power grater
than that is specified it will be set to that maximum value. However, the
advice is to set it to the actual power if the protocol evolves to handle
higher powers in the future. So if your transmitter outputs 200 watts, set it
to that.

Example:
.br
TX_POWER=10           # tx output is 10 watts
.TP
.B NARROW
Setting this configuration variable to 1 will indicate that this node is using
narow band FM, 12.5 kHz channel spacing. The default is 0, meaning a channel
spacing of 25kHz.
.TP
.B ANTENNA_GAIN
The gain of your antenna in dBd.

Example:
.br
ANTENNA_GAIN=5        # antenna gain is 5 dBd
.TP
.B ANTENNA_HEIGHT
The height of the link-/repeater antenna in meters or feet above the terrain
(HAAT), NOT sealevel.

Example:
.br
ANTENNA_HEIGHT=10m    # 10 meters above the ground
.br
ANTENNA_HEIGHT=90     # 90 feet
.TP
.B ANTENNA_DIR
Main beam direction of the antenna in degrees. If an omni direction antenna is
used, specify \-1 as the direction.

Example:
.br
ANTENNA_DIR=-1        # an omni directional antenna is used
.br
ANTENNA_DIR=128       # main beam direction is 128 degrees
.TP
.B PATH
When connecting to APRS-IS, this configuration variable is best left commented
out so that the default is used (TCPIP*). Only the qAR and qAO constructs may
be added to the path.  Do not change it unless you really know what you are
doing.

If you don't connect to APRS-IS you may be able to use this config variable to
control the way the forwarding of your packets inside the RF APRS network is
done. In some cases it has to be changed according to local requirements.
Please contact your local APRS sysop for further information. Changes should be
made only according to the NEWn-N paradigm. Set it to WIDE1-1 if you are unsure
of its setting. But once again, leave it unset if you are not sure that it need
to be set.

Examples:
.br
PATH=WIDE1-1
.br
PATH=WIDE1-1,WIDE2-2
.TP
.B BEACON_INTERVAL
The interval, in minutes, with which beacons will be sent to the APRS network.
A good value is 10 minutes. If your beacon is gated via RF in a crowded area,
it may be necessary to increase the interval a bit to keep the APRS traffic on
RF produced by the APRS RF gate as low as possible. Intervals shorter than 10
minutes will be changed to 10.

Example:
.br
BEACON_INTERVAL=20    # APRS-beacons will be sent every 20 minutes.
.TP
.B SYMBOL
Specify which APRS symbol that should be displayed on maps. Symbols are
specified using two characters where the first one determines which symbol
table to use and the second one select the actual symbol to use from the
selected table. So for example "/-" is a house and "/r" mean a repeater tower.
For all details about APRS symbols, have a look at the latest documentation:
https://www.aprs.org/symbols/symbolsX.txt.
The specified symbol is only applied to the base callsign and not to the
Echolink one.

Example:
.br
SYMBOL=/r
.TP
.B TONE
The CTCSS sub-audible tone that is to be used for operation over your link or
repeater. If you don't use tone control set it to 0.

Examples:
.br
TONE=136.5    # we are using a CTCSS-tone of 136.5 Hz
.br
TONE=0        # we don't use CTCSS sub-audible or call tones
.br
TONE=1750     # the link/repeater use a tone burst of 1750 Hz
.TP
.B STATISTICS_INTERVAL
Defines the interval in minutes in that an APRS statistics (telemetry) are sent
into the aprs network. Range: 5-60 minutes, default is 10 minutes
.TP
.B STATISTICS_LOGIC
The name of the logic core that statistics (telemetry) should be sent for. If
this configuration variable is not set, telemetry will be sent for all logics.
That will probably lead to unpredictable results but it depend on what logic
core types that are loaded in SvxLink.

Example: STATISTICS_LOGIC=SimplexLogic
.TP
.B COMMENT
Specify a short comment here, maybe a link to your website
or information that could be interesting for others. The length must not
exceed 36 characters and may not have control characters like "Carriage Return"
(\\r) or "Line Feed" (\\n) inside. Make your comment as short as you can to
give users with a small display (TH-D7) the chance to display the full comment
text.

Example:
.br
COMMENT=SvxLink by SM0SVX
.TP
.B PTY_PATH
<<<<<<< HEAD
Specify a path to a communications PTY that can be used by external applications to
inject APRS packets into the APRS-IS network.
.TP
.B NMEA_DEVICE
Spevify the port where the NMEA device (GPS mouse) is connected to. Usually
something like /dev/ttyUSB0
.TP
.B NMEA_BAUD
Define the baudrate for the NMEA device, usually 4800.
.TP
.B GPSD
If =1 then SvxLink expects to get the location data from a gpsd (locally or in
network) defined by GPSD_HOST and GPSD_PORT.
.TP
.B GPSD_HOST
Hostname or Ip address wher a gpsd is running.
.TP
.B GPSD_PORT
TCP port where the Gpsd is expected to run (default is 2947).
=======
Specify a path to a communications PTY that can be used by external
applications to inject APRS packets into the APRS-IS network. A source callsign
specified with XXXXXX (6 X:es) will be replaced with the configured source
callsign.

Example:
.EX
PTY_PATH=/dev/shm/locationinfo

$ echo 'XXXXXX>APSVX1,TCPIP*:>Testing SvxLink APRS' > /dev/shm/locationinfo
.EE
.TP
.B DEBUG
<<<<<<< HEAD
Set to 1 to print which APRS packets that are sent into the APRS-IS network.
>>>>>>> sm0svx/master
=======
Set to 1 to print which APRS packets that are sent into or received from the
APRS network.
>>>>>>> 44f1dfce
.
.SH AUDIO DEVICE SPECIFICATIONS
.
The AUDIO_DEV configuration variables specify which audio device to use for
a receiver or transmitter. SvxLink support a number of different audio
input and output devices. The format of the configuration variable is
"type:dev_spec". There are three different types of audio devices
supported, "alsa", "oss" and "udp".

The "alsa" type will use the specified Alsa
device. Example: "alsa:plughw:0". Describing the format of Alsa device names
is outside the scope for this document.

The "oss" type will use the specified OSS audio device. Example "oss:/dev/dsp".
OSS is the old sound system used by Linux. Alsa should be used when possible.

The "udp" type is not really an audio device but instead will read and write
audio from/to a UDP socket. This can be used to interface SvxLink to all
sorts of audio sources/sinks capable of streaming raw audio through UDP. One
example usage is to interface SvxLink with GNU Radio.
Example: "udp:127.0.0.1:10000". Note however that the only supported format
is raw 16 bit signed samples, two interleved channels. Sampling frequency can
be chosen using the CARD_SAMPLE_RATE config variable as usual.
.
.SH USING GPIO
.
GPIO (General Purpose IO) is used to access hardware pins that are made
available for example on an embedded system. Before starting to use a pin in
SvxLink some setup need to be done in the operating system. With the standard
distribution of SvxLink there is a pair of scripts that help with setting up
and taking down the GPIO pins. The scripts are named svxlink_gpio_up and
svxlink_gpio_down. The configuration file, which can be found among the other
SvxLink configuration files (typically in /etc/svxlink), is called gpio.conf.
.
.SH CALIBRATING THE SIGNAL LEVEL DETECTOR
.
The signal level detector is used when using multiple receivers or when using
the SIGLEV squelch. The signal level is used by a voter to choose the receiver
with the highest signal strength. The choice is made directly after squelch
open. For the voter to make a correct choice, the signal level detector must be
calibrated on each receiver.

To use the noise signal level detector, first set SIGLEV_DET=NOISE or, since
NOISE is the default, just make sure that it's unset.
There are two configuration variables that is used to calibrate the detector.
They are SIGLEV_SLOPE and SIGLEV_OFFSET in a local receiver section. The slope
is the gain of the detector and the offset is used to adjust the detector so
that when there is no input signal, the detector will return 0. The goal is to
adjust the detector so that when no signal is received, a value of 0 is produced
and when full signal strength is received, a value of 100 is produced. It will
never be exact but that does not matter as long as each receiver produce a
measurement that roughly has the same siglev value as the other receivers for a
certain signal level.

The calibration is normally done by using the
.BR siglevdetcal (1)
application. To be able to do a correct calibration, it must be possible to open
the squelch so that only noise is received. The antenna cable should be
disconnected or a dummy load should be used.
.B WARNING:
Before starting the siglevdetcal application, pull the PTT cable since the PTT
might get triggered during the calibration procedure.

The siglevdetcal utility will also measure the CTCSS tone SNR offset so that
the CTCSS_SNR_OFFSETS configuration variable can be set up to a proper value.

If the siglevdetcal application cannot be used for some reason, the manual
procedure below might be used. This procedure will only work for a
receiver with unsquelched audio.
.B Note:
To calibrate a remote receiver it must be connected to the SvxLink server.
Otherwise the squelch will not open.
.RS
.IP 1 4
Connect a dummy load or disconnect the antenna from the transceiver. If you
disconnect the antenna, make sure to also disconnect the PTT.
.IP 2 4
Set SIGLEV_SLOPE=1 and SIGLEV_OFFSET=0 and restart SvxLink.
.IP 3 4
Open the squelch so that there is only noise coming into SvxLink.
.IP 4 4
Use a second transceiver to make a short, unmodulated transmission. Release the
PTT when the "Squelch OPEN" message is printed. Repeat this for about five times.
.IP 5 4
Calculate the mean diff (open level - close level) and the mean lower (squelch
close) value. Make sure to use at least four significant digits in your
calculations.
.IP 6 4
SIGLEV_SLOPE = 100 / (mean diff)
.IP 7 4
SIGLEV_OFFSET = - (mean lower) * SIGLEV_SLOPE
.IP 8 4
After changing SIGLEV_SLOPE and SIGLEV_OFFSET, restart SvxLink and check to see
that the squelch open value is now around 100 and the squelch close value is
around 0.
.
.SH STATE PTY FORMAT
.
The format of the output from the state PTY is:
.PP
.RS 4
<timestamp> <context>:<event name> <event data>

.RS -4
where the different parts mean:
.PP
.RS 4
timestamp = <seconds since 1 jan 1970>.<milliseconds>
.RS 0
context = Name of context
.RS 0
event_name = Name of event
.RS 0
event data = Event specific data

.RS -4
An event must be all on one line so there must be no line breaks. JSON event
data in the examples below use line breaks to be easier to read.
.PP
Pretty printing events containing JSON formatted event data can be done using
the following one-liner.
.PP
.RS 4
.nf
.eo
awk '{ print "{\"name\":\"" $2 "\",\"time\":\"" strftime("%c", $1) "\",\"data\":" $3 "}"; fflush() }' /dev/shm/state_pty | jq .
.ec
.fi
.PP
.RS -4
The following specific events exist.
.TP
.TP
.B Tx:state
Report the state for a transmitter. The event specific data is a JSON object.
Example:
.PP
.RS 9
  {
    "id": "T",
    "name": "Tx1",
    "transmit": false
  }

.RS -2
where the different fields mean:
.PP
.RS 4
name = Configuration file section name for transmitter
.RS 0
id = The transmitter ID from configuration
.RS 0
transmit = Set to true if the transmitter is transmitting
.RS -11
.TP
.B Voter:sql_state
Report the state of all squelches and signal levels for all receivers. The
event specific data is a JSON array containing an object for each
receiver. Example:
.PP
.RS 9
  [
    {
      "name": "Rx1",
      "id": "E",
      "enabled": true,
      "sql_open": true,
      "active": true,
      "siglev": 59
    },
    {
      "name": "Rx2",
      "id": "R",
      "enabled": true,
      "sql_open": true,
      "active": false,
      "siglev": 33
    },
    {
      "name": "Rx3",
      "id": "D",
      "enabled": false
    }
  ]

.RS -2
where the different fields mean:
.PP
.RS 4
name = Configuration file section name for receiver
.RS 0
id = The receiver ID from configuration
.RS 0
enabled = Set to true if the receiver is enabled
.RS 0
sql_open = Set to true if the squelch is open
.RS 0
active = Set to true if the receiver is the active one, selected by the voter
.RS 0
siglev = The measured signal level
.RE
.
.SH LADSPA PLUGIN USAGE
.
LADSPA is a framework for sharing pluggable audio components and there are
numerous plugins to choose from. Each plugin has a name ("label") and zero or
more configuration parameters ("control input ports"). To find out which
plugins are installed on your system, use the "listplugins" command. If you
are missing some plugin it may be available to install using your package
manager (rpm/yum/dnf, deb/apt etc). To find out more information about a
plugin, use the "analyseplugin" command (e.g. analyseplugin filter hpf). Learn
more about the LADSPA framework in their official documentation.

In SvxLink only plugins that have exactly one audio input and one audio
output can be used, so all stereo plugins are excluded for example.  The same
thing is valid for input-only or output-only plugins.

The analyseplugin utility will, among other things, list the ports. All ports
that are typed as "input, control" can be used to configure the plugin. Valid
range and a default value may also be listed. The format for the
LADSPA_PLUGINS configuration variable in SvxLink is
"label1:port1:port2:...:portN,label2:port1:port2:...:portN,@MyPlugConfig,...".
Note that only control input ports are counted here so when applying the
parameters any intermingled ports of other types are skipped.

If an instance config start with an @-sign, a configuration section with the
given name is used to configure the plugin. There must be a LABEL
configuration item and the rest of the configuration variables in that section
must match input control port names in the plugin instance specified by LABEL.
The config variable names are matched against the beginning of the port names
but does not have to match the whole name.

Example:

  LADSPA_PLUGINS=hpf:1000,@Tx1_Compressor

  [Tx1_Compressor]
  LABEL=tap_dynamics_m
  Attack=4
  Release=500
  Offset Gain=15
  Makeup Gain=15
  Function=13
.
.SH FILES
.
.TP
.IR /etc/svxlink/svxlink.conf " (or deprecated " /etc/svxlink.conf ")"
The system wide configuration file.
.TP
.IR ~/.svxlink/svxlink.conf
Per user configuration file.
.TP
.I /etc/svxlink/svxlink.d/*
Additional configuration files. Typically one configuration file per module.
.
.SH AUTHOR
.
Tobias Blomberg (SM0SVX) <sm0svx at svxlink dot org>
.
.SH REPORTING BUGS
.
Bugs should be reported using the issue tracker at
https://github.com/sm0svx/svxlink.

Questions about SvxLink should not be asked using the issue tracker. Instead
use the group set up for this purpose at groups.io:
https://groups.io/g/svxlink
.
.SH "SEE ALSO"
.
.BR svxlink (1),
.BR remotetrx (1),
.BR siglevdetcal (1),
.BR devcal (1)<|MERGE_RESOLUTION|>--- conflicted
+++ resolved
@@ -3009,27 +3009,8 @@
 COMMENT=SvxLink by SM0SVX
 .TP
 .B PTY_PATH
-<<<<<<< HEAD
 Specify a path to a communications PTY that can be used by external applications to
 inject APRS packets into the APRS-IS network.
-.TP
-.B NMEA_DEVICE
-Spevify the port where the NMEA device (GPS mouse) is connected to. Usually
-something like /dev/ttyUSB0
-.TP
-.B NMEA_BAUD
-Define the baudrate for the NMEA device, usually 4800.
-.TP
-.B GPSD
-If =1 then SvxLink expects to get the location data from a gpsd (locally or in
-network) defined by GPSD_HOST and GPSD_PORT.
-.TP
-.B GPSD_HOST
-Hostname or Ip address wher a gpsd is running.
-.TP
-.B GPSD_PORT
-TCP port where the Gpsd is expected to run (default is 2947).
-=======
 Specify a path to a communications PTY that can be used by external
 applications to inject APRS packets into the APRS-IS network. A source callsign
 specified with XXXXXX (6 X:es) will be replaced with the configured source
@@ -3040,16 +3021,28 @@
 PTY_PATH=/dev/shm/locationinfo
 
 $ echo 'XXXXXX>APSVX1,TCPIP*:>Testing SvxLink APRS' > /dev/shm/locationinfo
+
+.TP
+.B NMEA_DEVICE
+Spevify the port where the NMEA device (GPS mouse) is connected to. Usually
+something like /dev/ttyUSB0
+.TP
+.B NMEA_BAUD
+Define the baudrate for the NMEA device, usually 4800.
+.TP
+.B GPSD
+If =1 then SvxLink expects to get the location data from a gpsd (locally or in
+network) defined by GPSD_HOST and GPSD_PORT.
+.TP
+.B GPSD_HOST
+Hostname or Ip address wher a gpsd is running.
+.TP
+.B GPSD_PORT
+TCP port where the Gpsd is expected to run (default is 2947).
 .EE
 .TP
 .B DEBUG
-<<<<<<< HEAD
 Set to 1 to print which APRS packets that are sent into the APRS-IS network.
->>>>>>> sm0svx/master
-=======
-Set to 1 to print which APRS packets that are sent into or received from the
-APRS network.
->>>>>>> 44f1dfce
 .
 .SH AUDIO DEVICE SPECIFICATIONS
 .
